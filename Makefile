# # # # # # # # # # # # # # # # # # # # # # # # # # # # # # # # # # # # # # # # # # # # # # # # # # # # # # # # # #
# Variable Definitions                                                                                            #
# # # # # # # # # # # # # # # # # # # # # # # # # # # # # # # # # # # # # # # # # # # # # # # # # # # # # # # # # #
VERSION = $(shell git describe --match "v[0-9]*" --abbrev=0 --tags)
COMMIT = $(shell git rev-parse --short HEAD)
DATE = $(shell date +%F_%H-%M-%S)

# # # # # # # # # # # # # # # # # # # # # # # # # # # # # # # # # # # # # # # # # # # # # # # # # # # # # # # # # #
# https://docs.nginx.com/nginx/releases/                                                                          #
# These images are based on https://github.com/nginxinc/docker-nginx and are NOT recommended for production       #
# # # # # # # # # # # # # # # # # # # # # # # # # # # # # # # # # # # # # # # # # # # # # # # # # # # # # # # # # #
# | OS_RELEASE       | OS_VERSION                 | NOTES                                                          |
# | ---------------- | -------------------------- | -------------------------------------------------------------- |
# | amazonlinux      | 2                          |                                                                |
# | ubuntu           | 18.04, 20.04, 22.04        |                                                                |
# | debian           | bullseye-slim, buster-slim |                                                                |
# | centos           | 7                          | centos 7 (below 7.4) uses plus-pkgs.nginx.com as PACKAGES_REPO |
# | redhatenterprise | 7, 8, 9                    |                                                                |
# | rockylinux       | 8, 9                       |                                                                |
# | alpine           | 3.13, 3.14, 3.15, 3.16     |                                                                |
# | oraclelinux      | 7, 8                       |                                                                |
# | suse             | sles12sp5, sle15           |                                                                |
# | freebsd          |                            | Not supported                                                  |
# # # # # # # # # # # # # # # # # # # # # # # # # # # # # # # # # # # # # # # # # # # # # # # # # # # # # # # # # #
OS_RELEASE := ubuntu
OS_VERSION := 22.04
BASE_IMAGE := "docker.io/${OS_RELEASE}:${OS_VERSION}"
IMAGE_TAG   = "agent_${OS_RELEASE}_${OS_VERSION}"


LDFLAGS = "-w -X main.version=${VERSION} -X main.commit=${COMMIT} -X main.date=${DATE}"
DEBUG_LDFLAGS = "-X main.version=${VERSION} -X main.commit=${COMMIT} -X main.date=${DATE}"

<<<<<<< HEAD
CERTS_DIR                := ./build/certs
PACKAGE_PREFIX           := nginx-agent
PACKAGES_REPO            := "pkgs.nginx.com"
OS                       := $(shell uname -s | tr '[:upper:]' '[:lower:]')
OSARCH                   := $(shell uname -m)
TEST_BUILD_DIR           := build/test
TEST_DOCKER_COMPOSE_FILE := "docker-compose-deb.yml"
PACKAGE_NAME             := "${PACKAGE_PREFIX}-$(shell echo ${VERSION} | tr -d 'v')-SNAPSHOT-${COMMIT}"
=======
CERTS_DIR          := ./build/certs
PACKAGE_PREFIX     := nginx-agent
PACKAGES_REPO      := "pkgs.nginx.com"
OS                 := $(shell uname -s | tr '[:upper:]' '[:lower:]')
>>>>>>> 24a158b3
# override this value if you want to change the architecture. GOOS options here: https://gist.github.com/asukakenji/f15ba7e588ac42795f421b48b8aede63
uname_m    := $(shell uname -m)
ifeq ($(uname_m),aarch64)
	OSARCH = arm64
else
	ifeq ($(uname_m),x86_64)
		OSARCH = amd64
	else
		OSARCH = $(uname_m)
	endif
endif
<<<<<<< HEAD
=======

TEST_BUILD_DIR     := build/test
PACKAGE_NAME       := "${PACKAGE_PREFIX}-$(shell echo ${VERSION} | tr -d 'v')-SNAPSHOT-${COMMIT}"
>>>>>>> 24a158b3

CERT_CLIENT_CA_CN  := client-ca.local
CERT_CLIENT_INT_CN := client-int.local
CERT_CLIENT_EE_CN  := client-ee.local
CERT_CLIENT_DNS    := client.local
CERT_SERVER_CA_CN  := server-ca.local
CERT_SERVER_INT_CN := server-int.local
CERT_SERVER_EE_CN  := server-ee.local
CERT_SERVER_DNS    := tls.example.com

include Makefile.containers

# # # # # # # # # # # # # # # # # # # # # # # # # # # # # # # # # # # # # # # # # # # # # # # # # # # # # # # # # #
# Developer Targets                                                                                               #
# # # # # # # # # # # # # # # # # # # # # # # # # # # # # # # # # # # # # # # # # # # # # # # # # # # # # # # # # #
help: ## Show help message
	@awk 'BEGIN {FS = ":.*##"; printf "\nUsage:\033[36m\033[0m\n"} /^[$$()% 0-9a-zA-Z_-]+:.*?##/ { printf "  \033[36m%-24s\033[0m %s\n", $$1, $$2 } /^##@/ { printf "\n\033[1m%s\033[0m\n", substr($$0, 5) } ' $(MAKEFILE_LIST)

show-var-%:
	@{ \
		escaped_v="$(subst ",\",$($*))" ; \
		if [ -n "$$escaped_v" ]; then v="$$escaped_v"; else v="(undefined)"; fi; \
		printf "%-20s %s\n" "$*" "$$v"; \
	}

SHOW_ENV_VARS = VERSION COMMIT DATE OS OSARCH $(CONTAINER_VARS)
show-env: $(addprefix show-var-, $(SHOW_ENV_VARS)) ## Show environment

all: clean build run ## Compile and run code.

clean: ## Remove build directory
	rm -rf ./build

run: ## Run code
	go run -ldflags=${LDFLAGS} main.go

run-debug: ## Run code
	./build/nginx-agent

build: ## Build agent executable
	GOWORK=off CGO_ENABLED=0 go build -ldflags=${LDFLAGS} -o ./build/nginx-agent

deps: ## Update dependencies in vendor folders
	cd sdk && go mod tidy && go mod vendor &&  make generate && go mod tidy && go mod vendor
	cd test/integration && go mod tidy && go mod vendor
	cd test/performance && go mod tidy && go mod vendor
	go mod tidy && go mod vendor && go mod download && go work sync
	make generate-swagger

lint: ## Run linter
	GOWORK=off go vet ./...
	GOWORK=off golangci-lint run -c ./scripts/.golangci.yml
	cd sdk && make lint

format: ## Format code
	go fmt ./... && cd sdk && go fmt ./... && cd ../test/performance && go fmt ./... && cd ../../test/integration && go fmt ./...
	buf format -w ./sdk/proto/

install-tools: ## Install dependencies in tools.go
	@echo "Getting Tools"
	@grep _ ./scripts/tools.go | awk '{print $$2}' | xargs -tI % go get %
	@echo "Installing Tools"
	@grep _ ./scripts/tools.go | awk '{print $$2}' | xargs -tI % go install %

generate-swagger: ## Generates swagger.json from source code
	go run github.com/go-swagger/go-swagger/cmd/swagger generate spec -o ./docs/swagger.json --scan-models

launch-swagger-ui: generate-swagger ## Launch Swagger UI
	go run github.com/go-swagger/go-swagger/cmd/swagger serve ./docs/swagger.json -F=swagger --port=8082 --no-open
	
# # # # # # # # # # # # # # # # # # # # # # # # # # # # # # # # # # # # # # # # # # # # # # # # # # # # # # # # # #
# Local Packaging                                                                                                 #
# # # # # # # # # # # # # # # # # # # # # # # # # # # # # # # # # # # # # # # # # # # # # # # # # # # # # # # # # #
local-apk-package: ## Create local apk package
<<<<<<< HEAD
	GOWORK=off CGO_ENABLED=0 GOARCH=${OS_ARCH} GOOS=linux go build -ldflags=${DEBUG_LDFLAGS} -o ./build/nginx-agent
	ARCH=${OS_ARCH} VERSION=$(shell echo ${VERSION} | tr -d 'v') nfpm pkg --config ./scripts/.local-nfpm.yaml --packager apk --target ./build/${PACKAGE_PREFIX}-$(shell echo ${VERSION} | tr -d 'v')-SNAPSHOT-${COMMIT}.apk;

local-deb-package: ## Create local deb package
	GOWORK=off CGO_ENABLED=0 GOARCH=${OS_ARCH} GOOS=linux go build -ldflags=${DEBUG_LDFLAGS} -o ./build/nginx-agent
	ARCH=${OS_ARCH} VERSION=$(shell echo ${VERSION} | tr -d 'v') nfpm pkg --config ./scripts/.local-nfpm.yaml --packager deb --target ./build/${PACKAGE_PREFIX}-$(shell echo ${VERSION} | tr -d 'v')-SNAPSHOT-${COMMIT}.deb;

local-rpm-package: ## Create local rpm package
	GOWORK=off CGO_ENABLED=0 GOARCH=${OS_ARCH} GOOS=linux go build -ldflags=${DEBUG_LDFLAGS} -o ./build/nginx-agent
	ARCH=${OS_ARCH} VERSION=$(shell echo ${VERSION} | tr -d 'v') nfpm pkg --config ./scripts/.local-nfpm.yaml --packager rpm --target ./build/${PACKAGE_PREFIX}-$(shell echo ${VERSION} | tr -d 'v')-SNAPSHOT-${COMMIT}.rpm;

local-txz-package: ## Create local txz package
	GOWORK=off CGO_ENABLED=0 GOARCH=${OS_ARCH} GOOS=freebsd go build -ldflags=${DEBUG_LDFLAGS} -o ./build/nginx-agent
=======
	GOWORK=off CGO_ENABLED=0 GOARCH=${OSARCH} GOOS=linux go build -ldflags=${DEBUG_LDFLAGS} -o ./build/nginx-agent
	ARCH=${OSARCH} VERSION=$(shell echo ${VERSION} | tr -d 'v') go run github.com/goreleaser/nfpm/v2/cmd/nfpm pkg --config ./scripts/.local-nfpm.yaml --packager apk --target ./build/${PACKAGE_PREFIX}-$(shell echo ${VERSION} | tr -d 'v')-SNAPSHOT-${COMMIT}.apk;

local-deb-package: ## Create local deb package
	GOWORK=off CGO_ENABLED=0 GOARCH=${OSARCH} GOOS=linux go build -ldflags=${DEBUG_LDFLAGS} -o ./build/nginx-agent
	ARCH=${OSARCH} VERSION=$(shell echo ${VERSION} | tr -d 'v') go run github.com/goreleaser/nfpm/v2/cmd/nfpm pkg --config ./scripts/.local-nfpm.yaml --packager deb --target ./build/${PACKAGE_PREFIX}-$(shell echo ${VERSION} | tr -d 'v')-SNAPSHOT-${COMMIT}.deb;

local-rpm-package: ## Create local rpm package
	GOWORK=off CGO_ENABLED=0 GOARCH=${OSARCH} GOOS=linux go build -ldflags=${DEBUG_LDFLAGS} -o ./build/nginx-agent
	ARCH=${OSARCH} VERSION=$(shell echo ${VERSION} | tr -d 'v') go run github.com/goreleaser/nfpm/v2/cmd/nfpm pkg --config ./scripts/.local-nfpm.yaml --packager rpm --target ./build/${PACKAGE_PREFIX}-$(shell echo ${VERSION} | tr -d 'v')-SNAPSHOT-${COMMIT}.rpm;

local-txz-package: ## Create local txz package
	GOWORK=off CGO_ENABLED=0 GOARCH=${OSARCH} GOOS=freebsd go build -ldflags=${DEBUG_LDFLAGS} -o ./build/nginx-agent
>>>>>>> 24a158b3
	$(CONTAINER_CLITOOL) run -v ${PWD}:/nginx-agent/$(CONTAINER_VOLUME_FLAGS) build-local-packager:1.0.0

txz-packager-image: ## Builds txz packager container image
	@echo Building Local Packager; \
	$(CONTAINER_BUILDENV) $(CONTAINER_CLITOOL) build -t build-local-packager:1.0.0 --build-arg package_type=local-package . --no-cache -f ./scripts/packages/packager/Dockerfile

include Makefile.packaging

# # # # # # # # # # # # # # # # # # # # # # # # # # # # # # # # # # # # # # # # # # # # # # # # # # # # # # # # # #
# Testing                                                                                                         #
# # # # # # # # # # # # # # # # # # # # # # # # # # # # # # # # # # # # # # # # # # # # # # # # # # # # # # # # # #
generate-mocks: ## Regenerate all needed mocks, in order to add new mocks generation add //go:generate mockgen to file from witch mocks should be generated
	GOWORK=off go generate ./...

test: unit-test performance-test component-test integration-test ## Run all tests

$(TEST_BUILD_DIR):
	mkdir -p $(TEST_BUILD_DIR)

# Unit tests
unit-test: $(TEST_BUILD_DIR) test-core test-plugins test-sdk test-extensions ## Run unit tests
	echo 'mode: atomic' > $(TEST_BUILD_DIR)/coverage.out
	tail -q -n +2 $(TEST_BUILD_DIR)/*_coverage.out >> $(TEST_BUILD_DIR)/coverage.out
	go tool cover -html=$(TEST_BUILD_DIR)/coverage.out -o $(TEST_BUILD_DIR)/coverage.html
	@printf "\nTotal code coverage: " && go tool cover -func=$(TEST_BUILD_DIR)/coverage.out | grep 'total:' | awk '{print $$3}'

test-core: $(TEST_BUILD_DIR) ## Run core unit tests
	GOWORK=off CGO_ENABLED=0 go test -count=1 -coverprofile=$(TEST_BUILD_DIR)/core_coverage.out -covermode count ./src/core/...

test-plugins: $(TEST_BUILD_DIR) ## Run plugins unit tests
	GOWORK=off CGO_ENABLED=0 go test -count=1 -coverprofile=$(TEST_BUILD_DIR)/plugins_coverage.out -covermode count ./src/plugins/...

test-extensions: $(TEST_BUILD_DIR) ## Run extensions unit tests
	GOWORK=off CGO_ENABLED=0 go test -count=1 -coverprofile=$(TEST_BUILD_DIR)/extensions_coverage.out -covermode count ./src/extensions/...

test-sdk: $(TEST_BUILD_DIR) ## Run sdk unit tests from root directory
	cd sdk && GOWORK=off CGO_ENABLED=0 go test -count=1 -coverprofile=../$(TEST_BUILD_DIR)/sdk_coverage.out -covermode count ./...

# Component tests
component-test: test-component-build test-component-run ## Run component tests

test-component-build: ## Compile component tests
	GOWORK=off CGO_ENABLED=0 GOOS=linux GOARCH=amd64 go test ./test/component -c -o component.test

test-container-component: ## Run integration tests in container
	for container in ${$(CONTAINER_CLITOOL) ps -aqf "name=^nginx-agent_"}; do echo && $(CONTAINER_CLITOOL) ps -f "id=$$container" --format "{{.Image}}" && $(CONTAINER_CLITOOL) exec $$container ./tmp/component.test -test.v; done

test-component-run: ## Run component tests
	GOWORK=off CGO_ENABLED=0 go test -v ./test/component/...

# Performance tests
performance-test: ## Run performance tests
	$(CONTAINER_CLITOOL) run -v ${PWD}:/home/nginx/$(CONTAINER_VOLUME_FLAGS) --rm nginx-agent-benchmark:1.0.0

<<<<<<< HEAD
integration-test: local-deb-package local-rpm-package
	PACKAGE_NAME=${PACKAGE_NAME} BASE_IMAGE=${BASE_IMAGE} DOCKER_COMPOSE_FILE=$(TEST_DOCKER_COMPOSE_FILE) go test ./test/integration/install
	PACKAGE_NAME=${PACKAGE_NAME} BASE_IMAGE=${BASE_IMAGE} DOCKER_COMPOSE_FILE=${TEST_DOCKER_COMPOSE_FILE} go test ./test/integration/api
=======
integration-test: local-deb-package
	PACKAGE_NAME=${PACKAGE_NAME} BASE_IMAGE=${BASE_IMAGE} go test -v ./test/integration/install
	PACKAGE_NAME=${PACKAGE_NAME} BASE_IMAGE=${BASE_IMAGE} go test -v ./test/integration/api
>>>>>>> 24a158b3

test-bench: ## Run benchmark tests
	cd test/performance && GOWORK=off CGO_ENABLED=0 go test -mod=vendor -count 5 -timeout 2m -bench=. -benchmem metrics_test.go
	cd test/performance && GOWORK=off CGO_ENABLED=0 go test -mod=vendor -count 1 -bench=. -benchmem user_workflow_test.go
	cd test/performance && GOWORK=off CGO_ENABLED=0 go test -mod=vendor -count 5 -timeout 2m -bench=. -benchmem plugins_test.go

benchmark-image: ## Build benchmark test container image for NGINX Plus, need nginx-repo.crt and nginx-repo.key in build directory
	$(CONTAINER_BUILDENV) $(CONTAINER_CLITOOL) build --no-cache -t nginx-agent-benchmark:1.0.0 \
		--secret id=nginx-crt,src=build/nginx-repo.crt \
		--secret id=nginx-key,src=build/nginx-repo.key \
		-f test/docker/Dockerfile .

# # # # # # # # # # # # # # # # # # # # # # # # # # # # # # # # # # # # # # # # # # # # # # # # # # # # # # # # # #
# Cert Generation                                                                                                 #
# # # # # # # # # # # # # # # # # # # # # # # # # # # # # # # # # # # # # # # # # # # # # # # # # # # # # # # # # #
certs: ## Generate TLS certificates
	scripts/tls/gen_cnf.sh ca --cn '${CERT_CLIENT_CA_CN}' --state Cork --locality Cork --org NGINX --country IE --out ${CERTS_DIR}/client/conf
	scripts/tls/gen_cert.sh ca --config ${CERTS_DIR}/client/conf/ca.cnf --out ${CERTS_DIR}/client

	scripts/tls/gen_cnf.sh intermediate --cn '${CERT_CLIENT_INT_CN}' --org NGINX --locality Cork --out ${CERTS_DIR}/client/conf
	scripts/tls/gen_cert.sh intermediate --config ${CERTS_DIR}/client/conf/int.cnf --ca-cert ${CERTS_DIR}/client/ca.crt --ca-key ${CERTS_DIR}/client/ca.key --out ${CERTS_DIR}/client

	scripts/tls/gen_cnf.sh end-entity --cn '${CERT_CLIENT_EE_CN}' --san 'DNS.1=${CERT_CLIENT_DNS}' --out ${CERTS_DIR}/client/conf
	scripts/tls/gen_cert.sh end-entity --config ${CERTS_DIR}/client/conf/ee.cnf --ca-cert ${CERTS_DIR}/client/int.crt --ca-key ${CERTS_DIR}/client/int.key --out ${CERTS_DIR}/client

	cp ${CERTS_DIR}/client/ee.crt ${CERTS_DIR}/client.crt
	cp ${CERTS_DIR}/client/ee.key ${CERTS_DIR}/client.key

	scripts/tls/gen_cnf.sh ca --cn '${CERT_SERVER_CA_CN}' --state Cork --locality Cork --org NGINX --country IE --out ${CERTS_DIR}/server/conf
	scripts/tls/gen_cert.sh ca --config ${CERTS_DIR}/server/conf/ca.cnf --out ${CERTS_DIR}/server

	scripts/tls/gen_cnf.sh intermediate --cn '${CERT_SERVER_INT_CN}' --org NGINX --locality Cork --out ${CERTS_DIR}/server/conf
	scripts/tls/gen_cert.sh intermediate --config ${CERTS_DIR}/server/conf/int.cnf --ca-cert ${CERTS_DIR}/server/ca.crt --ca-key ${CERTS_DIR}/server/ca.key --out ${CERTS_DIR}/server

	scripts/tls/gen_cnf.sh end-entity --cn '${CERT_SERVER_EE_CN}' --san 'DNS.1=${CERT_SERVER_DNS}' --out ${CERTS_DIR}/server/conf
	scripts/tls/gen_cert.sh end-entity --config ${CERTS_DIR}/server/conf/ee.cnf --ca-cert ${CERTS_DIR}/server/int.crt --ca-key ${CERTS_DIR}/server/int.key --out ${CERTS_DIR}/server

	cat ${CERTS_DIR}/server/int.crt ${CERTS_DIR}/server/ca.crt > ${CERTS_DIR}/ca.pem

	cp ${CERTS_DIR}/server/ee.crt ${CERTS_DIR}/server.crt
	cp ${CERTS_DIR}/server/ee.key ${CERTS_DIR}/server.key

# # # # # # # # # # # # # # # # # # # # # # # # # # # # # # # # # # # # # # # # # # # # # # # # # # # # # # # # # #
# Container Image Helper Targets                                                                                  #
# # # # # # # # # # # # # # # # # # # # # # # # # # # # # # # # # # # # # # # # # # # # # # # # # # # # # # # # # #
image: ## Build agent container image for NGINX Plus, need nginx-repo.crt and nginx-repo.key in build directory
	@echo Building image with $(CONTAINER_CLITOOL); \
	$(CONTAINER_BUILDENV) $(CONTAINER_CLITOOL) build -t ${IMAGE_TAG} . \
		--no-cache -f ./scripts/docker/nginx-plus/${OS_RELEASE}/Dockerfile \
		--secret id=nginx-crt,src=build/nginx-repo.crt \
		--secret id=nginx-key,src=build/nginx-repo.key \
		--build-arg AGENT_CONF="$$(cat nginx-agent.conf)" \
		--build-arg BASE_IMAGE=${BASE_IMAGE} \
		--build-arg PACKAGES_REPO=${PACKAGES_REPO} \
		--build-arg OS_RELEASE=${OS_RELEASE} \
		--build-arg OS_VERSION=${OS_VERSION}

run-container: ## Run container from specified IMAGE_TAG
	@echo Running ${IMAGE_TAG} with $(CONTAINER_CLITOOL); \
		$(CONTAINER_CLITOOL) run ${IMAGE_TAG}

# # # # # # # # # # # # # # # # # # # # # # # # # # # # # # # # # # # # # # # # # # # # # # # # # # # # # # # # # #
# Grafana Example Dashboard Targets                                                                               #
# # # # # # # # # # # # # # # # # # # # # # # # # # # # # # # # # # # # # # # # # # # # # # # # # # # # # # # # # #
clean-grafana-example: clean ## Clean example packages and docker
	cd ./examples/grafana-metrics/ && BASE_IMAGE= PACKAGE_NAME= ${CONTAINER_COMPOSE} down

build-grafana-example: local-deb-package ## Build the example of nginx-agent
	cd ./examples/grafana-metrics/ && BASE_IMAGE=${BASE_IMAGE} PACKAGE_NAME=${PACKAGE_NAME} ${CONTAINER_COMPOSE} build

run-grafana-example: ## Start the example of nginx-agent
	cd ./examples/grafana-metrics/ && BASE_IMAGE=${BASE_IMAGE} PACKAGE_NAME=${PACKAGE_NAME} ${CONTAINER_COMPOSE} up<|MERGE_RESOLUTION|>--- conflicted
+++ resolved
@@ -31,21 +31,11 @@
 LDFLAGS = "-w -X main.version=${VERSION} -X main.commit=${COMMIT} -X main.date=${DATE}"
 DEBUG_LDFLAGS = "-X main.version=${VERSION} -X main.commit=${COMMIT} -X main.date=${DATE}"
 
-<<<<<<< HEAD
-CERTS_DIR                := ./build/certs
-PACKAGE_PREFIX           := nginx-agent
-PACKAGES_REPO            := "pkgs.nginx.com"
-OS                       := $(shell uname -s | tr '[:upper:]' '[:lower:]')
-OSARCH                   := $(shell uname -m)
-TEST_BUILD_DIR           := build/test
-TEST_DOCKER_COMPOSE_FILE := "docker-compose-deb.yml"
-PACKAGE_NAME             := "${PACKAGE_PREFIX}-$(shell echo ${VERSION} | tr -d 'v')-SNAPSHOT-${COMMIT}"
-=======
+
 CERTS_DIR          := ./build/certs
 PACKAGE_PREFIX     := nginx-agent
 PACKAGES_REPO      := "pkgs.nginx.com"
 OS                 := $(shell uname -s | tr '[:upper:]' '[:lower:]')
->>>>>>> 24a158b3
 # override this value if you want to change the architecture. GOOS options here: https://gist.github.com/asukakenji/f15ba7e588ac42795f421b48b8aede63
 uname_m    := $(shell uname -m)
 ifeq ($(uname_m),aarch64)
@@ -57,12 +47,10 @@
 		OSARCH = $(uname_m)
 	endif
 endif
-<<<<<<< HEAD
-=======
 
 TEST_BUILD_DIR     := build/test
+TEST_DOCKER_COMPOSE_FILE := "docker-compose-deb.yml"
 PACKAGE_NAME       := "${PACKAGE_PREFIX}-$(shell echo ${VERSION} | tr -d 'v')-SNAPSHOT-${COMMIT}"
->>>>>>> 24a158b3
 
 CERT_CLIENT_CA_CN  := client-ca.local
 CERT_CLIENT_INT_CN := client-int.local
@@ -137,21 +125,6 @@
 # Local Packaging                                                                                                 #
 # # # # # # # # # # # # # # # # # # # # # # # # # # # # # # # # # # # # # # # # # # # # # # # # # # # # # # # # # #
 local-apk-package: ## Create local apk package
-<<<<<<< HEAD
-	GOWORK=off CGO_ENABLED=0 GOARCH=${OS_ARCH} GOOS=linux go build -ldflags=${DEBUG_LDFLAGS} -o ./build/nginx-agent
-	ARCH=${OS_ARCH} VERSION=$(shell echo ${VERSION} | tr -d 'v') nfpm pkg --config ./scripts/.local-nfpm.yaml --packager apk --target ./build/${PACKAGE_PREFIX}-$(shell echo ${VERSION} | tr -d 'v')-SNAPSHOT-${COMMIT}.apk;
-
-local-deb-package: ## Create local deb package
-	GOWORK=off CGO_ENABLED=0 GOARCH=${OS_ARCH} GOOS=linux go build -ldflags=${DEBUG_LDFLAGS} -o ./build/nginx-agent
-	ARCH=${OS_ARCH} VERSION=$(shell echo ${VERSION} | tr -d 'v') nfpm pkg --config ./scripts/.local-nfpm.yaml --packager deb --target ./build/${PACKAGE_PREFIX}-$(shell echo ${VERSION} | tr -d 'v')-SNAPSHOT-${COMMIT}.deb;
-
-local-rpm-package: ## Create local rpm package
-	GOWORK=off CGO_ENABLED=0 GOARCH=${OS_ARCH} GOOS=linux go build -ldflags=${DEBUG_LDFLAGS} -o ./build/nginx-agent
-	ARCH=${OS_ARCH} VERSION=$(shell echo ${VERSION} | tr -d 'v') nfpm pkg --config ./scripts/.local-nfpm.yaml --packager rpm --target ./build/${PACKAGE_PREFIX}-$(shell echo ${VERSION} | tr -d 'v')-SNAPSHOT-${COMMIT}.rpm;
-
-local-txz-package: ## Create local txz package
-	GOWORK=off CGO_ENABLED=0 GOARCH=${OS_ARCH} GOOS=freebsd go build -ldflags=${DEBUG_LDFLAGS} -o ./build/nginx-agent
-=======
 	GOWORK=off CGO_ENABLED=0 GOARCH=${OSARCH} GOOS=linux go build -ldflags=${DEBUG_LDFLAGS} -o ./build/nginx-agent
 	ARCH=${OSARCH} VERSION=$(shell echo ${VERSION} | tr -d 'v') go run github.com/goreleaser/nfpm/v2/cmd/nfpm pkg --config ./scripts/.local-nfpm.yaml --packager apk --target ./build/${PACKAGE_PREFIX}-$(shell echo ${VERSION} | tr -d 'v')-SNAPSHOT-${COMMIT}.apk;
 
@@ -165,7 +138,6 @@
 
 local-txz-package: ## Create local txz package
 	GOWORK=off CGO_ENABLED=0 GOARCH=${OSARCH} GOOS=freebsd go build -ldflags=${DEBUG_LDFLAGS} -o ./build/nginx-agent
->>>>>>> 24a158b3
 	$(CONTAINER_CLITOOL) run -v ${PWD}:/nginx-agent/$(CONTAINER_VOLUME_FLAGS) build-local-packager:1.0.0
 
 txz-packager-image: ## Builds txz packager container image
@@ -220,15 +192,9 @@
 performance-test: ## Run performance tests
 	$(CONTAINER_CLITOOL) run -v ${PWD}:/home/nginx/$(CONTAINER_VOLUME_FLAGS) --rm nginx-agent-benchmark:1.0.0
 
-<<<<<<< HEAD
 integration-test: local-deb-package local-rpm-package
-	PACKAGE_NAME=${PACKAGE_NAME} BASE_IMAGE=${BASE_IMAGE} DOCKER_COMPOSE_FILE=$(TEST_DOCKER_COMPOSE_FILE) go test ./test/integration/install
-	PACKAGE_NAME=${PACKAGE_NAME} BASE_IMAGE=${BASE_IMAGE} DOCKER_COMPOSE_FILE=${TEST_DOCKER_COMPOSE_FILE} go test ./test/integration/api
-=======
-integration-test: local-deb-package
-	PACKAGE_NAME=${PACKAGE_NAME} BASE_IMAGE=${BASE_IMAGE} go test -v ./test/integration/install
-	PACKAGE_NAME=${PACKAGE_NAME} BASE_IMAGE=${BASE_IMAGE} go test -v ./test/integration/api
->>>>>>> 24a158b3
+	PACKAGE_NAME=${PACKAGE_NAME} BASE_IMAGE=${BASE_IMAGE} DOCKER_COMPOSE_FILE=$(TEST_DOCKER_COMPOSE_FILE) go test -v ./test/integration/install
+	PACKAGE_NAME=${PACKAGE_NAME} BASE_IMAGE=${BASE_IMAGE} DOCKER_COMPOSE_FILE=${TEST_DOCKER_COMPOSE_FILE} go test -v ./test/integration/api
 
 test-bench: ## Run benchmark tests
 	cd test/performance && GOWORK=off CGO_ENABLED=0 go test -mod=vendor -count 5 -timeout 2m -bench=. -benchmem metrics_test.go
