include Makefile.tools

# # # # # # # # # # # # # # # # # # # # # # # # # # # # # # # # # # # # # # # # # # # # # # # # # # # # # # # # # #
# Variable Definitions                                                                                            #
# # # # # # # # # # # # # # # # # # # # # # # # # # # # # # # # # # # # # # # # # # # # # # # # # # # # # # # # # #
VERSION ?= $(shell git describe --match "v[0-9]*" --abbrev=0 --tags)
ifeq ($(strip $(VERSION)),)
	VERSION := $(shell curl https://api.github.com/repos/nginx/agent/releases/latest -s | jq .name -r)
endif
# Remove 'v' prefix if it exists.
VERSION := $(shell echo ${VERSION} | tr -d 'v')
COMMIT  = $(shell git rev-parse --short HEAD)
DATE    = $(shell date +%F_%H-%M-%S)

GOCMD   = go
GOBUILD = $(GOCMD) build
GOTEST  = $(GOCMD) test
GOTOOL  = $(GOCMD) tool
GORUN   = ${GOCMD} run
GOINST  = ${GOCMD} install
GOGET   = ${GOCMD} get
GOGEN   = ${GOCMD} generate
GOVET   = ${GOCMD} vet

# # # # # # # # # # # # # # # # # # # # # # # # # # # # # # # # # # # # # # # # # # # # # # # # # # # # # # # # # # # # # # # # # #
# https://docs.nginx.com/nginx/releases/                                                                                          #
# These images are based on https://github.com/nginxinc/docker-nginx and are NOT recommended for production                       #
# # # # # # # # # # # # # # # # # # # # # # # # # # # # # # # # # # # # # # # # # # # # # # # # # # # # # # # # # # # # # # # # # #
# | OS_RELEASE       | OS_VERSION                                | NOTES                                                          |
# | ---------------- | ----------------------------------------- | -------------------------------------------------------------- |
# | amazonlinux      | 2, 2023                                   |                                                                |
# | ubuntu           | 20.04, 22.04, 24.04                       |                                                                |
# | debian           | bullseye-slim, bookworm-slim              |                                                                |
# | redhatenterprise | 8, 9                                      |                                                                |
# | rockylinux       | 8, 9                                      |                                                                |
# | almalinux        | 8, 9                                      |                                                                |
# | alpine           | 3.17, 3.18, 3.19, 3.20                    |                                                                |
# | oraclelinux      | 8, 9                                      |                                                                |
# | suse             | sles12sp5, sle15                          |                                                                |
# | freebsd          |                                           | Not supported                                                  |
# # # # # # # # # # # # # # # # # # # # # # # # # # # # # # # # # # # # # # # # # # # # # # # # # # # # # # # # # # # # # # # # # #
OS_RELEASE  ?= ubuntu
OS_VERSION  ?= 24.04
BASE_IMAGE  = "${CONTAINER_REGISTRY}/${OS_RELEASE}:${OS_VERSION}"
IMAGE_TAG   = "agent_${OS_RELEASE}_${OS_VERSION}"
<<<<<<< HEAD
IMAGE_PATH ?= "/nginx/agent"
=======
AGENT_IMAGE_PATH = "/nginx/agent"
>>>>>>> f6ca97c2

VERSION_WITH_V := v${VERSION}
LDFLAGS = "-w -X main.version=${VERSION_WITH_V} -X main.commit=${COMMIT} -X main.date=${DATE}"
DEBUG_LDFLAGS = "-X main.version=${VERSION_WITH_V} -X main.commit=${COMMIT} -X main.date=${DATE}"

CERTS_DIR              := ./build/certs
PACKAGE_PREFIX         := nginx-agent
OSS_PACKAGES_REPO      := "packages.nginx.org"
PLUS_PACKAGES_REPO     := "pkgs.nginx.com"
INSTALL_FROM_REPO      := ""
OS                     := $(shell uname -s | tr '[:upper:]' '[:lower:]')
# override this value if you want to change the architecture. GOOS options here: https://gist.github.com/asukakenji/f15ba7e588ac42795f421b48b8aede63
uname_m    := $(shell uname -m)

ifeq ($(uname_m),aarch64)
	OSARCH = arm64
else
	ifeq ($(uname_m),x86_64)
		OSARCH = amd64
	else
		OSARCH = $(uname_m)
	endif
endif

VENDOR_LOCATIONS         := sdk test/integration test/performance .
TEST_BUILD_DIR           := build/test
PACKAGE_NAME             := "${PACKAGE_PREFIX}-${VERSION}-SNAPSHOT-${COMMIT}"

CERT_CLIENT_CA_CN  := client-ca.local
CERT_CLIENT_INT_CN := client-int.local
CERT_CLIENT_EE_CN  := client-ee.local
CERT_CLIENT_DNS    := client.local
CERT_SERVER_CA_CN  := server-ca.local
CERT_SERVER_INT_CN := server-int.local
CERT_SERVER_EE_CN  := server-ee.local
CERT_SERVER_DNS    := tls.example.com

include Makefile.containers

# # # # # # # # # # # # # # # # # # # # # # # # # # # # # # # # # # # # # # # # # # # # # # # # # # # # # # # # # #
# Developer Targets                                                                                               #
# # # # # # # # # # # # # # # # # # # # # # # # # # # # # # # # # # # # # # # # # # # # # # # # # # # # # # # # # #
help: ## Show help message
	@awk 'BEGIN {FS = ":.*##"; printf "\nUsage:\033[36m\033[0m\n"} /^[$$()% 0-9a-zA-Z_-]+:.*?##/ { printf "  \033[36m%-24s\033[0m %s\n", $$1, $$2 } /^##@/ { printf "\n\033[1m%s\033[0m\n", substr($$0, 5) } ' $(MAKEFILE_LIST)

show-var-%:
	@{ \
		escaped_v="$(subst ",\",$($*))" ; \
		if [ -n "$$escaped_v" ]; then v="$$escaped_v"; else v="(undefined)"; fi; \
		printf "%-20s %s\n" "$*" "$$v"; \
	}

SHOW_ENV_VARS = VERSION COMMIT DATE OS OSARCH $(CONTAINER_VARS)
show-env: $(addprefix show-var-, $(SHOW_ENV_VARS)) ## Show environment

all: clean build run ## Compile and run code.

clean: ## Remove build directory
	if [ -d "./build" ]; then find ./build -mindepth 1 ! -path '${CERTS_DIR}/nginx-repo.crt' ! -path '${CERTS_DIR}/nginx-repo.key' -delete; fi

run: ## Run code
	go run -ldflags=${LDFLAGS} main.go

run-debug: ## Run code
	./build/nginx-agent

build: ## Build agent executable
	GOWORK=off CGO_ENABLED=0 GOARCH=${OSARCH} ${GOBUILD} -pgo=auto -ldflags=${LDFLAGS} -o ./build/nginx-agent 

deps: ## Update dependencies in vendor folders
	cd sdk && make generate
	for dir in ${VENDOR_LOCATIONS}; do \
		(cd "$$dir" && echo "Running vendor commands on $$dir" && go mod tidy && GOWORK=off go mod vendor && cd "$$OLDPWD" || exit) \
	done
	go mod download
	go work sync

no-local-changes:
	git diff --quiet || { echo "Dependency changes detected. Please commit these before pushing." >&2; exit 1; }

lint: ## Run linter
	GOWORK=off go vet ./...
	GOWORK=off $(GORUN) $(GOLANGCI_LINT) run -c ./scripts/.golangci.yml
	cd sdk && make lint

format: ## Format code
	$(GORUN) ${GOFUMPT} -l -w .
	buf format -w ./sdk/proto/

generate-swagger: ## Generates swagger.json from source code
	$(GORUN) $(GO_SWAGGER) generate spec -o ./docs/swagger.json --scan-models

launch-swagger-ui: generate-swagger ## Launch Swagger UI
	$(GORUN) $(GO_SWAGGER) serve ./docs/swagger.json -F=swagger --port=8082 --no-open
	
# # # # # # # # # # # # # # # # # # # # # # # # # # # # # # # # # # # # # # # # # # # # # # # # # # # # # # # # # #
# Local Packaging                                                                                                 #
# # # # # # # # # # # # # # # # # # # # # # # # # # # # # # # # # # # # # # # # # # # # # # # # # # # # # # # # # #
local-apk-package: ## Create local apk package
	GOWORK=off CGO_ENABLED=0 GOARCH=${OSARCH} GOOS=linux go build -pgo=auto -ldflags=${DEBUG_LDFLAGS} -o ./build/nginx-agent
	ARCH=${OSARCH} VERSION=${VERSION} $(GORUN) ${NFPM} pkg --config ./scripts/.local-nfpm.yaml --packager apk --target ./build/${PACKAGE_PREFIX}-${VERSION}-SNAPSHOT-${COMMIT}.apk;

local-deb-package: ## Create local deb package
	GOWORK=off CGO_ENABLED=0 GOARCH=${OSARCH} GOOS=linux go build -pgo=auto -ldflags=${DEBUG_LDFLAGS} -o ./build/nginx-agent
	ARCH=${OSARCH} VERSION=${VERSION} $(GORUN) ${NFPM} pkg --config ./scripts/.local-nfpm.yaml --packager deb --target ./build/${PACKAGE_PREFIX}-${VERSION}-SNAPSHOT-${COMMIT}.deb;

local-rpm-package: ## Create local rpm package
	GOWORK=off CGO_ENABLED=0 GOARCH=${OSARCH} GOOS=linux go build -pgo=auto -ldflags=${DEBUG_LDFLAGS} -o ./build/nginx-agent
	ARCH=${OSARCH} VERSION=${VERSION} $(GORUN) ${NFPM} pkg --config ./scripts/.local-nfpm.yaml --packager rpm --target ./build/${PACKAGE_PREFIX}-${VERSION}-SNAPSHOT-${COMMIT}.rpm;

local-txz-package: ## Create local txz package
	GOWORK=off CGO_ENABLED=0 GOARCH=${OSARCH} GOOS=freebsd go build -pgo=auto -ldflags=${DEBUG_LDFLAGS} -o ./build/nginx-agent
	$(CONTAINER_CLITOOL) run -v ${PWD}:/nginx-agent/$(CONTAINER_VOLUME_FLAGS) build-local-packager:1.0.0

txz-packager-image: ## Builds txz packager container image
	@echo Building Local Packager; \
	$(CONTAINER_BUILDENV) $(CONTAINER_CLITOOL) build -t build-local-packager:1.0.0 --build-arg package_type=local-package . --no-cache -f ./scripts/packages/packager/Dockerfile

include Makefile.packaging

# # # # # # # # # # # # # # # # # # # # # # # # # # # # # # # # # # # # # # # # # # # # # # # # # # # # # # # # # #
# Testing                                                                                                         #
# # # # # # # # # # # # # # # # # # # # # # # # # # # # # # # # # # # # # # # # # # # # # # # # # # # # # # # # # #
generate-mocks: ## Regenerate all needed mocks, in order to add new mocks generation add //go:generate to file from witch mocks should be generated
	GOWORK=off go generate ./...

test: unit-test performance-test component-test integration-test ## Run all tests

$(TEST_BUILD_DIR):
	mkdir -p $(TEST_BUILD_DIR)

# Unit tests
unit-test: $(TEST_BUILD_DIR) test-core test-plugins test-sdk test-extensions ## Run unit tests
	@tail -q -n +2 $(TEST_BUILD_DIR)/*_coverage.out >> $(TEST_BUILD_DIR)/tmp_coverage.out
	@echo 'mode: atomic' > $(TEST_BUILD_DIR)/coverage.out
	@cat $(TEST_BUILD_DIR)/tmp_coverage.out | grep -v ".pb.go" | grep -v ".gen.go" | grep -v ".pb.validate.go" | grep -v "fake_" | grep -v "_mock.go" | grep -v "_stub.go" >> $(TEST_BUILD_DIR)/coverage.out
	@go tool cover -html=$(TEST_BUILD_DIR)/coverage.out -o $(TEST_BUILD_DIR)/coverage.html
	@printf "\nTotal code coverage: " && $(GOTOOL) cover -func=$(TEST_BUILD_DIR)/coverage.out | grep 'total:' | awk '{print $$3}'

test-core: $(TEST_BUILD_DIR) ## Run core unit tests
	GOWORK=off CGO_ENABLED=0 go test -count=1 -coverprofile=$(TEST_BUILD_DIR)/core_coverage.out -covermode count ./src/core/...

test-plugins: $(TEST_BUILD_DIR) ## Run plugins unit tests
	GOWORK=off CGO_ENABLED=0 go test -count=1 -coverprofile=$(TEST_BUILD_DIR)/plugins_coverage.out -covermode count ./src/plugins/...

test-extensions: $(TEST_BUILD_DIR) ## Run extensions unit tests
	GOWORK=off CGO_ENABLED=0 go test -count=1 -coverprofile=$(TEST_BUILD_DIR)/extensions_coverage.out -covermode count ./src/extensions/...

test-sdk: $(TEST_BUILD_DIR) ## Run sdk unit tests from root directory
	cd sdk && GOWORK=off CGO_ENABLED=0 go test -count=1 -coverprofile=../$(TEST_BUILD_DIR)/sdk_coverage.out -covermode count ./...

# Component tests
component-test: test-component-build test-component-run ## Run component tests

test-component-build: ## Compile component tests
	GOWORK=off CGO_ENABLED=0 GOOS=linux GOARCH=amd64 ${GOTEST} ./test/component -c -o component.test

test-container-component: ## Run integration tests in container
	for container in ${$(CONTAINER_CLITOOL) ps -aqf "name=^nginx-agent_"}; do echo && $(CONTAINER_CLITOOL) ps -f "id=$$container" --format "{{.Image}}" && $(CONTAINER_CLITOOL) exec $$container ./tmp/component.test -test.v; done

test-component-run: ## Run component tests
	GOWORK=off CGO_ENABLED=0 go test -v ./test/component/...

# Performance tests
performance-test: ## Run performance tests
	$(CONTAINER_CLITOOL) run -v ${PWD}:/home/nginx/$(CONTAINER_VOLUME_FLAGS) --rm nginx-agent-benchmark:1.0.0

integration-test:
	PACKAGES_REPO=${OSS_PACKAGES_REPO} INSTALL_FROM_REPO=${INSTALL_FROM_REPO} PACKAGE_NAME=${PACKAGE_NAME} BASE_IMAGE=${BASE_IMAGE} \
		OS_VERSION=${OS_VERSION} OS_RELEASE=${OS_RELEASE} CONTAINER_OS_TYPE=${CONTAINER_OS_TYPE} DOCKER_COMPOSE_FILE="docker-compose.yml" \
		${GOTEST} -v ./test/integration/install
	PACKAGES_REPO=${OSS_PACKAGES_REPO} INSTALL_FROM_REPO=${INSTALL_FROM_REPO} PACKAGE_NAME=${PACKAGE_NAME} BASE_IMAGE=${BASE_IMAGE} \
		OS_VERSION=${OS_VERSION} OS_RELEASE=${OS_RELEASE} CONTAINER_OS_TYPE=${CONTAINER_OS_TYPE} DOCKER_COMPOSE_FILE="docker-compose.yml" \
		${GOTEST} -v ./test/integration/api
	PACKAGES_REPO=${OSS_PACKAGES_REPO} INSTALL_FROM_REPO=${INSTALL_FROM_REPO} PACKAGE_NAME=${PACKAGE_NAME} BASE_IMAGE=${BASE_IMAGE} \
		OS_VERSION=${OS_VERSION} OS_RELEASE=${OS_RELEASE} CONTAINER_OS_TYPE=${CONTAINER_OS_TYPE} DOCKER_COMPOSE_FILE="docker-compose.yml" \
		${GOTEST} -v ./test/integration/features
	PACKAGES_REPO=${OSS_PACKAGES_REPO} INSTALL_FROM_REPO=${INSTALL_FROM_REPO} PACKAGE_NAME=${PACKAGE_NAME} BASE_IMAGE=${BASE_IMAGE} \
	    OS_VERSION=${OS_VERSION} OS_RELEASE=${OS_RELEASE} CONTAINER_OS_TYPE=${CONTAINER_OS_TYPE} DOCKER_COMPOSE_FILE="docker-compose.yml" \
<<<<<<< HEAD
=======
		${GOTEST} -v ./test/integration/grpc

official-image-integration-test:
	PACKAGE_NAME=${PACKAGE_NAME} CONTAINER_NGINX_IMAGE_REGISTRY=${CONTAINER_NGINX_IMAGE_REGISTRY} ARCH=${OSARCH} OS_VERSION=${OS_VERSION} \
	    OS_RELEASE=${OS_RELEASE} TAG=${TAG} CONTAINER_OS_TYPE=${CONTAINER_OS_TYPE} IMAGE_PATH=${AGENT_IMAGE_PATH} DOCKER_COMPOSE_FILE="docker-compose-official-image.yml" \
		${GOTEST} -v ./test/integration/api
	PACKAGE_NAME=${PACKAGE_NAME} CONTAINER_NGINX_IMAGE_REGISTRY=${CONTAINER_NGINX_IMAGE_REGISTRY} ARCH=${OSARCH} OS_VERSION=${OS_VERSION} \
	    OS_RELEASE=${OS_RELEASE} TAG=${TAG} CONTAINER_OS_TYPE=${CONTAINER_OS_TYPE} IMAGE_PATH=${AGENT_IMAGE_PATH} DOCKER_COMPOSE_FILE="docker-compose-official-image.yml" \
		${GOTEST} -v ./test/integration/features
	PACKAGE_NAME=${PACKAGE_NAME} CONTAINER_NGINX_IMAGE_REGISTRY=${CONTAINER_NGINX_IMAGE_REGISTRY} ARCH=${OSARCH} OS_VERSION=${OS_VERSION} \
	    OS_RELEASE=${OS_RELEASE} TAG=${TAG} CONTAINER_OS_TYPE=${CONTAINER_OS_TYPE} IMAGE_PATH=${AGENT_IMAGE_PATH} DOCKER_COMPOSE_FILE="docker-compose-official-image.yml" \
>>>>>>> f6ca97c2
		${GOTEST} -v ./test/integration/grpc

official-image-integration-test:
	PACKAGE_NAME=${PACKAGE_NAME} CONTAINER_NGINX_IMAGE_REGISTRY=${CONTAINER_NGINX_IMAGE_REGISTRY} ARCH=${OSARCH} OS_VERSION=${OS_VERSION} \
	    OS_RELEASE=${OS_RELEASE} TAG=${TAG} CONTAINER_OS_TYPE=${CONTAINER_OS_TYPE} IMAGE_PATH=${IMAGE_PATH} DOCKER_COMPOSE_FILE="docker-compose-official-image.yml" \
		${GOTEST} -v ./test/integration/features
	PACKAGE_NAME=${PACKAGE_NAME} CONTAINER_NGINX_IMAGE_REGISTRY=${CONTAINER_NGINX_IMAGE_REGISTRY} ARCH=${OSARCH} OS_VERSION=${OS_VERSION} \
	    OS_RELEASE=${OS_RELEASE} TAG=${TAG} CONTAINER_OS_TYPE=${CONTAINER_OS_TYPE} IMAGE_PATH=${IMAGE_PATH} DOCKER_COMPOSE_FILE="docker-compose-official-image.yml" \
		${GOTEST} -v ./test/integration/grpc
	PACKAGE_NAME=${PACKAGE_NAME} CONTAINER_NGINX_IMAGE_REGISTRY=${CONTAINER_NGINX_IMAGE_REGISTRY} ARCH=${OSARCH} OS_VERSION=${OS_VERSION} \
        OS_RELEASE=${OS_RELEASE} TAG=${TAG} CONTAINER_OS_TYPE=${CONTAINER_OS_TYPE} IMAGE_PATH=${IMAGE_PATH} DOCKER_COMPOSE_FILE="docker-compose-official-image.yml" \
        ${GOTEST} -v ./test/integration/api

test-bench: ## Run benchmark tests
	cd test/performance && GOWORK=off CGO_ENABLED=0 ${GOTEST} -mod=vendor -count 5 -timeout 2m -bench=. -benchmem metrics_test.go
	cd test/performance && GOWORK=off CGO_ENABLED=0 ${GOTEST} -mod=vendor -count 1 -bench=. -benchmem user_workflow_test.go
	cd test/performance && GOWORK=off CGO_ENABLED=0 ${GOTEST} -mod=vendor -count 5 -timeout 2m -bench=. -benchmem plugins_test.go
	cd test/performance && GOWORK=off CGO_ENABLED=0 ${GOTEST} -mod=vendor -count 5 -timeout 2m -bench=. -benchmem environment_test.go	

benchmark-image: ## Build benchmark test container image for NGINX Plus, need nginx-repo.crt and nginx-repo.key in build directory
	$(CONTAINER_BUILDENV) $(CONTAINER_CLITOOL) build --no-cache -t nginx-agent-benchmark:1.0.0 \
		--secret id=nginx-crt,src=${CERTS_DIR}/nginx-repo.crt \
		--secret id=nginx-key,src=${CERTS_DIR}/nginx-repo.key \
		-f test/docker/Dockerfile .

# # # # # # # # # # # # # # # # # # # # # # # # # # # # # # # # # # # # # # # # # # # # # # # # # # # # # # # # # #
# Cert Generation                                                                                                 #
# # # # # # # # # # # # # # # # # # # # # # # # # # # # # # # # # # # # # # # # # # # # # # # # # # # # # # # # # #
certs: ## Generate TLS certificates
	scripts/tls/gen_cnf.sh ca --cn '${CERT_CLIENT_CA_CN}' --state Cork --locality Cork --org NGINX --country IE --out ${CERTS_DIR}/client/conf
	scripts/tls/gen_cert.sh ca --config ${CERTS_DIR}/client/conf/ca.cnf --out ${CERTS_DIR}/client

	scripts/tls/gen_cnf.sh intermediate --cn '${CERT_CLIENT_INT_CN}' --org NGINX --locality Cork --out ${CERTS_DIR}/client/conf
	scripts/tls/gen_cert.sh intermediate --config ${CERTS_DIR}/client/conf/int.cnf --ca-cert ${CERTS_DIR}/client/ca.crt --ca-key ${CERTS_DIR}/client/ca.key --out ${CERTS_DIR}/client

	scripts/tls/gen_cnf.sh end-entity --cn '${CERT_CLIENT_EE_CN}' --san 'DNS.1=${CERT_CLIENT_DNS}' --out ${CERTS_DIR}/client/conf
	scripts/tls/gen_cert.sh end-entity --config ${CERTS_DIR}/client/conf/ee.cnf --ca-cert ${CERTS_DIR}/client/int.crt --ca-key ${CERTS_DIR}/client/int.key --out ${CERTS_DIR}/client

	cp ${CERTS_DIR}/client/ee.crt ${CERTS_DIR}/client.crt
	cp ${CERTS_DIR}/client/ee.key ${CERTS_DIR}/client.key

	scripts/tls/gen_cnf.sh ca --cn '${CERT_SERVER_CA_CN}' --state Cork --locality Cork --org NGINX --country IE --out ${CERTS_DIR}/server/conf
	scripts/tls/gen_cert.sh ca --config ${CERTS_DIR}/server/conf/ca.cnf --out ${CERTS_DIR}/server

	scripts/tls/gen_cnf.sh intermediate --cn '${CERT_SERVER_INT_CN}' --org NGINX --locality Cork --out ${CERTS_DIR}/server/conf
	scripts/tls/gen_cert.sh intermediate --config ${CERTS_DIR}/server/conf/int.cnf --ca-cert ${CERTS_DIR}/server/ca.crt --ca-key ${CERTS_DIR}/server/ca.key --out ${CERTS_DIR}/server

	scripts/tls/gen_cnf.sh end-entity --cn '${CERT_SERVER_EE_CN}' --san 'DNS.1=${CERT_SERVER_DNS}' --out ${CERTS_DIR}/server/conf
	scripts/tls/gen_cert.sh end-entity --config ${CERTS_DIR}/server/conf/ee.cnf --ca-cert ${CERTS_DIR}/server/int.crt --ca-key ${CERTS_DIR}/server/int.key --out ${CERTS_DIR}/server

	cat ${CERTS_DIR}/server/int.crt ${CERTS_DIR}/server/ca.crt > ${CERTS_DIR}/ca.pem

	cp ${CERTS_DIR}/server/ee.crt ${CERTS_DIR}/server.crt
	cp ${CERTS_DIR}/server/ee.key ${CERTS_DIR}/server.key

# # # # # # # # # # # # # # # # # # # # # # # # # # # # # # # # # # # # # # # # # # # # # # # # # # # # # # # # # #
# Container Image Helper Targets                                                                                  #
# # # # # # # # # # # # # # # # # # # # # # # # # # # # # # # # # # # # # # # # # # # # # # # # # # # # # # # # # #
image: ## Build agent container image for NGINX Plus, need nginx-repo.crt and nginx-repo.key in build directory
	@echo Building image with $(CONTAINER_CLITOOL); \
	$(CONTAINER_BUILDENV) $(CONTAINER_CLITOOL) build -t ${IMAGE_TAG} . \
		--no-cache -f ./scripts/docker/nginx-plus/${OS_RELEASE}/Dockerfile \
		--secret id=nginx-crt,src=${CERTS_DIR}/nginx-repo.crt \
		--secret id=nginx-key,src=${CERTS_DIR}/nginx-repo.key \
		--build-arg BASE_IMAGE=${BASE_IMAGE} \
		--build-arg PACKAGES_REPO=${PLUS_PACKAGES_REPO} \
		--build-arg OS_RELEASE=${OS_RELEASE} \
		--build-arg OS_VERSION=${OS_VERSION} \

oss-image: ## Build agent container image for NGINX OSS
	@echo Building image with $(CONTAINER_CLITOOL); \
	$(CONTAINER_BUILDENV) $(CONTAINER_CLITOOL) build -t ${IMAGE_TAG} . \
		--no-cache -f ./scripts/docker/nginx-oss/${CONTAINER_OS_TYPE}/Dockerfile \
		--target install-agent-local \
		--build-arg PACKAGE_NAME=${PACKAGE_NAME} \
		--build-arg PACKAGES_REPO=${OSS_PACKAGES_REPO} \
		--build-arg BASE_IMAGE=${BASE_IMAGE} \
		--build-arg OS_RELEASE=${OS_RELEASE} \
		--build-arg OS_VERSION=${OS_VERSION} \
		--build-arg ENTRY_POINT=./scripts/docker/entrypoint.sh

run-container: ## Run container from specified IMAGE_TAG
	@echo Running ${IMAGE_TAG} with $(CONTAINER_CLITOOL); \
		$(CONTAINER_CLITOOL) run -p 127.0.0.1:8081:8081/tcp --mount type=bind,source=${PWD}/nginx-agent.conf,target=/etc/nginx-agent/nginx-agent.conf ${IMAGE_TAG}

official-plus-image: ## Build official NGINX Plus with NGINX Agent container image, need nginx-repo.crt and nginx-repo.key in build directory
	@echo Building image nginx-plus-with-nginx-agent with $(CONTAINER_CLITOOL); \
	cd scripts/docker/official/nginx-plus-with-nginx-agent/alpine/ \
	&& $(CONTAINER_BUILDENV) $(CONTAINER_CLITOOL) build -t nginx-plus-with-nginx-agent . \
		--no-cache -f ./Dockerfile \
		--secret id=nginx-crt,src=../../../../../${CERTS_DIR}/nginx-repo.crt \
		--secret id=nginx-key,src=../../../../../${CERTS_DIR}/nginx-repo.key

official-oss-image: ## Build official NGINX OSS with NGINX Agent container image
	@echo Building image nginx-oss-with-nginx-agent with $(CONTAINER_CLITOOL); \
	cd scripts/docker/official/nginx-oss-with-nginx-agent/alpine/ \
	&& $(CONTAINER_BUILDENV) $(CONTAINER_CLITOOL) build -t nginx-oss-with-nginx-agent . \
	    --build-arg NGINX_AGENT_VERSION=${VERSION} \
		--no-cache -f ./Dockerfile.mainline

official-oss-stable-image: ## Build official NGINX OSS with NGINX Agent container stable image
	@echo Building image nginx-oss-with-nginx-agent with $(CONTAINER_CLITOOL); \
	cd scripts/docker/official/nginx-oss-with-nginx-agent/alpine/ \
	&& $(CONTAINER_BUILDENV) $(CONTAINER_CLITOOL) build -t nginx-oss-with-nginx-agent . \
	    --build-arg NGINX_AGENT_VERSION=${VERSION} \
		--no-cache -f ./Dockerfile.stable

official-oss-mainline-image: official-oss-image ## Build official NGINX OSS with NGINX Agent container mainline image

# # # # # # # # # # # # # # # # # # # # # # # # # # # # # # # # # # # # # # # # # # # # # # # # # # # # # # # # # #
# Grafana Example Dashboard Targets                                                                               #
# # # # # # # # # # # # # # # # # # # # # # # # # # # # # # # # # # # # # # # # # # # # # # # # # # # # # # # # # #
clean-grafana-example: clean ## Clean example packages and docker
	cd ./examples/grafana-metrics/ && BASE_IMAGE= PACKAGE_NAME= $(CONTAINER_COMPOSE) down

build-grafana-example: local-deb-package ## Build the example of nginx-agent
	cd ./examples/grafana-metrics/ && BASE_IMAGE=${BASE_IMAGE} PACKAGE_NAME=${PACKAGE_NAME} $(CONTAINER_COMPOSE) build

run-grafana-example: ## Start the example of nginx-agent
	cd ./examples/grafana-metrics/ && BASE_IMAGE=${BASE_IMAGE} PACKAGE_NAME=${PACKAGE_NAME} $(CONTAINER_COMPOSE) up<|MERGE_RESOLUTION|>--- conflicted
+++ resolved
@@ -43,11 +43,7 @@
 OS_VERSION  ?= 24.04
 BASE_IMAGE  = "${CONTAINER_REGISTRY}/${OS_RELEASE}:${OS_VERSION}"
 IMAGE_TAG   = "agent_${OS_RELEASE}_${OS_VERSION}"
-<<<<<<< HEAD
 IMAGE_PATH ?= "/nginx/agent"
-=======
-AGENT_IMAGE_PATH = "/nginx/agent"
->>>>>>> f6ca97c2
 
 VERSION_WITH_V := v${VERSION}
 LDFLAGS = "-w -X main.version=${VERSION_WITH_V} -X main.commit=${COMMIT} -X main.date=${DATE}"
@@ -227,20 +223,6 @@
 		${GOTEST} -v ./test/integration/features
 	PACKAGES_REPO=${OSS_PACKAGES_REPO} INSTALL_FROM_REPO=${INSTALL_FROM_REPO} PACKAGE_NAME=${PACKAGE_NAME} BASE_IMAGE=${BASE_IMAGE} \
 	    OS_VERSION=${OS_VERSION} OS_RELEASE=${OS_RELEASE} CONTAINER_OS_TYPE=${CONTAINER_OS_TYPE} DOCKER_COMPOSE_FILE="docker-compose.yml" \
-<<<<<<< HEAD
-=======
-		${GOTEST} -v ./test/integration/grpc
-
-official-image-integration-test:
-	PACKAGE_NAME=${PACKAGE_NAME} CONTAINER_NGINX_IMAGE_REGISTRY=${CONTAINER_NGINX_IMAGE_REGISTRY} ARCH=${OSARCH} OS_VERSION=${OS_VERSION} \
-	    OS_RELEASE=${OS_RELEASE} TAG=${TAG} CONTAINER_OS_TYPE=${CONTAINER_OS_TYPE} IMAGE_PATH=${AGENT_IMAGE_PATH} DOCKER_COMPOSE_FILE="docker-compose-official-image.yml" \
-		${GOTEST} -v ./test/integration/api
-	PACKAGE_NAME=${PACKAGE_NAME} CONTAINER_NGINX_IMAGE_REGISTRY=${CONTAINER_NGINX_IMAGE_REGISTRY} ARCH=${OSARCH} OS_VERSION=${OS_VERSION} \
-	    OS_RELEASE=${OS_RELEASE} TAG=${TAG} CONTAINER_OS_TYPE=${CONTAINER_OS_TYPE} IMAGE_PATH=${AGENT_IMAGE_PATH} DOCKER_COMPOSE_FILE="docker-compose-official-image.yml" \
-		${GOTEST} -v ./test/integration/features
-	PACKAGE_NAME=${PACKAGE_NAME} CONTAINER_NGINX_IMAGE_REGISTRY=${CONTAINER_NGINX_IMAGE_REGISTRY} ARCH=${OSARCH} OS_VERSION=${OS_VERSION} \
-	    OS_RELEASE=${OS_RELEASE} TAG=${TAG} CONTAINER_OS_TYPE=${CONTAINER_OS_TYPE} IMAGE_PATH=${AGENT_IMAGE_PATH} DOCKER_COMPOSE_FILE="docker-compose-official-image.yml" \
->>>>>>> f6ca97c2
 		${GOTEST} -v ./test/integration/grpc
 
 official-image-integration-test:
@@ -354,10 +336,10 @@
 # Grafana Example Dashboard Targets                                                                               #
 # # # # # # # # # # # # # # # # # # # # # # # # # # # # # # # # # # # # # # # # # # # # # # # # # # # # # # # # # #
 clean-grafana-example: clean ## Clean example packages and docker
-	cd ./examples/grafana-metrics/ && BASE_IMAGE= PACKAGE_NAME= $(CONTAINER_COMPOSE) down
+	cd ./examples/grafana-metrics/ && BASE_IMAGE= PACKAGE_NAME= ${CONTAINER_COMPOSE} down
 
 build-grafana-example: local-deb-package ## Build the example of nginx-agent
-	cd ./examples/grafana-metrics/ && BASE_IMAGE=${BASE_IMAGE} PACKAGE_NAME=${PACKAGE_NAME} $(CONTAINER_COMPOSE) build
+	cd ./examples/grafana-metrics/ && BASE_IMAGE=${BASE_IMAGE} PACKAGE_NAME=${PACKAGE_NAME} ${CONTAINER_COMPOSE} build
 
 run-grafana-example: ## Start the example of nginx-agent
-	cd ./examples/grafana-metrics/ && BASE_IMAGE=${BASE_IMAGE} PACKAGE_NAME=${PACKAGE_NAME} $(CONTAINER_COMPOSE) up+	cd ./examples/grafana-metrics/ && BASE_IMAGE=${BASE_IMAGE} PACKAGE_NAME=${PACKAGE_NAME} ${CONTAINER_COMPOSE} up