--- conflicted
+++ resolved
@@ -278,11 +278,7 @@
 
 run-container: ## Run container from specified IMAGE_TAG
 	@echo Running ${IMAGE_TAG} with $(CONTAINER_CLITOOL); \
-<<<<<<< HEAD
-		$(CONTAINER_CLITOOL) run -p 8081:8081 --mount type=bind,source=${PWD}/nginx-agent.conf,target=/etc/nginx-agent/nginx-agent.conf ${IMAGE_TAG}
-=======
 		$(CONTAINER_CLITOOL) run -p 127.0.0.1:8081:8081/tcp --mount type=bind,source=${PWD}/nginx-agent.conf,target=/etc/nginx-agent/nginx-agent.conf ${IMAGE_TAG}
->>>>>>> ca230877
 
 # # # # # # # # # # # # # # # # # # # # # # # # # # # # # # # # # # # # # # # # # # # # # # # # # # # # # # # # # #
 # Grafana Example Dashboard Targets                                                                               #
