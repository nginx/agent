--- conflicted
+++ resolved
@@ -122,15 +122,6 @@
 ## Logging 
 NGINX Agent uses formatted log files to collect metrics. Expanding log formats and instance counts will also increase the size of NGINX Agent log files. We recommend adding a separate partition for `/var/log/nginx-agent`. Without log rotation or storage on a separate partition, log files could use up all the free drive space and cause your system to become unresponsive to certain services.
 
-<<<<<<< HEAD
-## Building Docker Image
-To build an image that contains the latest NGINX Agent and the latest mainline version of NGINX OSS run the following command:
-```
-make official-oss-image
-```
-
-For more information on how to run NGINX Agent containers and how build an image that uses NGINX Plus instead of NGINX OSS see [Docker Images](https://docs.nginx.com/nginx-agent/docker-images/)
-=======
 ### Log Rotation
 By default, NGINX Agent rotates logs daily using logrotate with the following configuration: 
 
@@ -159,7 +150,14 @@
 If you need to make changes to the default configuration you can update the file here `/etc/logrotate.d/nginx-agent`
 
 For more detail on logrotate configuration see [Logrotate Configuration Options](https://linux.die.net/man/8/logrotate)
->>>>>>> 0f149a80
+
+## Building Docker Image
+To build an image that contains the latest NGINX Agent and the latest mainline version of NGINX OSS run the following command:
+```
+make official-oss-image
+```
+
+For more information on how to run NGINX Agent containers and how build an image that uses NGINX Plus instead of NGINX OSS see [Docker Images](https://docs.nginx.com/nginx-agent/docker-images/)
 
 # Getting Started with NGINX Agent
 Follow these steps to configure and run NGINX Agent and a mock interface ("control plane") to which the NGINX Agent will report.
