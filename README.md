![Agent Banner](docs/agent-banner.png "Agent Banner")

NGINX Agent is a companion daemon for your NGINX Open Source or NGINX Plus instance. It enables:
- Remote management of NGINX configurations
- Collection and reporting of real-time NGINX performance and operating system metrics
- Notifications of NGINX events

![Grafana dashboard showing Agent reported metrics](docs/grafana-dashboard-example.png "Grafana dashboard showing Agent reported metrics")
[Grafana](https://grafana.com/) dashboard showing metrics reported by Agent

# Table of Contents
- [How it Works](#how-it-works)
  - [Configuration Management](#configuration-management)
  - [Collecting Metrics](#collecting-metrics)
  - [Event Notifications](#event-notifications)
- [Installation](#installation)
  - [Installing NGINX](#installing-nginx)
  - [Installing Go](#installing-go)
  - [Installing Agent from Package Files](#installing-agent-from-package-files)
  - [Starting and Enabling Start on Boot](#starting-and-enabling-start-on-boot)
  - [Logging](#logging)
- [Getting Started with Agent](#getting-started-with-agent)
  - [Installing NGINX and Agent](#installing-nginx-and-agent)
  - [Starting the Mock Control Plane](#starting-the-mock-control-plane)
  - [Agent Settings](#agent-settings)
  - [Starting Agent](#starting-agent)
- [Development Environment Setup](#development-environment-setup)
  - [Selecting an Operating System](#selecting-an-operating-system)
  - [Installing NGINX](#installing-nginx)
  - [Cloning the Agent Repository](#cloning-the-agent-repository)
  - [Installing Prerequisite Packages](#installing-prerequisite-packages)
  - [Building Agent from Source Code](#building-agent-from-source-code)
- [Agent Technical Specifications](#agent-technical-specifications)
  - [Supported Distributions](#supported-distributions)
  - [Supported Deployment Environments](#supported-deployment-environments)
  - [Supported NGINX Versions](#supported-nginx-versions)
  - [Sizing Recommendations](#sizing-recommendations)
- [Community](#community)
- [Contributing](#contributing)
- [Change Log](#change-log)
- [License](#license)

# How it Works
Agent runs as a companion process on a system running NGINX. It provides gRPC and REST interfaces for configuration management and metrics collection from the NGINX process and operating system. Agent enables remote interaction with NGINX using common Linux tools and unlocks the ability to build sophisticated monitoring and control systems that can manage large collections of NGINX instances.

![How agent works](docs/agent-flow.png "How it works")

## Configuration Management
Agent provides an API interface for submission of updated configuration files. Upon receipt of a new file, it checks the output of `nginx -V` to determine the location of existing configurations. It then validates the new configuration with `nginx -t` before applying it via a NOHUP signal to the NGINX master process.

## Collecting Metrics
Agent interfaces with NGINX process information and parses NGINX logs to calculate and report metrics. When interfacing with NGINX Plus, Agent pulls relevant information from the NGINX Plus API. Reported metrics may be aggregated by [Prometheus](https://prometheus.io/) and visualized with tools like [Grafana](https://grafana.com/).

### NGINX Open Source
When running alongside an open source instance of NGINX, Agent requires that NGINX Access and Error logs are turned on and contain all default variables.

### NGINX Plus
For Agent to work properly with an NGINX Plus instance, the API needs to be configured in that instance's nginx.conf. See [Instance Metrics Overview](https://docs.nginx.com/nginx-management-suite/nim/about/overview-metrics/) for more details. Once NGINX Plus is configured with the `/api/` endpoint, Agent will automatically use it on startup.

## Event Notifications
Agent allows a gRPC connected control system to register a listener for a specific event. The control mechanism is then invoked when Agent sends an associated system signal. The source of a notification can be either the NGINX instance or Agent itself. Here's a list of currently supported events:

| Event                            | Description                                  |
| -------------------------------- | -------------------------------------------- |
| AGENT_START_MESSAGE              | Agent process started                        |
| AGENT_STOP_MESSAGE               | Agent process stopped                        |
| NGINX_FOUND_MESSAGE              | NGINX master process detected on system      |
| NGINX_STOP_MESSAGE               | NGINX master process stopped                 |
| NGINX_RELOAD_SUCCESS_MESSAGE     | NGINX master process reloaded successfully   |
| NGINX_RELOAD_FAILED_MESSAGE      | NGINX master process failed to reload        |
| NGINX_WORKER_START_MESSAGE       | New NGINX worker process started             |
| NGINX_WORKER_STOP_MESSAGE        | NGINX worker process stopped                 |
| CONFIG_APPLY_SUCCESS_MESSAGE     | Successfully applied new NGINX configuration |
| CONFIG_APPLY_FAILURE_MESSAGE     | Failed to apply new NGINX configuration      |
| CONFIG_ROLLBACK_SUCCESS_MESSAGE  | Successfully rolled back NGINX configuration |
| CONFIG_ROLLBACK_FAILURE_MESSAGE  | Failed to roll back NGINX configuration      |

# Installation
## Installing NGINX
Agent interfaces directly with an NGINX server process installed on the same system. If you don't have it already, follow these steps to install [NGINX Open Source](https://docs.nginx.com/nginx/admin-guide/installing-nginx/installing-nginx-open-source/) or [NGINX Plus](https://docs.nginx.com/nginx/admin-guide/installing-nginx/installing-nginx-plus/). Once installed, ensure the NGINX instance is running.

## Installing Go
Agent is written in Go and requires Go 1.19 or higher to be installed. You can [download Go from the official website](https://go.dev/dl/). 

## Installing Agent from Package Files
To install Agent on your system, go to [Releases](https://github.com/nginx/agent/releases) and download `nginx-agent.tar.gz`. Create a new subdirectory and extract the archive into it. Change into the subdirectory matching the package manager format appropriate for your operating system distribution.

Depending on OS distribution and CPU architecture type, use your system's package manager to install the package. Some examples:

Debian, Ubuntu, and other distributions using the `dpkg` package manager. 

```
sudo dpkg -i nginx-agent-<agent-version>.deb
```
RHEL, CentOS RHEL, Amazon Linux, Oracle Linux, and other distributions using the `yum` package manager
```
sudo yum localinstall nginx-agent-<agent-version>.rpm
```
RHEL and other distributions using the `rpm` package manager
```
sudo rpm -i nginx-agent-<agent-version>.rpm
```
Alpine Linux
```
sudo apk add nginx-agent-<agent-version>.apk
```
FreeBSD
```
sudo pkg add nginx-agent-<agent-version>
```

## Starting and Enabling Start on Boot
To start the Agent on systemd systems, run the following command:
```
sudo systemctl start nginx-agent
```
To enable the Agent to start on boot, run the following command:
```
sudo systemctl enable nginx-agent
```

## Logging 
Agent uses formatted log files to collect metrics. Expanding log formats and instance counts will also increase the size of Agent log files. We recommend adding a separate partition for `/var/log/nginx-agent`. Without log rotation or storage on a separate partition, log files could use up all the free drive space and cause your system to become unresponsive to certain services.

# Getting Started with Agent
Follow these steps to configure and run Agent and a mock interface ("control plane") to which the Agent will report.

## Installing NGINX and Agent
Follow steps in the [Installation](#installation) section to download, install, and run NGINX and Agent.

## Cloning the Agent Repository
Run the following command in your development directory to clone the Agent source code from the GitHub repository. See [Cloning a GitHub Repository](https://docs.github.com/en/repositories/creating-and-managing-repositories/cloning-a-repository) for additional help.

```
git clone git@github.com:nginx/agent.git
```

## Starting the gRPC Mock Control Plane
Start the mock control plane by running the following command from the `agent` source code root directory:

```
go run sdk/examples/server.go

# Command Output
INFO[0000] http listening at 54790 # mock control plane port
INFO[0000] gRPC listening at 54789 # gRPC control plane port which Agent will report to
```

## Agent Settings
If it doesn't already exist, create the `/etc/nginx-agent/nginx-agent.conf` file
```
sudo mkdir /etc/nginx-agent
sudo cp nginx-agent.conf /etc/nginx-agent/
```

### Enabling the gRPC interface
Update the `/etc/nginx-agent/nginx-agent.conf` file to include the following settings:

```yaml
server:
<<<<<<< HEAD
  # host of the control plane
  host: 127.0.0.1
  grpcPort: 54789 # control plane grpc port
# tls options - NOT RECOMMENDED FOR PRODUCTION
=======
  host: 127.0.0.1 # mock control plane host
  grpcPort: 54789 # mock control plane gRPC port

# gRPC TLS options - DISABLING TLS IS NOT RECOMMENDED FOR PRODUCTION
>>>>>>> 5fcbac82
tls:
  enable: false
  skip_verify: true
```

### Enabling the REST interface
The Agent REST interface can be exposed by adding the following lines to the `nginx-agent.conf` file.

```yaml
api:
  port: 9090 # port to expose REST API
  
  # REST TLS parameters
  cert: "<TLS-CERTIFICATE>.crt"
  key: "<PRIVATE-KEY>.key"
```

The mock control plane can use either gRPC or REST protocols to communicate with Agent.

## Starting Agent
If already running, restart Agent to apply the new configuration. Alternatively, if Agent is not running, you may run it from the source code root directory.

Open another terminal window and start the Agent. Issue the following command from the `agent` source code root directory.
```
make run

# Command Output snippet
WARN[0000] Log level is info                            
INFO[0000] setting displayName to XXX            
INFO[0000] NGINX Agent at with pid 12345, clientID=XXXXXX-XXXXXX-XXXXXX-XXXXXX-XXXXXX name=XXX
INFO[0000] NginxBinary initializing                     
INFO[0000] Commander initializing                       
INFO[0000] Comms initializing                           
INFO[0000] OneTimeRegistration initializing             
INFO[0000] Registering XXXXXX-XXXXXX-XXXXXX-XXXXXX-XXXXXX 
INFO[0000] Metrics initializing                         
INFO[0000] MetricsThrottle initializing                 
INFO[0000] DataPlaneStatus initializing                 
INFO[0000] MetricsThrottle waiting for report ready     
INFO[0000] Metrics waiting for handshake to be completed 
INFO[0000] ProcessWatcher initializing                  
INFO[0000] Extensions initializing                      
INFO[0000] FileWatcher initializing                     
INFO[0000] FileWatchThrottle initializing
INFO[0001] Events initializing                          
INFO[0001] OneTimeRegistration completed
```

Open a web browser to view the mock control plane at [http://localhost:54790](http://localhost:54790). The following links will be shown in the web interface:

- registered - shows registration information of the dataplane
- nginxes - lists the NGINX instances on the dataplane
- configs - shows the protobuf payload for NGINX configuration sent to the management plane
- configs/chunked - shows the split up payloads sent to the management plane
- configs/raw - shows the actual configuration as it would live on the dataplane
- metrics - shows a buffer of metrics sent to the management plane (similar to what will be sent back in the REST API)

For more Agent use-cases, refer to https://github.com/nginx/agent/tree/main/sdk/examples

# Development Environment Setup
## Selecting an Operating System
While most Linux or FreeBSD operating systems can be used to contribute to the Agent project, the following steps have been designed for Ubuntu. Ubuntu is packaged with most libraries required to build and run Agent, and is the recommended platform for Agent development.

## Installing NGINX
Follow steps in the [Installation](#installation) section to download and install NGINX. Once installed ensure NGINX instance is running.

## Cloning the Agent Repository
Run the following command from your development directory to clone Agent source code from the GitHub repository. See [Cloning a GitHub Repository](https://docs.github.com/en/repositories/creating-and-managing-repositories/cloning-a-repository) for additional help.

```
git clone git@github.com:nginx/agent.git
```

## Installing Prerequisite Packages
Depending on the operating system distribution, it may be necessary to install the following packages in order to build Agent.

Change to the Agent source directory:
```
cd <path_to_development_directory>/agent
```

Install Make:
```
sudo apt install make
```

Agent is written in Go. You may [download Go](https://go.dev/doc/install) and follow installation instructions on the same page or run:
```
sudo apt install golang-go
```

## Building Agent from Source Code
Run the following commands to build and run Agent:
```
make build
sudo make run
```

# Agent Technical Specifications
## Supported Distributions
Agent can run in most environments. For a list of supported distributions, see the [NGINX Technical Specs](https://docs.nginx.com/nginx/technical-specs/#supported-distributions) guide.

## Supported Deployment Environments 
Agent can be deployed in the following environments:

- Bare Metal
- Container
- Public Cloud: AWS, Google Cloud Platform, and Microsoft Azure
- Virtual Machine

## Supported NGINX Versions 
Agent works with all supported versions of NGINX Open Source and NGINX Plus.

## Sizing Recommendations
Minimum system sizing recommendations for Agent:

| CPU        | Memory   | Network   | Storage |
|------------|----------|-----------|---------|
| 1 CPU core | 1 GB RAM | 1 GbE NIC | 20 GB   |

# Community
- Our [Slack channel #nginx-agent](https://nginxcommunity.slack.com/), is the go-to place to start asking questions and sharing your thoughts.

- Our [GitHub issues page](https://github.com/nginx/agent/issues) offers space for a more technical discussion at your own pace.


# Contributing
Get involved with the project by contributing! Please see our [contributing guide](CONTRIBUTING.md) for details.

# Change Log
See our [changelog](docs/CHANGELOG.md) to keep track of updates.

# License
[Apache License, Version 2.0](LICENSE)<|MERGE_RESOLUTION|>--- conflicted
+++ resolved
@@ -158,17 +158,10 @@
 
 ```yaml
 server:
-<<<<<<< HEAD
-  # host of the control plane
-  host: 127.0.0.1
-  grpcPort: 54789 # control plane grpc port
-# tls options - NOT RECOMMENDED FOR PRODUCTION
-=======
   host: 127.0.0.1 # mock control plane host
   grpcPort: 54789 # mock control plane gRPC port
 
 # gRPC TLS options - DISABLING TLS IS NOT RECOMMENDED FOR PRODUCTION
->>>>>>> 5fcbac82
 tls:
   enable: false
   skip_verify: true
