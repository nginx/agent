--- conflicted
+++ resolved
@@ -147,12 +147,8 @@
 ```
 
 ## NGINX Agent Settings
-<<<<<<< HEAD
-If it doesn't already exist, create the `/etc/nginx-agent/nginx-agent.conf` file
-=======
 If it doesn't already exist, create the `/etc/nginx-agent/` directory and copy the nginx-agent.conf file from the project root directory into the newly created directory. 
 Create the agent-dynamic.conf file in the `/etc/nginx-agent/` directory for agent to run. 
->>>>>>> e3424f39
 ```
 sudo mkdir /etc/nginx-agent
 sudo cp nginx-agent.conf /etc/nginx-agent/
