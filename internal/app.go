/**
 * Copyright (c) F5, Inc.
 *
 * This source code is licensed under the Apache License, Version 2.0 license found in the
 * LICENSE file in the root directory of this source tree.
 */

package internal

import (
	"context"
	"log/slog"

	"github.com/nginx/agent/v3/internal/bus"
	"github.com/nginx/agent/v3/internal/config"
	"github.com/nginx/agent/v3/internal/logger"
	"github.com/nginx/agent/v3/internal/plugin"
	"github.com/spf13/cobra"
)

type App struct {
	commit  string
	version string
}

func NewApp(commit, version string) *App {
	return &App{commit, version}
}

func (a *App) Run() error {
	config.Init(a.version, a.commit)

	config.RegisterRunner(func(cmd *cobra.Command, _ []string) {
		ctx, cancel := context.WithCancel(context.Background())
		defer cancel()

		err := config.RegisterConfigFile()
		if err != nil {
			slog.Error("Failed to load configuration file", "error", err)
			return
		}

		agentConfig := config.GetConfig()

		slogger := logger.New(agentConfig.Log)
		slog.SetDefault(slogger)

		slog.Info("Starting NGINX Agent")

		messagePipe := bus.NewMessagePipe(ctx, 100)
		err = messagePipe.Register(100, plugin.LoadPlugins(agentConfig, slogger))
		if err != nil {
			slog.Error("Failed to register plugins", "error", err)
			return
		}

<<<<<<< HEAD
	instanceMonitor := plugin.NewInstanceMonitor(&plugin.InstanceMonitorParameters{})

	dataplaneServer := plugin.NewDataplaneServer(&plugin.DataplaneServerParameters{
		Address: "0.0.0.0:8091",
		Logger:  logger,
	})

	messagePipe := bus.NewMessagePipe(ctx, 100)
	err := messagePipe.Register(100, []bus.Plugin{processMonitor, instanceMonitor, dataplaneServer})
	if err != nil {
		slog.Error("failed to register plugins", "error", err)
=======
		messagePipe.Run()
	})

	if err := config.Execute(); err != nil {
>>>>>>> 28a8342b
		return err
	}

	return nil
}<|MERGE_RESOLUTION|>--- conflicted
+++ resolved
@@ -54,24 +54,10 @@
 			return
 		}
 
-<<<<<<< HEAD
-	instanceMonitor := plugin.NewInstanceMonitor(&plugin.InstanceMonitorParameters{})
-
-	dataplaneServer := plugin.NewDataplaneServer(&plugin.DataplaneServerParameters{
-		Address: "0.0.0.0:8091",
-		Logger:  logger,
-	})
-
-	messagePipe := bus.NewMessagePipe(ctx, 100)
-	err := messagePipe.Register(100, []bus.Plugin{processMonitor, instanceMonitor, dataplaneServer})
-	if err != nil {
-		slog.Error("failed to register plugins", "error", err)
-=======
 		messagePipe.Run()
 	})
 
 	if err := config.Execute(); err != nil {
->>>>>>> 28a8342b
 		return err
 	}
 
