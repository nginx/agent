--- conflicted
+++ resolved
@@ -6,7 +6,6 @@
 package bus
 
 const (
-<<<<<<< HEAD
 	AddInstancesTopic                 = "add-instances"
 	UpdatedInstancesTopic             = "updated-instances"
 	DeletedInstancesTopic             = "deleted-instances"
@@ -18,20 +17,5 @@
 	ConfigApplyRequestTopic           = "config-apply-topic"
 	ConfigApplySuccessfulRequestTopic = "config-apply-successful-topic"
 	ConfigApplyFailedRequestTopic     = "config-apply-failed-topic"
-=======
-	InstanceConfigUpdateRequestTopic = "instance-config-update-request"
-	InstanceConfigUpdateStatusTopic  = "instance-config-update-status"
-	InstanceConfigContextTopic       = "instance-config-context"
-	MetricsTopic                     = "metrics"
-	ConfigClientTopic                = "config-client"
-	AddInstancesTopic                = "add-instances"
-	UpdatedInstancesTopic            = "updated-instances"
-	DeletedInstancesTopic            = "deleted-instances"
-	ResourceUpdateTopic              = "resource-update"
-	NginxConfigUpdateTopic           = "nginx-config-update"
-	InstanceHealthTopic              = "instance-health"
-	ConfigUploadRequestTopic         = "config-upload-request"
-	DataPlaneResponseTopic           = "data-plane-response"
-	ConnectionCreatedTopic           = "connection-created"
->>>>>>> ee90b47c
+	ConnectionCreatedTopic            = "connection-created"
 )