--- conflicted
+++ resolved
@@ -6,7 +6,6 @@
 package bus
 
 const (
-<<<<<<< HEAD
 	AddInstancesTopic          = "add-instances"
 	UpdatedInstancesTopic      = "updated-instances"
 	DeletedInstancesTopic      = "deleted-instances"
@@ -15,22 +14,11 @@
 	InstanceHealthTopic        = "instance-health"
 	ConfigUploadRequestTopic   = "config-upload-request"
 	DataPlaneResponseTopic     = "data-plane-response"
+	ConnectionCreatedTopic     = "connection-created"
 	ConfigApplyRequestTopic    = "config-apply-request-topic"
 	WriteConfigSuccessfulTopic = "write-config-successful-topic"
 	ConfigApplySuccessfulTopic = "config-apply-successful-topic"
 	ConfigApplyFailedTopic     = "config-apply-failed-topic"
-	ConnectionCreatedTopic     = "connection-created"
 	RollbackCompleteTopic      = "rollback-complete-topic"
 	RollbackWriteTopic         = "rollback-write-topic"
-=======
-	AddInstancesTopic        = "add-instances"
-	UpdatedInstancesTopic    = "updated-instances"
-	DeletedInstancesTopic    = "deleted-instances"
-	ResourceUpdateTopic      = "resource-update"
-	NginxConfigUpdateTopic   = "nginx-config-update"
-	InstanceHealthTopic      = "instance-health"
-	ConfigUploadRequestTopic = "config-upload-request"
-	DataPlaneResponseTopic   = "data-plane-response"
-	ConnectionCreatedTopic   = "connection-created"
->>>>>>> d6d87e81
 )