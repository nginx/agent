// Copyright (c) F5, Inc.
//
// This source code is licensed under the Apache License, Version 2.0 license found in the
// LICENSE file in the root directory of this source tree.

package bus

const (
	OsProcessesTopic                 = "host-processes"
	ResourceTopic                    = "resource"
	InstanceConfigUpdateRequestTopic = "instance-config-update-request"
	InstanceConfigUpdateStatusTopic  = "instance-config-update-status"
	InstanceConfigContextTopic       = "instance-config-context"
	MetricsTopic                     = "metrics"
	ConfigClientTopic                = "config-client"
<<<<<<< HEAD
	NewInstancesTopic                = "new-instances"
	DeletedInstancesTopic            = "deleted-instances"
=======
	AddInstancesTopic                = "add-instances"
	UpdatedInstancesTopic            = "updated-instances"
	DeletedInstancesTopic            = "deleted-instances"
	ResourceUpdateTopic              = "resource-update"
>>>>>>> 222d8d4c
)<|MERGE_RESOLUTION|>--- conflicted
+++ resolved
@@ -13,13 +13,8 @@
 	InstanceConfigContextTopic       = "instance-config-context"
 	MetricsTopic                     = "metrics"
 	ConfigClientTopic                = "config-client"
-<<<<<<< HEAD
-	NewInstancesTopic                = "new-instances"
-	DeletedInstancesTopic            = "deleted-instances"
-=======
 	AddInstancesTopic                = "add-instances"
 	UpdatedInstancesTopic            = "updated-instances"
 	DeletedInstancesTopic            = "deleted-instances"
 	ResourceUpdateTopic              = "resource-update"
->>>>>>> 222d8d4c
 )