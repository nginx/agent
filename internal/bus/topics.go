// Copyright (c) F5, Inc.
//
// This source code is licensed under the Apache License, Version 2.0 license found in the
// LICENSE file in the root directory of this source tree.

package bus

const (
<<<<<<< HEAD
	OsProcessesTopic                 = "host-processes"
	InstancesTopic                   = "instances"
	InstanceConfigUpdateRequestTopic = "instance-config-update-request"
	InstanceConfigUpdateTopic        = "instance-config-update-complete"
	InstanceConfigContextTopic       = "instance-config-context"
=======
	OsProcessesTopic                  = "host-processes"
	InstancesTopic                    = "instances"
	InstanceConfigUpdateRequestTopic  = "instance-config-update-request"
	InstanceConfigUpdateCompleteTopic = "instance-config-update-complete"
	InstanceConfigContextTopic        = "instance-config-context"
	MetricsTopic                      = "metrics"
>>>>>>> b9863e1b
)<|MERGE_RESOLUTION|>--- conflicted
+++ resolved
@@ -6,18 +6,10 @@
 package bus
 
 const (
-<<<<<<< HEAD
 	OsProcessesTopic                 = "host-processes"
 	InstancesTopic                   = "instances"
 	InstanceConfigUpdateRequestTopic = "instance-config-update-request"
 	InstanceConfigUpdateTopic        = "instance-config-update-complete"
 	InstanceConfigContextTopic       = "instance-config-context"
-=======
-	OsProcessesTopic                  = "host-processes"
-	InstancesTopic                    = "instances"
-	InstanceConfigUpdateRequestTopic  = "instance-config-update-request"
-	InstanceConfigUpdateCompleteTopic = "instance-config-update-complete"
-	InstanceConfigContextTopic        = "instance-config-context"
 	MetricsTopic                      = "metrics"
->>>>>>> b9863e1b
 )