// Copyright (c) F5, Inc.
//
// This source code is licensed under the Apache License, Version 2.0 license found in the
// LICENSE file in the root directory of this source tree.

package grpc

import (
	"bytes"
	"context"
	"crypto/tls"
	"errors"
	"fmt"
	"log/slog"
	"net"
	"os"
	"sync"

	"github.com/cenkalti/backoff/v4"
	grpcRetry "github.com/grpc-ecosystem/go-grpc-middleware/retry"

	"github.com/bufbuild/protovalidate-go"
	"google.golang.org/grpc/credentials"
	"google.golang.org/grpc/credentials/insecure"

	mpi "github.com/nginx/agent/v3/api/grpc/mpi/v1"
	"github.com/nginx/agent/v3/internal/config"
	"github.com/nginx/agent/v3/internal/datasource/host"
	"google.golang.org/grpc"
	"google.golang.org/grpc/codes"
	"google.golang.org/grpc/keepalive"
	"google.golang.org/grpc/status"
	"google.golang.org/protobuf/proto"
)

//go:generate go run github.com/maxbrunsfeld/counterfeiter/v6@v6.8.1 -generate
//counterfeiter:generate . GrpcConnectionInterface

type (
	GrpcConnectionInterface interface {
		CommandServiceClient() mpi.CommandServiceClient
		FileServiceClient() mpi.FileServiceClient
		Close(ctx context.Context) error
		Restart(ctx context.Context) (*GrpcConnection, error)
	}

	GrpcConnection struct {
		config *config.Config
		conn   *grpc.ClientConn
		mutex  sync.Mutex
	}

	wrappedStream struct {
		grpc.ClientStream
		*protovalidate.Validator
	}
)

var (
	serviceConfig = `{
		"healthCheckConfig": {
			"serviceName": "nginx-agent"
		}
	}`

	defaultCredentials = insecure.NewCredentials()

	_ GrpcConnectionInterface = (*GrpcConnection)(nil)
)

func NewGrpcConnection(ctx context.Context, agentConfig *config.Config) (*GrpcConnection, error) {
	if agentConfig == nil || agentConfig.Command.Server.Type != config.Grpc {
		return nil, errors.New("invalid command server settings")
	}

	grpcConnection := &GrpcConnection{
		config: agentConfig,
	}

	serverAddr := net.JoinHostPort(
		agentConfig.Command.Server.Host,
		fmt.Sprint(agentConfig.Command.Server.Port),
	)

	slog.InfoContext(ctx, "Dialing grpc server", "server_addr", serverAddr)

	info := host.NewInfo()
	resourceID := info.ResourceID(ctx)

	var err error
	grpcConnection.mutex.Lock()
	grpcConnection.conn, err = grpc.NewClient(serverAddr, GetDialOptions(agentConfig, resourceID)...)
	grpcConnection.mutex.Unlock()
	if err != nil {
		return nil, err
	}

	return grpcConnection, nil
}

// nolint: ireturn
func (gc *GrpcConnection) CommandServiceClient() mpi.CommandServiceClient {
	gc.mutex.Lock()
	defer gc.mutex.Unlock()

	return mpi.NewCommandServiceClient(gc.conn)
}

// nolint: ireturn
func (gc *GrpcConnection) FileServiceClient() mpi.FileServiceClient {
	gc.mutex.Lock()
	defer gc.mutex.Unlock()

	return mpi.NewFileServiceClient(gc.conn)
}

func (gc *GrpcConnection) Close(ctx context.Context) error {
	slog.InfoContext(ctx, "Closing grpc connection")

	gc.mutex.Lock()
	defer gc.mutex.Unlock()

	if gc.conn != nil {
		err := gc.conn.Close()
		gc.conn = nil
		if err != nil {
			return fmt.Errorf("gracefully closing gRPC connection: %w", err)
		}
	}

	return nil
}

func (gc *GrpcConnection) Restart(ctx context.Context) (*GrpcConnection, error) {
	slog.InfoContext(ctx, "Restarting grpc connection")
<<<<<<< HEAD
	err := gc.conn.Close()
=======
	err := gc.Close(ctx)
>>>>>>> 8eea4b8c
	if err != nil {
		return nil, err
	}

	slog.InfoContext(ctx, "Creating grpc connection")
	newConn, err := NewGrpcConnection(ctx, gc.config)
	if err != nil {
		return nil, err
	}

	return newConn, nil
}

func (w *wrappedStream) RecvMsg(message any) error {
	err := w.ClientStream.RecvMsg(message)
	if err == nil {
		messageErr := validateMessage(w.Validator, message)
		if messageErr != nil {
			return status.Errorf(
				codes.InvalidArgument,
				"invalid message received from stream: %s",
				messageErr.Error(),
			)
		}
	}

	return err
}

func (w *wrappedStream) SendMsg(message any) error {
	messageErr := validateMessage(w.Validator, message)
	if messageErr != nil {
		return status.Errorf(
			codes.InvalidArgument,
			"invalid message attempted to be sent on stream: %s",
			messageErr.Error(),
		)
	}

	return w.ClientStream.SendMsg(message)
}

func GetDialOptions(agentConfig *config.Config, resourceID string) []grpc.DialOption {
	streamClientInterceptors := []grpc.StreamClientInterceptor{grpcRetry.StreamClientInterceptor()}
	unaryClientInterceptors := []grpc.UnaryClientInterceptor{grpcRetry.UnaryClientInterceptor()}

	protoValidatorStreamClientInterceptor, err := ProtoValidatorStreamClientInterceptor()
	if err != nil {
		slog.Error("Unable to add proto validation stream interceptor", "error", err)
	} else {
		streamClientInterceptors = append(streamClientInterceptors, protoValidatorStreamClientInterceptor)
	}

	protoValidatorUnaryClientInterceptor, err := ProtoValidatorUnaryClientInterceptor()
	if err != nil {
		slog.Error("Unable to add proto validation unary interceptor", "error", err)
	} else {
		unaryClientInterceptors = append(unaryClientInterceptors, protoValidatorUnaryClientInterceptor)
	}

	sendRecOpts := []grpc.DialOption{}
	if agentConfig.Client != nil {
		if agentConfig.Client.Grpc.MaxMessageSize != 0 {
			sendRecOpts = append(sendRecOpts, grpc.WithDefaultCallOptions(
				grpc.MaxCallRecvMsgSize(agentConfig.Client.Grpc.MaxMessageSize),
				grpc.MaxCallSendMsgSize(agentConfig.Client.Grpc.MaxMessageSize),
			))
		} else {
			sendRecOpts = append(sendRecOpts, grpc.WithDefaultCallOptions(
				grpc.MaxCallRecvMsgSize(agentConfig.Client.Grpc.MaxMessageReceiveSize),
				grpc.MaxCallSendMsgSize(agentConfig.Client.Grpc.MaxMessageSendSize),
			))
		}
		keepAlive := keepalive.ClientParameters{
			Time:                agentConfig.Client.Grpc.KeepAlive.Time,
			Timeout:             agentConfig.Client.Grpc.KeepAlive.Timeout,
			PermitWithoutStream: agentConfig.Client.Grpc.KeepAlive.PermitWithoutStream,
		}

		sendRecOpts = append(sendRecOpts,
			grpc.WithKeepaliveParams(keepAlive),
		)
	}

	opts := []grpc.DialOption{
		grpc.WithChainStreamInterceptor(streamClientInterceptors...),
		grpc.WithChainUnaryInterceptor(unaryClientInterceptors...),
		grpc.WithDefaultServiceConfig(serviceConfig),
	}

	opts = append(opts, sendRecOpts...)

	opts, skipToken := addTransportCredentials(agentConfig, opts)

	if agentConfig.Command.Auth != nil && !skipToken {
		opts = addPerRPCCredentials(agentConfig, resourceID, opts)
	}

	return opts
}

func addTransportCredentials(agentConfig *config.Config, opts []grpc.DialOption) ([]grpc.DialOption, bool) {
	transportCredentials, err := getTransportCredentials(agentConfig)
	if err != nil {
		slog.Error("Unable to add transport credentials to gRPC dial options, adding "+
			"default transport credentials", "error", err)
		opts = append(opts,
			grpc.WithTransportCredentials(defaultCredentials),
		)

		return opts, true
	}
	slog.Debug("Adding transport credentials to gRPC dial options")
	opts = append(opts,
		grpc.WithTransportCredentials(transportCredentials),
	)

	return opts, false
}

func addPerRPCCredentials(agentConfig *config.Config, resourceID string, opts []grpc.DialOption) []grpc.DialOption {
	token := agentConfig.Command.Auth.Token

	if agentConfig.Command.Auth.TokenPath != "" {
		tk, err := retrieveTokenFromFile(agentConfig.Command.Auth.TokenPath)
		if err == nil {
			token = tk
		} else {
			slog.Error("Unable to add token to gRPC dial options", "error", err)
		}
	}

	slog.Debug("Adding RPC credentials")
	opts = append(opts,
		grpc.WithPerRPCCredentials(
			&PerRPCCredentials{
				Token: token,
				ID:    resourceID,
			}),
	)

	return opts
}

func retrieveTokenFromFile(path string) (string, error) {
	if path == "" {
		return "", errors.New("token file path is empty")
	}

	slog.Debug("Reading token from file", "path", path)
	var keyVal string
	keyBytes, err := os.ReadFile(path)
	if err != nil {
		return "", fmt.Errorf("unable to read token from file: %w", err)
	}

	keyBytes = bytes.TrimSpace(keyBytes)
	keyBytes = bytes.TrimRight(keyBytes, "\n")
	keyVal = string(keyBytes)

	if keyVal == "" {
		return "", errors.New("failed to load token, token file is empty")
	}

	return keyVal, nil
}

// Have to create our own UnaryClientInterceptor function since protovalidate only provides a UnaryServerInterceptor
// https://pkg.go.dev/github.com/grpc-ecosystem/go-grpc-middleware/v2@v2.1.0/interceptors/protovalidate
func ProtoValidatorUnaryClientInterceptor() (grpc.UnaryClientInterceptor, error) {
	validator, err := protovalidate.New()
	if err != nil {
		return nil, err
	}

	return func(
		ctx context.Context,
		method string,
		req, reply interface{},
		cc *grpc.ClientConn,
		invoker grpc.UnaryInvoker,
		opts ...grpc.CallOption,
	) error {
		requestValidationErr := validateMessage(validator, req)
		if requestValidationErr != nil {
			return status.Errorf(
				codes.InvalidArgument,
				"invalid request message: %s",
				requestValidationErr.Error(),
			)
		}

		invokerErr := invoker(ctx, method, req, reply, cc, opts...)
		if invokerErr != nil {
			return invokerErr
		}

		replyValidationErr := validateMessage(validator, reply)
		if replyValidationErr != nil {
			return status.Errorf(
				codes.InvalidArgument,
				"invalid reply message: %s",
				replyValidationErr.Error(),
			)
		}

		return nil
	}, nil
}

func ProtoValidatorStreamClientInterceptor() (grpc.StreamClientInterceptor, error) {
	validator, err := protovalidate.New()
	if err != nil {
		return nil, err
	}

	return func(
		ctx context.Context,
		desc *grpc.StreamDesc,
		cc *grpc.ClientConn,
		method string,
		streamer grpc.Streamer,
		opts ...grpc.CallOption,
	) (grpc.ClientStream, error) {
		clientStream, streamerError := streamer(ctx, desc, cc, method, opts...)
		if streamerError != nil {
			return nil, streamerError
		}

		return &wrappedStream{clientStream, validator}, nil
	}, nil
}

func ValidateGrpcError(err error) error {
	if err != nil {
		if statusError, ok := status.FromError(err); ok {
			if statusError.Code() == codes.InvalidArgument || statusError.Code() == codes.Unimplemented {
				return backoff.Permanent(err)
			}
		}

		return err
	}

	return nil
}

func validateMessage(validator *protovalidate.Validator, message any) error {
	protoMessage, ok := message.(proto.Message)
	if !ok {
		return status.Errorf(codes.InvalidArgument, "invalid request type: %T", message)
	}

	validationErr := validator.Validate(protoMessage)
	if validationErr != nil {
		return status.Error(codes.InvalidArgument, validationErr.Error())
	}

	return nil
}

func getTransportCredentials(agentConfig *config.Config) (credentials.TransportCredentials, error) {
	if agentConfig.Command.TLS == nil {
		return defaultCredentials, nil
	}

	if agentConfig.Command.TLS.SkipVerify {
		slog.Warn("Verification of the server's certificate chain and host name is disabled")
	}

	tlsConfig := &tls.Config{
		MinVersion:         tls.VersionTLS12,
		ServerName:         agentConfig.Command.TLS.ServerName,
		InsecureSkipVerify: agentConfig.Command.TLS.SkipVerify,
	}

	if agentConfig.Command.TLS.Key == "" {
		return credentials.NewTLS(tlsConfig), nil
	}

	err := appendCertKeyPair(tlsConfig, agentConfig.Command.TLS.Cert, agentConfig.Command.TLS.Key)
	if err != nil {
		return nil, fmt.Errorf("append cert and key pair failed: %w", err)
	}

	err = appendRootCAs(tlsConfig, agentConfig.Command.TLS.Ca)
	if err != nil {
		slog.Debug("Unable to append root CA", "error", err)
	}

	return credentials.NewTLS(tlsConfig), nil
}<|MERGE_RESOLUTION|>--- conflicted
+++ resolved
@@ -133,11 +133,7 @@
 
 func (gc *GrpcConnection) Restart(ctx context.Context) (*GrpcConnection, error) {
 	slog.InfoContext(ctx, "Restarting grpc connection")
-<<<<<<< HEAD
-	err := gc.conn.Close()
-=======
 	err := gc.Close(ctx)
->>>>>>> 8eea4b8c
 	if err != nil {
 		return nil, err
 	}
