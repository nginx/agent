// Copyright (c) F5, Inc.
//
// This source code is licensed under the Apache License, Version 2.0 license found in the
// LICENSE file in the root directory of this source tree.

package grpc

import (
	"context"
	"fmt"
	"testing"

	"github.com/nginx/agent/v3/test/helpers"
	"google.golang.org/grpc"
	"google.golang.org/grpc/codes"
	"google.golang.org/grpc/status"

	"github.com/nginx/agent/v3/internal/config"
	"github.com/nginx/agent/v3/test/types"

	"github.com/nginx/agent/v3/test/protos"
	"github.com/stretchr/testify/assert"
	"github.com/stretchr/testify/require"
)

func Test_GetDialOptions(t *testing.T) {
	tests := []struct {
		name        string
		agentConfig *config.Config
		expected    int
		createCerts bool
	}{
		{
			"Test 1: DialOptions insecure",
			&config.Config{
				Client: types.GetAgentConfig().Client,
				Command: &config.Command{
					Server: types.GetAgentConfig().Command.Server,
					Auth:   types.GetAgentConfig().Command.Auth,
					TLS: &config.TLSConfig{
						Cert:       "some.cert",
						Key:        "some.key",
						Ca:         "some.ca",
						SkipVerify: false,
						ServerName: "server-name",
					},
				},
			},
			6,
			false,
		},
		{
			"Test 2: DialOptions mTLS",
			types.GetAgentConfig(),
			6,
			true,
		},
		{
			"Test 3: DialOptions TLS",
			&config.Config{
				Command: &config.Command{
					Server: types.GetAgentConfig().Command.Server,
					Auth:   types.GetAgentConfig().Command.Auth,
					TLS: &config.TLSConfig{
						Cert:       "some.cert",
						Key:        "some.key",
						Ca:         "some.ca",
						SkipVerify: false,
						ServerName: "server-name",
					},
				},
				Client: types.GetAgentConfig().Client,
			},
			6,
			false,
		},
		{
			"Test 4: DialOptions No Client",
			&config.Config{
				Command: &config.Command{
					Server: types.GetAgentConfig().Command.Server,
					Auth:   types.GetAgentConfig().Command.Auth,
					TLS:    types.GetAgentConfig().Command.TLS,
				},
			},
			5,
			false,
		},
		{
			"Test 5: DialOptions No Auth",
			&config.Config{
				Client: types.GetAgentConfig().Client,
				Command: &config.Command{
					Server: types.GetAgentConfig().Command.Server,
					TLS:    types.GetAgentConfig().Command.TLS,
				},
			},
			6,
			false,
		},
		{
			"Test 6: DialOptions No TLS",
			&config.Config{
				Client: types.GetAgentConfig().Client,
				Command: &config.Command{
					Server: types.GetAgentConfig().Command.Server,
					Auth:   types.GetAgentConfig().Command.Auth,
				},
			},
			7,
			false,
		},
	}

	for _, test := range tests {
		t.Run(test.name, func(tt *testing.T) {
			if test.createCerts {
				tmpDir := t.TempDir()
				// not mTLS scripts
				key, cert := helpers.GenerateSelfSignedCert(t)
				_, ca := helpers.GenerateSelfSignedCert(t)

				keyContents := helpers.Cert{Name: keyFileName, Type: certificateType, Contents: key}
				certContents := helpers.Cert{Name: certFileName, Type: privateKeyType, Contents: cert}
				caContents := helpers.Cert{Name: caFileName, Type: certificateType, Contents: ca}

				helpers.WriteCertFiles(t, tmpDir, keyContents)
				helpers.WriteCertFiles(t, tmpDir, certContents)
				helpers.WriteCertFiles(t, tmpDir, caContents)

				test.agentConfig.Command.TLS.Cert = fmt.Sprintf("%s%s%s", tmpDir, pathSeparator, certFileName)
				test.agentConfig.Command.TLS.Key = fmt.Sprintf("%s%s%s", tmpDir, pathSeparator, keyFileName)
				test.agentConfig.Command.TLS.Ca = fmt.Sprintf("%s%s%s", tmpDir, pathSeparator, caFileName)
			}

			options := GetDialOptions(test.agentConfig)
			assert.NotNil(tt, options)
			assert.Len(tt, options, test.expected)
		})
	}
}

func Test_ProtoValidatorUnaryClientInterceptor(t *testing.T) {
	ctx := context.Background()
	interceptor, err := ProtoValidatorUnaryClientInterceptor()
	require.NoError(t, err)

	invoker := func(
		ctx context.Context,
		method string,
		req, reply any,
		cc *grpc.ClientConn,
		opts ...grpc.CallOption,
	) error {
		return nil
	}

	tests := []struct {
		name            string
		request         any
		reply           any
		isErrorExpected bool
	}{
		{
			name:            "Test 1: Invalid request type",
			request:         "invalid",
			reply:           protos.GetNginxOssInstance(),
			isErrorExpected: true,
		},
		{
			name:            "Test 2: Invalid reply type",
			request:         protos.GetNginxOssInstance(),
			reply:           "invalid",
			isErrorExpected: true,
		},
		{
			name:            "Test 3: Valid request & reply types",
			request:         protos.GetNginxOssInstance(),
			reply:           protos.GetNginxOssInstance(),
			isErrorExpected: false,
		},
	}

	for _, test := range tests {
		t.Run(test.name, func(tt *testing.T) {
			validationError := interceptor(ctx, "", test.request, test.reply, nil, invoker, nil)
			tt.Log(validationError)
<<<<<<< HEAD

			assert.Equal(tt, test.isErrorExpected, validationError != nil)

			if validationError != nil {
				if err, ok := status.FromError(validationError); ok {
					assert.Equal(tt, codes.InvalidArgument, err.Code())
				}
			}
=======
			assert.Equal(tt, test.isErrorExpected, validationError != nil)
>>>>>>> 1faf95fd
		})
	}
}<|MERGE_RESOLUTION|>--- conflicted
+++ resolved
@@ -185,7 +185,6 @@
 		t.Run(test.name, func(tt *testing.T) {
 			validationError := interceptor(ctx, "", test.request, test.reply, nil, invoker, nil)
 			tt.Log(validationError)
-<<<<<<< HEAD
 
 			assert.Equal(tt, test.isErrorExpected, validationError != nil)
 
@@ -194,9 +193,6 @@
 					assert.Equal(tt, codes.InvalidArgument, err.Code())
 				}
 			}
-=======
-			assert.Equal(tt, test.isErrorExpected, validationError != nil)
->>>>>>> 1faf95fd
 		})
 	}
 }