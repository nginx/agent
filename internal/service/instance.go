--- conflicted
+++ resolved
@@ -41,13 +41,9 @@
 	is.instances = newInstances
 	if is.instances != nil {
 		for _, instance := range is.instances {
-<<<<<<< HEAD
-			is.nginxInstances[instance.InstanceId] = instance
-=======
 			if instance.Type == instances.Type_NGINX || instance.Type == instances.Type_NGINXPLUS {
 				is.nginxInstances[instance.InstanceId] = instance
 			}
->>>>>>> f0ae1dea
 		}
 	}
 }
@@ -56,21 +52,12 @@
 	return is.instances
 }
 
-<<<<<<< HEAD
-func (is *InstanceService) UpdateInstanceConfiguration(instanceId string, location string) (string, error) {
-	correlationId := uuid.New().String()
-=======
 func (is *InstanceService) UpdateInstanceConfiguration(instanceId string, location string) (correlationId string, err error) {
 	correlationId = uuid.New().String()
->>>>>>> f0ae1dea
 	if _, ok := is.nginxInstances[instanceId]; ok {
 		// TODO update NGINX instance configuration
 	} else {
 		return correlationId, &common.RequestError{StatusCode: http.StatusNotFound, Message: fmt.Sprintf("unable to find instance with id %s", instanceId)}
 	}
-<<<<<<< HEAD
-	return correlationId, nil
-=======
 	return correlationId, err
->>>>>>> f0ae1dea
 }