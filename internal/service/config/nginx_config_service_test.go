// Copyright (c) F5, Inc.
//
// This source code is licensed under the Apache License, Version 2.0 license found in the
// LICENSE file in the root directory of this source tree.

package config

import (
	"bytes"
	"errors"
	"fmt"
	"os"
	"sync"
	"testing"
	"time"

	helpers "github.com/nginx/agent/v3/test"

	"github.com/nginx/agent/v3/internal/config"

	"github.com/stretchr/testify/require"

	"github.com/nginx/agent/v3/internal/datasource/host/exec/execfakes"
	testconfig "github.com/nginx/agent/v3/test/config"

	"github.com/nginx/agent/v3/api/grpc/instances"
	"github.com/nginx/agent/v3/internal/model"
	"github.com/stretchr/testify/assert"
)

const (
	errorLogLine   = "2023/03/14 14:16:23 [emerg] 3871#3871: bind() to 0.0.0.0:8081 failed (98: Address already in use)"
	warningLogLine = "2023/03/14 14:16:23 nginx: [warn] 2048 worker_connections exceed open file resource limit: 1024"
	instanceID     = "7332d596-d2e6-4d1e-9e75-70f91ef9bd0e"
)

func TestNginx_ParseConfig(t *testing.T) {
	file, err := os.CreateTemp("./", "nginx-parse-config.conf")
	defer helpers.RemoveFileWithErrorCheck(t, file.Name())
	require.NoError(t, err)

	errorLog, err := os.CreateTemp("./", "error.log")
	defer helpers.RemoveFileWithErrorCheck(t, errorLog.Name())
	require.NoError(t, err)

	accessLog, err := os.CreateTemp("./", "access.log")
	defer helpers.RemoveFileWithErrorCheck(t, accessLog.Name())
	require.NoError(t, err)

	combinedAccessLog, err := os.CreateTemp("./", "combined_access.log")
	defer helpers.RemoveFileWithErrorCheck(t, combinedAccessLog.Name())
	require.NoError(t, err)

	ltsvAccessLog, err := os.CreateTemp("./", "ltsv_access.log")
	defer helpers.RemoveFileWithErrorCheck(t, ltsvAccessLog.Name())
	require.NoError(t, err)

	content, err := testconfig.GetNginxConfigWithMultipleAccessLogs(
		errorLog.Name(),
		accessLog.Name(),
		combinedAccessLog.Name(),
		ltsvAccessLog.Name(),
	)
	require.NoError(t, err)

	data := []byte(content)

	err = os.WriteFile(file.Name(), data, 0o600)
	require.NoError(t, err)

	expectedConfigContext := &model.NginxConfigContext{
		AccessLogs: []*model.AccessLog{
			{
				Name:        accessLog.Name(),
				Format:      "$remote_addr - $remote_user [$time_local]",
				Readable:    true,
				Permissions: "0600",
			},
			{
				Name: combinedAccessLog.Name(),
				Format: "$remote_addr - $remote_user [$time_local] " +
					"\"$request\" $status $body_bytes_sent \"$http_referer\" \"$http_user_agent\"",
				Readable:    true,
				Permissions: "0600",
			},
			{
				Name:        ltsvAccessLog.Name(),
				Format:      "ltsv",
				Readable:    true,
				Permissions: "0600",
			},
		},
		ErrorLogs: []*model.ErrorLog{
			{
				Name:        errorLog.Name(),
				LogLevel:    "notice",
				Readable:    true,
				Permissions: "0600",
			},
		},
	}

	instance := &instances.Instance{
		Type:       instances.Type_NGINX,
		InstanceId: instanceID,
		Meta: &instances.Meta{
			Meta: &instances.Meta_NginxMeta{
				NginxMeta: &instances.NginxMeta{
					ConfigPath: file.Name(),
				},
			},
		},
	}

	nginxConfig := NewNginx(instance, &config.Config{})
	result, err := nginxConfig.ParseConfig()

	require.NoError(t, err)
	assert.Equal(t, expectedConfigContext, result)
}

func TestValidateConfigCheckResponse(t *testing.T) {
	tests := []struct {
		name     string
		out      string
		expected interface{}
	}{
		{
			name:     "valid response",
			out:      "nginx [info]",
			expected: nil,
		},
		{
			name:     "err response",
			out:      "nginx [emerg]",
			expected: errors.New("error running nginx -t -c:\nnginx [emerg]"),
		},
	}

	for _, test := range tests {
		t.Run(test.name, func(t *testing.T) {
			err := validateConfigCheckResponse([]byte(test.out))
			assert.Equal(t, test.expected, err)
		})
	}
}

func TestNginx_Apply(t *testing.T) {
	errorLogFile, err := os.CreateTemp(".", "error.log")
	require.NoError(t, err)
	defer os.Remove(errorLogFile.Name())

	tests := []struct {
<<<<<<< HEAD
		name             string
		out              *bytes.Buffer
		errorLogs        []*model.ErrorLog
		errorLogContents string
		error            error
		expected         error
	}{
		{
			name: "successful reload",
			out:  bytes.NewBufferString(""),
			errorLogs: []*model.ErrorLog{
				{
					Name: errorLogFile.Name(),
				},
			},
			errorLogContents: "",
			error:            nil,
			expected:         nil,
		},
		{
			name: "successful reload - unknown error log location",
			out:  bytes.NewBufferString(""),
			errorLogs: []*model.ErrorLog{
				{
					Name: "/unknown/error.log",
				},
			},
			errorLogContents: "",
			error:            nil,
			expected:         nil,
		},
		{
			name:     "successful reload - no error logs",
			out:      bytes.NewBufferString(""),
=======
		name     string
		error    error
		expected error
	}{
		{
			name:     "successful reload",
>>>>>>> db5a3dd1
			error:    nil,
			expected: nil,
		},
		{
			name:     "failed reload",
			error:    errors.New("error reloading"),
			expected: fmt.Errorf("failed to reload NGINX %w: ", errors.New("error reloading")),
		},
		{
			name: "failed reload due to error in error logs",
			out:  bytes.NewBufferString(""),
			errorLogs: []*model.ErrorLog{
				{
					Name: errorLogFile.Name(),
				},
			},
			errorLogContents: errorLogLine,
			error:            nil,
			expected:         errors.Join(fmt.Errorf(errorLogLine)),
		},
		{
			name: "failed reload due to warning in error logs",
			out:  bytes.NewBufferString(""),
			errorLogs: []*model.ErrorLog{
				{
					Name: errorLogFile.Name(),
				},
			},
			errorLogContents: warningLogLine,
			error:            nil,
			expected:         errors.Join(fmt.Errorf(warningLogLine)),
		},
	}

	for _, test := range tests {
		t.Run(test.name, func(t *testing.T) {
			mockExec := &execfakes.FakeExecInterface{}
			mockExec.KillProcessReturns(test.error)

			instance := &instances.Instance{
				Type:       instances.Type_NGINX,
				InstanceId: instanceID,
				Meta: &instances.Meta{
					Meta: &instances.Meta_NginxMeta{
						NginxMeta: &instances.NginxMeta{
							ExePath:   "nginx",
							ProcessId: 1,
						},
					},
				},
			}
			nginxConfig := NewNginx(
				instance,
				&config.Config{
					DataPlaneConfig: config.DataPlaneConfig{
						Nginx: config.NginxDataPlaneConfig{
							TreatWarningsAsError:   true,
							ReloadMonitoringPeriod: 400 * time.Millisecond,
						},
					},
				},
			)
			nginxConfig.executor = mockExec
			nginxConfig.SetConfigContext(&model.NginxConfigContext{
				ErrorLogs: test.errorLogs,
			})

			var wg sync.WaitGroup
			wg.Add(1)
			go func(expected error) {
				defer wg.Done()
				reloadError := nginxConfig.Apply()
				assert.Equal(t, expected, reloadError)
			}(test.expected)

			time.Sleep(200 * time.Millisecond)

<<<<<<< HEAD
			if test.errorLogContents != "" {
				_, err = errorLogFile.WriteString(test.errorLogContents)
				require.NoError(t, err, "Error writing data to error log file")
=======
			if test.error != nil {
				assert.Equal(t, fmt.Errorf("failed to reload NGINX, %w", test.error), err)
			} else {
				require.NoError(t, err)
>>>>>>> db5a3dd1
			}

			wg.Wait()
		})
	}
}

func TestNginx_Validate(t *testing.T) {
	tests := []struct {
		name     string
		out      *bytes.Buffer
		error    error
		expected error
	}{
		{
			name:     "validate successful",
			out:      bytes.NewBufferString(""),
			error:    nil,
			expected: nil,
		},
		{
			name:     "validate failed",
			out:      bytes.NewBufferString("[emerg]"),
			error:    errors.New("error validating"),
			expected: fmt.Errorf("NGINX config test failed %w: [emerg]", errors.New("error validating")),
		},
		{
			name:     "validate Config failed",
			out:      bytes.NewBufferString("nginx [emerg]"),
			error:    nil,
			expected: fmt.Errorf("error running nginx -t -c:\nnginx [emerg]"),
		},
	}

	for _, test := range tests {
		t.Run(test.name, func(t *testing.T) {
			mockExec := &execfakes.FakeExecInterface{}
			mockExec.RunCmdReturns(test.out, test.error)
			instance := &instances.Instance{
				Type:       instances.Type_NGINX,
				InstanceId: instanceID,
				Meta: &instances.Meta{
					Meta: &instances.Meta_NginxMeta{
						NginxMeta: &instances.NginxMeta{
							ExePath: "nginx",
						},
					},
				},
			}
			nginxConfig := NewNginx(instance, &config.Config{})
			nginxConfig.executor = mockExec

			err := nginxConfig.Validate()

			assert.Equal(t, test.expected, err)
		})
	}
}<|MERGE_RESOLUTION|>--- conflicted
+++ resolved
@@ -151,7 +151,6 @@
 	defer os.Remove(errorLogFile.Name())
 
 	tests := []struct {
-<<<<<<< HEAD
 		name             string
 		out              *bytes.Buffer
 		errorLogs        []*model.ErrorLog
@@ -186,21 +185,13 @@
 		{
 			name:     "successful reload - no error logs",
 			out:      bytes.NewBufferString(""),
-=======
-		name     string
-		error    error
-		expected error
-	}{
-		{
-			name:     "successful reload",
->>>>>>> db5a3dd1
 			error:    nil,
 			expected: nil,
 		},
 		{
 			name:     "failed reload",
 			error:    errors.New("error reloading"),
-			expected: fmt.Errorf("failed to reload NGINX %w: ", errors.New("error reloading")),
+			expected: fmt.Errorf("failed to reload NGINX, %w", errors.New("error reloading")),
 		},
 		{
 			name: "failed reload due to error in error logs",
@@ -271,16 +262,9 @@
 
 			time.Sleep(200 * time.Millisecond)
 
-<<<<<<< HEAD
 			if test.errorLogContents != "" {
 				_, err = errorLogFile.WriteString(test.errorLogContents)
 				require.NoError(t, err, "Error writing data to error log file")
-=======
-			if test.error != nil {
-				assert.Equal(t, fmt.Errorf("failed to reload NGINX, %w", test.error), err)
-			} else {
-				require.NoError(t, err)
->>>>>>> db5a3dd1
 			}
 
 			wg.Wait()
