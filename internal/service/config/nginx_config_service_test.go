// Copyright (c) F5, Inc.
//
// This source code is licensed under the Apache License, Version 2.0 license found in the
// LICENSE file in the root directory of this source tree.

package config

import (
	"bytes"
	"context"
	"errors"
	"fmt"
	"os"
	"sync"
	"testing"
	"time"

	"github.com/nginx/agent/v3/internal/client/clientfakes"

	"github.com/nginx/agent/v3/test/helpers"
	modelHelpers "github.com/nginx/agent/v3/test/model"
	"github.com/nginx/agent/v3/test/protos"
	"github.com/nginx/agent/v3/test/types"
	crossplane "github.com/nginxinc/nginx-go-crossplane"

	"github.com/stretchr/testify/require"

	"github.com/nginx/agent/v3/internal/datasource/host/exec/execfakes"
	testconfig "github.com/nginx/agent/v3/test/config"

	"github.com/nginx/agent/v3/internal/model"
	"github.com/stretchr/testify/assert"
)

const (
	errorLogLine   = "2023/03/14 14:16:23 [emerg] 3871#3871: bind() to 0.0.0.0:8081 failed (98: Address already in use)"
	warningLogLine = "2023/03/14 14:16:23 nginx: [warn] 2048 worker_connections exceed open file resource limit: 1024"
	instanceID     = "7332d596-d2e6-4d1e-9e75-70f91ef9bd0e"
)

func TestNginx_ParseConfig(t *testing.T) {
	ctx := context.Background()
	dir := t.TempDir()

	file := helpers.CreateFileWithErrorCheck(t, dir, "nginx-parse-config.conf")
	defer helpers.RemoveFileWithErrorCheck(t, file.Name())

	errorLog := helpers.CreateFileWithErrorCheck(t, dir, "error.log")
	defer helpers.RemoveFileWithErrorCheck(t, errorLog.Name())

	accessLog := helpers.CreateFileWithErrorCheck(t, dir, "access.log")
	defer helpers.RemoveFileWithErrorCheck(t, accessLog.Name())

	combinedAccessLog := helpers.CreateFileWithErrorCheck(t, dir, "combined_access.log")
	defer helpers.RemoveFileWithErrorCheck(t, combinedAccessLog.Name())

	ltsvAccessLog := helpers.CreateFileWithErrorCheck(t, dir, "ltsv_access.log")
	defer helpers.RemoveFileWithErrorCheck(t, ltsvAccessLog.Name())

	content := testconfig.GetNginxConfigWithMultipleAccessLogs(
		errorLog.Name(),
		accessLog.Name(),
		combinedAccessLog.Name(),
		ltsvAccessLog.Name(),
	)

	err := os.WriteFile(file.Name(), []byte(content), 0o600)
	require.NoError(t, err)

	expectedConfigContext := modelHelpers.GetConfigContextWithNames(
		accessLog.Name(),
		combinedAccessLog.Name(),
		ltsvAccessLog.Name(),
		errorLog.Name())

	instance := protos.GetNginxOssInstance()
	instance.InstanceRuntime.ConfigPath = file.Name()

<<<<<<< HEAD
	nginxConfig := NewNginx(ctx, instance, &config.Config{
		Client: &config.Client{
			Timeout: 5 * time.Second,
		},
	}, &clientfakes.FakeConfigClient{})
=======
	nginxConfig := NewNginx(ctx, instance, types.GetAgentConfig())
>>>>>>> bfda93f6
	result, err := nginxConfig.ParseConfig(ctx)

	require.NoError(t, err)
	assert.Equal(t, expectedConfigContext, result)
}

func TestValidateConfigCheckResponse(t *testing.T) {
	tests := []struct {
		name     string
		out      string
		expected interface{}
	}{
		{
			name:     "Test 1: Valid response",
			out:      "nginx [info]",
			expected: nil,
		},
		{
			name:     "Test 2: Error response",
			out:      "nginx [emerg]",
			expected: errors.New("error running nginx -t -c:\nnginx [emerg]"),
		},
	}

	for _, test := range tests {
		t.Run(test.name, func(t *testing.T) {
			nginxConfig := NewNginx(context.Background(), protos.GetNginxOssInstance(), types.GetAgentConfig())

			err := nginxConfig.validateConfigCheckResponse([]byte(test.out))
			assert.Equal(t, test.expected, err)
		})
	}
}

func TestNginx_Apply(t *testing.T) {
	ctx := context.Background()

	errorLogFile := helpers.CreateFileWithErrorCheck(t, t.TempDir(), "error.log")
	defer helpers.RemoveFileWithErrorCheck(t, errorLogFile.Name())

	tests := []struct {
		name             string
		out              *bytes.Buffer
		errorLogs        []*model.ErrorLog
		errorLogContents string
		error            error
		expected         error
	}{
		{
			name: "Test 1: Successful reload",
			out:  bytes.NewBufferString(""),
			errorLogs: []*model.ErrorLog{
				{
					Name: errorLogFile.Name(),
				},
			},
			errorLogContents: "",
			error:            nil,
			expected:         nil,
		},
		{
			name: "Test 2: Successful reload - unknown error log location",
			out:  bytes.NewBufferString(""),
			errorLogs: []*model.ErrorLog{
				{
					Name: "/unknown/error.log",
				},
			},
			errorLogContents: "",
			error:            nil,
			expected:         nil,
		},
		{
			name:     "Test 3: Successful reload - no error logs",
			out:      bytes.NewBufferString(""),
			error:    nil,
			expected: nil,
		},
		{
			name:     "Test 4: Failed reload",
			error:    errors.New("error reloading"),
			expected: fmt.Errorf("failed to reload NGINX, %w", errors.New("error reloading")),
		},
		{
			name: "Test 5: Failed reload due to error in error logs",
			out:  bytes.NewBufferString(""),
			errorLogs: []*model.ErrorLog{
				{
					Name: errorLogFile.Name(),
				},
			},
			errorLogContents: errorLogLine,
			error:            nil,
			expected:         errors.Join(fmt.Errorf(errorLogLine)),
		},
		{
			name: "Test 6: Failed reload due to warning in error logs",
			out:  bytes.NewBufferString(""),
			errorLogs: []*model.ErrorLog{
				{
					Name: errorLogFile.Name(),
				},
			},
			errorLogContents: warningLogLine,
			error:            nil,
			expected:         errors.Join(fmt.Errorf(warningLogLine)),
		},
	}

	for _, test := range tests {
		t.Run(test.name, func(t *testing.T) {
			mockExec := &execfakes.FakeExecInterface{}
			mockExec.KillProcessReturns(test.error)

			instance := protos.GetNginxOssInstance()

			nginxConfig := NewNginx(
				ctx,
				instance,
<<<<<<< HEAD
				&config.Config{
					DataPlaneConfig: &config.DataPlaneConfig{
						Nginx: &config.NginxDataPlaneConfig{
							TreatWarningsAsError:   true,
							ReloadMonitoringPeriod: 400 * time.Millisecond,
						},
					},
					Client: &config.Client{
						Timeout: 5 * time.Second,
					},
				},
				&clientfakes.FakeConfigClient{},
			)
=======
				types.GetAgentConfig())

>>>>>>> bfda93f6
			nginxConfig.executor = mockExec
			nginxConfig.SetConfigContext(&model.NginxConfigContext{
				ErrorLogs: test.errorLogs,
			})

			var wg sync.WaitGroup
			wg.Add(1)
			go func(expected error) {
				defer wg.Done()
				reloadError := nginxConfig.Apply(ctx)
				assert.Equal(t, expected, reloadError)
			}(test.expected)

			time.Sleep(200 * time.Millisecond)

			if test.errorLogContents != "" {
				_, err := errorLogFile.WriteString(test.errorLogContents)
				require.NoError(t, err, "Error writing data to error log file")
			}

			wg.Wait()
		})
	}
}

func TestNginx_Validate(t *testing.T) {
	ctx := context.Background()

	tests := []struct {
		name     string
		out      *bytes.Buffer
		error    error
		expected error
	}{
		{
			name:     "Test 1: Validate successful",
			out:      bytes.NewBufferString(""),
			error:    nil,
			expected: nil,
		},
		{
			name:     "Test 2: Validate failed",
			out:      bytes.NewBufferString("[emerg]"),
			error:    errors.New("error validating"),
			expected: fmt.Errorf("NGINX config test failed %w: [emerg]", errors.New("error validating")),
		},
		{
			name:     "Test 3: Validate Config failed",
			out:      bytes.NewBufferString("nginx [emerg]"),
			error:    nil,
			expected: fmt.Errorf("error running nginx -t -c:\nnginx [emerg]"),
		},
	}

	for _, test := range tests {
		t.Run(test.name, func(t *testing.T) {
			mockExec := &execfakes.FakeExecInterface{}
			mockExec.RunCmdReturns(test.out, test.error)

			instance := protos.GetNginxOssInstance()

<<<<<<< HEAD
			nginxConfig := NewNginx(ctx, instance, &config.Config{
				Client: &config.Client{
					Timeout: 5 * time.Second,
				},
			}, &clientfakes.FakeConfigClient{})
=======
			nginxConfig := NewNginx(ctx, instance, types.GetAgentConfig())
>>>>>>> bfda93f6
			nginxConfig.executor = mockExec

			err := nginxConfig.Validate(ctx)

			assert.Equal(t, test.expected, err)
		})
	}
}

var (
	testConf01 = `server {
    listen       80 default_server;
    server_name  localhost;
    location /api/ {
        api write=on;
        allow 127.0.0.1;
        deny all;
    }
}
`
	testConf02 = `server {
    listen       *:80 default_server;
    location /api/ {
        api write=on;
        allow 127.0.0.1;
        deny all;
    }
}
`
	testConf03 = `server {
    listen       80 default_server;
	server_name _;
    location /api/ {
        api write=on;
        allow 127.0.0.1;
        deny all;
    }
}
`
	testConf04 = `server {
    listen 8888 default_server;
    server_name status.internal.com;
    location /api/ {
        api write=on;
        allow 127.0.0.1;
        deny all;
    }
}
`
	testConf05 = `server {
		listen 127.0.0.1:8080;
		location /privateapi {
			api write=on;
			allow 127.0.0.1;
			deny all;
		}
}`
	testConf06 = `server {
    listen 80 default_server;
	listen [::]:80 default_server;
	server_name _;
    location /api/ {
        api write=on;
        allow 127.0.0.1;
        deny all;
    }
}`
	testConf07 = `server {
    listen 127.0.0.1;
	server_name _;
    location /api/ {
        api write=on;
        allow 127.0.0.1;
        deny all;
    }
}`
	testConf08 = `server {
    listen 127.0.0.1;
	server_name _;
    location = /api/ {
        api write=on;
        allow 127.0.0.1;
        deny all;
    }
}`
	testConf09 = `server {
    listen 80;
	server_name _;
    location = /api/ {
        api write=on;
        allow 127.0.0.1;
        deny all;
    }
}`
	testConf10 = `server {
    listen :80;
	server_name _;
    location = /api/ {
        api write=on;
        allow 127.0.0.1;
        deny all;
    }
}`
	testConf11 = `server {
    listen localhost;
	server_name _;
    location /api/ {
        api write=on;
        allow 127.0.0.1;
        deny all;
    }
}`
	testConf12 = `server {
    listen [::1];
	server_name _;
    location /api/ {
        api write=on;
        allow 127.0.0.1;
        deny all;
    }
}`
	testConf13 = `server {
    listen [::]:8000;
	server_name _;
    location /api/ {
        api write=on;
        allow 127.0.0.1;
        deny all;
    }
}`
	testConf14 = `server {
	server_name   localhost;
	listen        127.0.0.1:80;

	error_page    500 502 503 504  /50x.html;
	# ssl_certificate /usr/local/nginx/conf/cert.pem;

	location      / {
		root      /tmp/testdata/foo;
	}

	location /stub_status {
		stub_status;
	}
}`
	testConf15 = `server {
	server_name   localhost;
	listen        :80;

	error_page    500 502 503 504  /50x.html;
	# ssl_certificate /usr/local/nginx/conf/cert.pem;

	location      / {
		root      /tmp/testdata/foo;
	}

	location /stub_status {
		stub_status;
	}
}`
	testConf16 = `server {
	server_name   localhost;
	listen        80;

	error_page    500 502 503 504  /50x.html;
	# ssl_certificate /usr/local/nginx/conf/cert.pem;

	location      / {
		root      /tmp/testdata/foo;
	}

	location /stub_status {
		stub_status;
	}
}`
	testConf17 = `server {
	server_name   localhost;
	listen        80;

	error_page    500 502 503 504  /50x.html;
	# ssl_certificate /usr/local/nginx/conf/cert.pem;

	location      / {
		root      /tmp/testdata/foo;
	}

	location = /stub_status {
		stub_status;
	}
}`
	testConf18 = `server {
	server_name   localhost;
	listen        80;

	error_page    500 502 503 504  /50x.html;
	# ssl_certificate /usr/local/nginx/conf/cert.pem;

	location      / {
		root      /tmp/testdata/foo;
	}

	location = /stub_status {
		stub_status;
	}

	location /api/ {
        api write=on;
        allow 127.0.0.1;
        deny all;
    }
}`
	testConf19 = `server {
	server_name 127.0.0.1;
	listen 127.0.0.1:49151;
	access_log off;
	location /api {
		api;
	}
}`
)

func TestParseStatusAPIEndpoints(t *testing.T) {
	tmpDir := t.TempDir()
	for _, tt := range []struct {
		oss  []string
		plus []string
		conf string
	}{
		{
			plus: []string{
				"http://127.0.0.1:80/api/",
				"http://localhost:80/api/",
			},
			conf: testConf01,
		},
		{
			plus: []string{
				"http://127.0.0.1:80/api/",
			},
			conf: testConf02,
		},
		{
			plus: []string{
				"http://127.0.0.1:80/api/",
			},
			conf: testConf03,
		},
		{
			plus: []string{
				"http://127.0.0.1:8888/api/",
				"http://status.internal.com:8888/api/",
			},
			conf: testConf04,
		},
		{
			plus: []string{
				"http://127.0.0.1:8080/privateapi",
			},
			conf: testConf05,
		},
		{
			plus: []string{
				"http://127.0.0.1:80/api/",
				"http://[::1]:80/api/",
			},
			conf: testConf06,
		},
		{
			plus: []string{
				"http://127.0.0.1:80/api/",
			},
			conf: testConf07,
		},
		{
			plus: []string{
				"http://127.0.0.1:80/api/",
			},
			conf: testConf08,
		},
		{
			plus: []string{
				"http://127.0.0.1:80/api/",
			},
			conf: testConf09,
		},
		{
			plus: []string{
				"http://127.0.0.1:80/api/",
			},
			conf: testConf10,
		},
		{
			plus: []string{
				"http://localhost:80/api/",
			},
			conf: testConf11,
		},
		{
			plus: []string{
				"http://[::1]:80/api/",
			},
			conf: testConf12,
		},
		{
			plus: []string{
				"http://[::1]:8000/api/",
			},
			conf: testConf13,
		},
		{
			oss: []string{
				"http://localhost:80/stub_status",
				"http://127.0.0.1:80/stub_status",
			},
			conf: testConf14,
		},
		{
			oss: []string{
				"http://localhost:80/stub_status",
				"http://127.0.0.1:80/stub_status",
			},
			conf: testConf15,
		},
		{
			oss: []string{
				"http://localhost:80/stub_status",
				"http://127.0.0.1:80/stub_status",
			},
			conf: testConf16,
		},
		{
			oss: []string{
				"http://localhost:80/stub_status",
				"http://127.0.0.1:80/stub_status",
			},
			conf: testConf17,
		},
		{
			oss: []string{
				"http://localhost:80/stub_status",
				"http://127.0.0.1:80/stub_status",
			},
			plus: []string{
				"http://localhost:80/api/",
				"http://127.0.0.1:80/api/",
			},
			conf: testConf18,
		},
		{
			plus: []string{
				"http://127.0.0.1:49151/api",
				"http://127.0.0.1:49151/api",
			},
			conf: testConf19,
		},
	} {
		ctx := context.Background()
		f, err := os.CreateTemp(tmpDir, "conf")
		require.NoError(t, err)
		parseOptions := &crossplane.ParseOptions{
			SingleFile:         false,
			StopParsingOnError: true,
		}

		err = os.WriteFile(f.Name(), []byte(fmt.Sprintf("http{ %s }", tt.conf)), 0o600)
		require.NoError(t, err)

		payload, err := crossplane.Parse(f.Name(), parseOptions)
		require.NoError(t, err)
		instance := protos.GetNginxOssInstance()
		nginxConfig := NewNginx(context.Background(), instance, types.GetAgentConfig())

		var oss, plus []string

		assert.Len(t, payload.Config, 1)
		for _, xpConf := range payload.Config {
			assert.Len(t, xpConf.Parsed, 1)
			err = nginxConfig.crossplaneConfigTraverse(ctx, &xpConf,
				func(ctx context.Context, parent, directive *crossplane.Directive) error {
					_oss := nginxConfig.urlsForLocationDirective(parent, directive, stubStatusAPIDirective)
					_plus := nginxConfig.urlsForLocationDirective(parent, directive, plusAPIDirective)
					oss = append(oss, _oss...)
					plus = append(plus, _plus...)

					return nil
				})
			require.NoError(t, err)
		}

		assert.Equal(t, tt.plus, plus)
		assert.Equal(t, tt.oss, oss)
	}
}<|MERGE_RESOLUTION|>--- conflicted
+++ resolved
@@ -76,15 +76,7 @@
 	instance := protos.GetNginxOssInstance()
 	instance.InstanceRuntime.ConfigPath = file.Name()
 
-<<<<<<< HEAD
-	nginxConfig := NewNginx(ctx, instance, &config.Config{
-		Client: &config.Client{
-			Timeout: 5 * time.Second,
-		},
-	}, &clientfakes.FakeConfigClient{})
-=======
-	nginxConfig := NewNginx(ctx, instance, types.GetAgentConfig())
->>>>>>> bfda93f6
+	nginxConfig := NewNginx(ctx, instance, types.GetAgentConfig(), &clientfakes.FakeConfigClient{})
 	result, err := nginxConfig.ParseConfig(ctx)
 
 	require.NoError(t, err)
@@ -111,7 +103,7 @@
 
 	for _, test := range tests {
 		t.Run(test.name, func(t *testing.T) {
-			nginxConfig := NewNginx(context.Background(), protos.GetNginxOssInstance(), types.GetAgentConfig())
+			nginxConfig := NewNginx(context.Background(), protos.GetNginxOssInstance(), types.GetAgentConfig(), &clientfakes.FakeConfigClient{})
 
 			err := nginxConfig.validateConfigCheckResponse([]byte(test.out))
 			assert.Equal(t, test.expected, err)
@@ -204,24 +196,8 @@
 			nginxConfig := NewNginx(
 				ctx,
 				instance,
-<<<<<<< HEAD
-				&config.Config{
-					DataPlaneConfig: &config.DataPlaneConfig{
-						Nginx: &config.NginxDataPlaneConfig{
-							TreatWarningsAsError:   true,
-							ReloadMonitoringPeriod: 400 * time.Millisecond,
-						},
-					},
-					Client: &config.Client{
-						Timeout: 5 * time.Second,
-					},
-				},
-				&clientfakes.FakeConfigClient{},
-			)
-=======
-				types.GetAgentConfig())
-
->>>>>>> bfda93f6
+				types.GetAgentConfig(), &clientfakes.FakeConfigClient{})
+
 			nginxConfig.executor = mockExec
 			nginxConfig.SetConfigContext(&model.NginxConfigContext{
 				ErrorLogs: test.errorLogs,
@@ -283,15 +259,7 @@
 
 			instance := protos.GetNginxOssInstance()
 
-<<<<<<< HEAD
-			nginxConfig := NewNginx(ctx, instance, &config.Config{
-				Client: &config.Client{
-					Timeout: 5 * time.Second,
-				},
-			}, &clientfakes.FakeConfigClient{})
-=======
-			nginxConfig := NewNginx(ctx, instance, types.GetAgentConfig())
->>>>>>> bfda93f6
+			nginxConfig := NewNginx(ctx, instance, types.GetAgentConfig(), &clientfakes.FakeConfigClient{})
 			nginxConfig.executor = mockExec
 
 			err := nginxConfig.Validate(ctx)
@@ -662,7 +630,7 @@
 		payload, err := crossplane.Parse(f.Name(), parseOptions)
 		require.NoError(t, err)
 		instance := protos.GetNginxOssInstance()
-		nginxConfig := NewNginx(context.Background(), instance, types.GetAgentConfig())
+		nginxConfig := NewNginx(context.Background(), instance, types.GetAgentConfig(), &clientfakes.FakeConfigClient{})
 
 		var oss, plus []string
 
