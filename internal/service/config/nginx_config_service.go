--- conflicted
+++ resolved
@@ -170,10 +170,8 @@
 
 func (n *Nginx) Apply() error {
 	slog.Debug("Applying NGINX config")
-<<<<<<< HEAD
 	var errorsFound error
 
-	exePath := n.instance.GetMeta().GetNginxMeta().GetExePath()
 	errorLogs := n.configContext.ErrorLogs
 
 	logErrorChannel := make(chan error, len(errorLogs))
@@ -181,13 +179,8 @@
 
 	go n.monitorLogs(errorLogs, logErrorChannel)
 
-	out, err := n.executor.RunCmd(exePath, "-s", "reload")
-=======
-
 	processID := n.instance.GetMeta().GetNginxMeta().GetProcessId()
-
 	err := n.executor.KillProcess(processID)
->>>>>>> db5a3dd1
 	if err != nil {
 		return fmt.Errorf("failed to reload NGINX, %w", err)
 	}
