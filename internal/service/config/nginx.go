--- conflicted
+++ resolved
@@ -18,10 +18,7 @@
 	"github.com/nginx/agent/v3/internal/model"
 	crossplane "github.com/nginxinc/nginx-go-crossplane"
 
-<<<<<<< HEAD
-=======
 	datasource_os "github.com/nginx/agent/v3/internal/datasource/os"
->>>>>>> df37e104
 	"github.com/nginx/agent/v3/internal/datasource/os/exec"
 )
 
@@ -30,7 +27,7 @@
 )
 
 type (
-	crossplaneTraverseCallback = func(parent, current *crossplane.Directive) (bool, error)
+	crossplaneTraverseCallback = func(parent *crossplane.Directive, current *crossplane.Directive) (bool, error)
 )
 
 type Nginx struct {
@@ -62,7 +59,7 @@
 		formatMap := map[string]string{}
 
 		err := crossplaneConfigTraverse(&xpConf,
-			func(parent, directive *crossplane.Directive) (bool, error) {
+			func(parent *crossplane.Directive, directive *crossplane.Directive) (bool, error) {
 				switch directive.Directive {
 				case "log_format":
 					formatMap = getFormatMap(directive)
@@ -132,7 +129,7 @@
 	return formatMap
 }
 
-func getAccessLog(file, format string, formatMap map[string]string) *model.AccessLog {
+func getAccessLog(file string, format string, formatMap map[string]string) *model.AccessLog {
 	accessLog := &model.AccessLog{
 		Name:     file,
 		Readable: false,
@@ -141,7 +138,7 @@
 	info, err := os.Stat(file)
 	if err == nil {
 		accessLog.Readable = true
-		accessLog.Permissions = getPermissions(info.Mode())
+		accessLog.Permissions = datasource_os.GetPermissions(info.Mode())
 	}
 
 	if formatMap[format] != "" {
@@ -157,7 +154,7 @@
 	return accessLog
 }
 
-func getErrorLog(file, level string) *model.ErrorLog {
+func getErrorLog(file string, level string) *model.ErrorLog {
 	errorLog := &model.ErrorLog{
 		Name:     file,
 		LogLevel: level,
@@ -165,7 +162,7 @@
 	}
 	info, err := os.Stat(file)
 	if err == nil {
-		errorLog.Permissions = getPermissions(info.Mode())
+		errorLog.Permissions = datasource_os.GetPermissions(info.Mode())
 		errorLog.Readable = true
 	}
 
@@ -233,8 +230,4 @@
 		}
 	}
 	return nil
-}
-
-func getPermissions(fileMode os.FileMode) string {
-	return fmt.Sprintf("%#o", fileMode.Perm())
 }