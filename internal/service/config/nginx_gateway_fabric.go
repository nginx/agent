// Copyright (c) F5, Inc.
//
// This source code is licensed under the Apache License, Version 2.0 license found in the
// LICENSE file in the root directory of this source tree.

package config

import (
	"context"
	"fmt"
	"log/slog"

	writer "github.com/nginx/agent/v3/internal/datasource/config"
)

type NginxGatewayFabric struct{}

func NewNginxGatewayFabric() *NginxGatewayFabric {
	return &NginxGatewayFabric{}
}

func (*NginxGatewayFabric) ParseConfig() (any, error) {
	return nil, fmt.Errorf("not implemented")
}

<<<<<<< HEAD
func (*NginxGatewayFabric) SetConfigContext(_ any) {}

func (*NginxGatewayFabric) Validate(_ *instances.Instance) error {
=======
func (*NginxGatewayFabric) Validate() error {
>>>>>>> 6670af0a
	return fmt.Errorf("not implemented")
}

func (*NginxGatewayFabric) Apply() error {
	return fmt.Errorf("not implemented")
}

func (*NginxGatewayFabric) Complete() error {
	return fmt.Errorf("not implemented")
}

func (*NginxGatewayFabric) Write(_ context.Context, _, _ string) (skippedFiles map[string]struct{}, err error) {
	return nil, fmt.Errorf("not implemented")
}

func (*NginxGatewayFabric) SetConfigWriter(configWriter writer.ConfigWriterInterface) {
	slog.Warn("not implemented")
}<|MERGE_RESOLUTION|>--- conflicted
+++ resolved
@@ -23,13 +23,9 @@
 	return nil, fmt.Errorf("not implemented")
 }
 
-<<<<<<< HEAD
 func (*NginxGatewayFabric) SetConfigContext(_ any) {}
 
-func (*NginxGatewayFabric) Validate(_ *instances.Instance) error {
-=======
 func (*NginxGatewayFabric) Validate() error {
->>>>>>> 6670af0a
 	return fmt.Errorf("not implemented")
 }
 
