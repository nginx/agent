--- conflicted
+++ resolved
@@ -253,20 +253,4 @@
 			assert.Equal(t, test.expected, err)
 		})
 	}
-<<<<<<< HEAD
-}
-
-func TestGetPermissions(t *testing.T) {
-	file, err := os.CreateTemp(".", "get_permissions_test.txt")
-	defer os.Remove(file.Name())
-	assert.NoError(t, err)
-
-	info, err := os.Stat(file.Name())
-	assert.NoError(t, err)
-
-	permissions := getPermissions(info.Mode())
-
-	assert.Equal(t, "0600", permissions)
-=======
->>>>>>> df37e104
 }