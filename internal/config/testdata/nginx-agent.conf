log:
  level: debug
  path: ./

watchers:
    instance_watcher:
        monitoring_frequency: 5s
    instance_health_watcher:
        monitoring_frequency: 5s
    file_watcher:
        monitoring_frequency: 5s

data_plane_config:
    nginx:
        reload_monitoring_period: 30s
        treat_warnings_as_errors: false
        exclude_logs: "/var/log/nginx/error.log:/var/log/nginx/access.log"
client: 
  timeout: 10s

collector:
  config_path: "/etc/nginx-agent/nginx-agent-otelcol.yaml"
  receivers:
    otlp_receivers:
        - server:
            host: "127.0.0.1"
            port: 4317
            type: 0
          auth:
            Token: "secret-receiver-token"
          tls:
            server_name: "test-local-server"
            ca: /path/to/server-cert.pem
<<<<<<< HEAD
            cert: /var/lib/nginx-agent/cert.pem
            key: /var/lib/nginx-agent/key.pem
=======
    nginx_receivers:
        - instance_id: cd7b8911-c2c5-4daf-b311-dbead151d938
          stub_status: "http://localhost:4321/status"
          access_logs:
            - file_path: "/var/log/nginx/access-custom.conf"
              log_format: "$remote_addr - $remote_user [$time_local] \"$request\" $status $body_bytes_sent \"$http_referer\" \"$http_user_agent\" \"$http_x_forwarded_for\"\"$upstream_cache_status\""
>>>>>>> c3e78782
  processors:
    - type: batch
  exporters:
    - type: otlp
      server:
        host: "127.0.0.1"
        port: 5643
        type: 0
      auth:
        Token: "secret-saas-token"
      tls:
        server_name: "test-saas-server"
        skip_verify: false
        cert: /path/to/server-cert.pem
        key: /path/to/server-key.pem
        ca: /path/to/server-cert.pem
  health:
    host: "127.0.0.1"
    port: 1234
    type: 0

config_dirs: "/etc/nginx:/usr/local/etc/nginx:/var/run/nginx:/usr/share/nginx/modules:/var/log/nginx:invalid/path"<|MERGE_RESOLUTION|>--- conflicted
+++ resolved
@@ -31,17 +31,14 @@
           tls:
             server_name: "test-local-server"
             ca: /path/to/server-cert.pem
-<<<<<<< HEAD
             cert: /var/lib/nginx-agent/cert.pem
             key: /var/lib/nginx-agent/key.pem
-=======
     nginx_receivers:
         - instance_id: cd7b8911-c2c5-4daf-b311-dbead151d938
           stub_status: "http://localhost:4321/status"
           access_logs:
             - file_path: "/var/log/nginx/access-custom.conf"
               log_format: "$remote_addr - $remote_user [$time_local] \"$request\" $status $body_bytes_sent \"$http_referer\" \"$http_user_agent\" \"$http_x_forwarded_for\"\"$upstream_cache_status\""
->>>>>>> c3e78782
   processors:
     - type: batch
   exporters:
