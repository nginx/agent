--- conflicted
+++ resolved
@@ -43,7 +43,6 @@
   processors:
     batch: {}
   exporters:
-<<<<<<< HEAD
     otlp_exporters:
       - server:
           host: "127.0.0.1"
@@ -56,29 +55,10 @@
           cert: /path/to/server-cert.pem
           key: /path/to/server-key.pem
           ca: /path/to/server-cert.pem
-  health:
-    host: "127.0.0.1"
-    port: 1234
-    type: 0
-=======
-    - type: otlp
-      server:
-        host: "127.0.0.1"
-        port: 5643
-        type: 0
-      auth:
-        Token: "secret-saas-token"
-      tls:
-        server_name: "test-saas-server"
-        skip_verify: false
-        cert: /path/to/server-cert.pem
-        key: /path/to/server-key.pem
-        ca: /path/to/server-cert.pem
   extensions:
     health:
       server:
         host: "127.0.0.1"
         port: 1234
->>>>>>> b9de2aab
 
 config_dirs: "/etc/nginx:/usr/local/etc/nginx:/var/run/nginx:/usr/share/nginx/modules:/var/log/nginx:invalid/path"