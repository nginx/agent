// Copyright (c) F5, Inc.
//
// This source code is licensed under the Apache License, Version 2.0 license found in the
// LICENSE file in the root directory of this source tree.

package config

import (
	"fmt"
	"log/slog"
	"os"
	"path/filepath"
	"strings"
	"time"

	"github.com/spf13/cobra"
	flag "github.com/spf13/pflag"
	"github.com/spf13/viper"
)

const (
<<<<<<< HEAD
	ConfigFileName                                      = "nginx-agent.conf"
	EnvPrefix                                           = "NGINX_AGENT"
	ConfigPathKey                                       = "path"
	VersionConfigKey                                    = "version"
	LogLevelConfigKey                                   = "log_level"
	LogPathConfigKey                                    = "log_path"
	ProcessMonitorMonitoringFrequencyConfigKey          = "process_monitor_monitoring_frequency"
	DataPlaneAPIHostConfigKey                           = "data_plane_api_host"
	DataPlaneAPIPortConfigKey                           = "data_plane_api_port"
	DataPlaneConfigNginxReloadMonitoringPeriodConfigKey = "data_plane_config_nginx_reload_monitoring_period"
	DataPlaneConfigNginxTreatWarningsAsErrorsConfigKey  = "data_plane_config_nginx_treat_warnings_as_error"
	ClientTimeoutConfigKey                              = "client_timeout"
	ConfigDirectoriesConfigKey                          = "config_dirs"

	DefaultDataPlaneConfigNginxReloadMonitoringPeriod = 10 * time.Second
=======
	ConfigFileName = "nginx-agent.conf"
	EnvPrefix      = "NGINX_AGENT"
	keyDelimiter   = "_"
>>>>>>> b9863e1b
)

var viperInstance = viper.NewWithOptions(viper.KeyDelimiter(keyDelimiter))

func RegisterRunner(r func(cmd *cobra.Command, args []string)) {
	RootCommand.Run = r
}

func Execute() error {
	RootCommand.AddCommand(CompletionCommand)
	return RootCommand.Execute()
}

func Init(version, commit string) {
	setVersion(version, commit)
	registerFlags()
}

func RegisterConfigFile() error {
	configPath, err := seekFileInPaths(ConfigFileName, getConfigFilePaths()...)
	if err != nil {
		return err
	}

	if err := loadPropertiesFromFile(configPath); err != nil {
		return err
	}

	slog.Debug("Configuration file loaded", "config_path", configPath)
	viperInstance.Set(ConfigPathKey, configPath)

	return nil
}

func GetConfig() *Config {
	config := &Config{
		Version:            viperInstance.GetString(VersionKey),
		Log:                getLog(),
		ProcessMonitor:     getProcessMonitor(),
		DataPlaneAPI:       getDataPlaneAPI(),
		DataPlaneConfig:    getDataPlaneConfig(),
		Client:             getClient(),
		ConfigDir:          getConfigDir(),
		AllowedDirectories: []string{},
		Metrics:            getMetrics(),
	}

	for _, dir := range strings.Split(config.ConfigDir, ":") {
		if dir != "" && filepath.IsAbs(dir) {
			config.AllowedDirectories = append(config.AllowedDirectories, dir)
		} else {
			slog.Warn("Invalid directory: ", "dir", dir)
		}
	}
	slog.Debug("Agent config", "config", config)

	return config
}

func setVersion(version, commit string) {
	RootCommand.Version = version + "-" + commit
	viperInstance.SetDefault(VersionKey, version)
}

func registerFlags() {
	viperInstance.SetEnvPrefix(EnvPrefix)
	viperInstance.SetEnvKeyReplacer(strings.NewReplacer("-", "_"))
	viperInstance.AutomaticEnv()

	fs := RootCommand.Flags()

	fs.String(
		LogLevelKey,
		"info",
		`The desired verbosity level for logging messages from nginx-agent. 
		Available options, in order of severity from highest to lowest, are: 
		panic, fatal, error, info, debug, and trace.`,
	)
	fs.String(
		LogPathKey,
		"",
		`The path to output log messages to. 
		If the default path doesn't exist, log messages are output to stdout/stderr.`,
	)

	fs.Duration(
		ProcessMonitorMonitoringFrequencyKey,
		time.Minute,
		"How often the NGINX Agent will check for process changes.",
	)
<<<<<<< HEAD

	fs.String(DataPlaneAPIHostConfigKey, "", "The host used by the data plane API.")
	fs.Int(DataPlaneAPIPortConfigKey, 0, "The desired port to use for NGINX Agent to expose for HTTP traffic.")

	fs.Duration(
		DataPlaneConfigNginxReloadMonitoringPeriodConfigKey,
		DefaultDataPlaneConfigNginxReloadMonitoringPeriod,
		"The amount of time to monitor NGINX after a reload of configuration.",
	)
	fs.Bool(
		DataPlaneConfigNginxTreatWarningsAsErrorsConfigKey,
		true,
		"Warning messages in the NGINX errors logs after a NGINX reload will be treated as an error.",
	)

	fs.Duration(ClientTimeoutConfigKey, time.Minute, "Client timeout")

	fs.String(ConfigDirectoriesConfigKey, "/etc/nginx:/usr/local/etc/nginx:/usr/share/nginx/modules",
		"Defines the paths that you want to grant NGINX Agent read/write access to."+
=======
	fs.String(DataPlaneAPIHostKey, "", "The host used by the Dataplane API.")
	fs.Int(DataPlaneAPIPortKey, 0, "The desired port to use for NGINX Agent to expose for HTTP traffic.")
	fs.Duration(ClientTimeoutKey, time.Minute, "Client timeout")
	fs.String(ConfigDirectoriesKey, "/etc/nginx:/usr/local/etc/nginx:/usr/share/nginx/modules",
		"Defines the paths that you want to grant nginx-agent read/write access to."+
>>>>>>> b9863e1b
			" This key is formatted as a string and follows Unix PATH format")
	fs.Duration(
		MetricsProduceIntervalKey, DefMetricsProduceInterval,
		"The interval for how often NGINX Agent queries metrics from its sources.",
	)
	fs.Int(
		OTelExporterBufferLengthKey, DefOTelExporterBufferLength,
		"The length of the OTel Exporter's buffer for metrics.",
	)
	fs.Int(
		OTelExporterExportRetryCountKey, DefOTelExporterExportRetryCount,
		"How many times an OTel Export is retried in the event of failure.",
	)
	fs.Duration(
		OTelExporterExportIntervalKey, DefOTelExporterExportInterval,
		"The interval for how often NGINX Agent attempts to send the contents of its OTel Exporter's buffer.",
	)
	fs.String(
		OTelGRPCTargetKey, "", "The target URI for a gRPC OTel Collector.",
	)
	fs.Duration(
		OTelGRPCConnTimeoutKey, DefOTelGRPCConnTimeout,
		"The connection timeout for the gRPC connection to the OTel collector.",
	)
	fs.Duration(
		OTelGRPCMinConnTimeoutKey, DefOTelGRPCMinConnTimeout,
		"The minimum connection timeout for the gRPC connection to the OTel collector.",
	)
	fs.Duration(
		OTelGRPCBackoffDelayKey, DefOTelGRPCMBackoffDelay,
		"The maximum delay on the gRPC backoff strategy for retrying a failed connection.",
	)
	fs.StringArray(
		PrometheusTargetsKey, []string{}, "The target URI(s) of Prometheus endpoint(s) for metrics collection.",
	)

	fs.SetNormalizeFunc(normalizeFunc)

	fs.VisitAll(func(flag *flag.Flag) {
		if err := viperInstance.BindPFlag(strings.ReplaceAll(flag.Name, "-", "_"), fs.Lookup(flag.Name)); err != nil {
			return
		}
		err := viperInstance.BindEnv(flag.Name)
		if err != nil {
			slog.Warn("Error occurred binding env", "env", flag.Name, "error", err)
		}
	})
}

func seekFileInPaths(fileName string, directories ...string) (string, error) {
	for _, directory := range directories {
		f := filepath.Join(directory, fileName)
		if _, err := os.Stat(f); err == nil {
			return f, nil
		}
	}

	return "", fmt.Errorf("a valid configuration has not been found in any of the search paths")
}

func getConfigFilePaths() []string {
	paths := []string{
		"/etc/nginx-agent/",
	}

	path, err := os.Getwd()
	if err == nil {
		paths = append(paths, path)
	} else {
		slog.Warn("Unable to determine process's current directory")
	}

	return paths
}

func loadPropertiesFromFile(cfg string) error {
	viperInstance.SetConfigFile(cfg)
	viperInstance.SetConfigType("yaml")
	err := viperInstance.MergeInConfig()
	if err != nil {
		return fmt.Errorf("error loading config file %s: %w", cfg, err)
	}

	return nil
}

func normalizeFunc(f *flag.FlagSet, name string) flag.NormalizedName {
	from := []string{"_", "."}
	to := "-"
	for _, sep := range from {
		name = strings.ReplaceAll(name, sep, to)
	}

	return flag.NormalizedName(name)
}

func getLog() Log {
	return Log{
		Level: viperInstance.GetString(LogLevelKey),
		Path:  viperInstance.GetString(LogPathKey),
	}
}

func getProcessMonitor() ProcessMonitor {
	return ProcessMonitor{
		MonitoringFrequency: viperInstance.GetDuration(ProcessMonitorMonitoringFrequencyKey),
	}
}

func getDataPlaneAPI() DataPlaneAPI {
	return DataPlaneAPI{
		Host: viperInstance.GetString(DataPlaneAPIHostKey),
		Port: viperInstance.GetInt(DataPlaneAPIPortKey),
	}
}

func getDataPlaneConfig() DataPlaneConfig {
	return DataPlaneConfig{
		Nginx: NginxDataPlaneConfig{
			ReloadMonitoringPeriod: viperInstance.GetDuration(DataPlaneConfigNginxReloadMonitoringPeriodConfigKey),
			TreatWarningsAsError:   viperInstance.GetBool(DataPlaneConfigNginxTreatWarningsAsErrorsConfigKey),
		},
	}
}

func getClient() Client {
	return Client{
		Timeout: viperInstance.GetDuration(ClientTimeoutKey),
	}
}

func getConfigDir() string {
	return viperInstance.GetString(ConfigDirectoriesKey)
}

func getMetrics() *Metrics {
	if !viperInstance.IsSet(MetricsRootKey) {
		return nil
	}

	m := &Metrics{
		ProduceInterval:  viperInstance.GetDuration(MetricsProduceIntervalKey),
		OTelExporter:     nil,
		PrometheusSource: nil,
	}

	if viperInstance.IsSet(MetricsOTelExporterKey) && viperInstance.IsSet(OTelGRPCKey) {
		// For some reason viperInstance.UnmarshalKey did not work here (maybe due to the nested structs?).
		otelExp := OTelExporter{
			BufferLength:     viperInstance.GetInt(OTelExporterBufferLengthKey),
			ExportRetryCount: viperInstance.GetInt(OTelExporterExportRetryCountKey),
			ExportInterval:   viperInstance.GetDuration(OTelExporterExportIntervalKey),
			GRPC: &GRPC{
				Target:         viperInstance.GetString(OTelGRPCTargetKey),
				ConnTimeout:    viperInstance.GetDuration(OTelGRPCConnTimeoutKey),
				MinConnTimeout: viperInstance.GetDuration(OTelGRPCMinConnTimeoutKey),
				BackoffDelay:   viperInstance.GetDuration(OTelGRPCBackoffDelayKey),
			},
		}
		m.OTelExporter = &otelExp
	}

	if viperInstance.IsSet(PrometheusSrcKey) {
		var prometheusSrc PrometheusSource
		err := viperInstance.UnmarshalKey(PrometheusSrcKey, &prometheusSrc)
		if err == nil {
			m.PrometheusSource = &prometheusSrc
		} else {
			slog.Error("metrics configuration: no Prometheus source configured", "error", err)
		}
	}

	return m
}<|MERGE_RESOLUTION|>--- conflicted
+++ resolved
@@ -19,30 +19,12 @@
 )
 
 const (
-<<<<<<< HEAD
-	ConfigFileName                                      = "nginx-agent.conf"
-	EnvPrefix                                           = "NGINX_AGENT"
-	ConfigPathKey                                       = "path"
-	VersionConfigKey                                    = "version"
-	LogLevelConfigKey                                   = "log_level"
-	LogPathConfigKey                                    = "log_path"
-	ProcessMonitorMonitoringFrequencyConfigKey          = "process_monitor_monitoring_frequency"
-	DataPlaneAPIHostConfigKey                           = "data_plane_api_host"
-	DataPlaneAPIPortConfigKey                           = "data_plane_api_port"
-	DataPlaneConfigNginxReloadMonitoringPeriodConfigKey = "data_plane_config_nginx_reload_monitoring_period"
-	DataPlaneConfigNginxTreatWarningsAsErrorsConfigKey  = "data_plane_config_nginx_treat_warnings_as_error"
-	ClientTimeoutConfigKey                              = "client_timeout"
-	ConfigDirectoriesConfigKey                          = "config_dirs"
-
-	DefaultDataPlaneConfigNginxReloadMonitoringPeriod = 10 * time.Second
-=======
 	ConfigFileName = "nginx-agent.conf"
 	EnvPrefix      = "NGINX_AGENT"
-	keyDelimiter   = "_"
->>>>>>> b9863e1b
+	KeyDelimiter   = "_"
 )
 
-var viperInstance = viper.NewWithOptions(viper.KeyDelimiter(keyDelimiter))
+var viperInstance = viper.NewWithOptions(viper.KeyDelimiter(KeyDelimiter))
 
 func RegisterRunner(r func(cmd *cobra.Command, args []string)) {
 	RootCommand.Run = r
@@ -130,34 +112,26 @@
 		time.Minute,
 		"How often the NGINX Agent will check for process changes.",
 	)
-<<<<<<< HEAD
-
-	fs.String(DataPlaneAPIHostConfigKey, "", "The host used by the data plane API.")
-	fs.Int(DataPlaneAPIPortConfigKey, 0, "The desired port to use for NGINX Agent to expose for HTTP traffic.")
-
-	fs.Duration(
-		DataPlaneConfigNginxReloadMonitoringPeriodConfigKey,
+
+	fs.String(DataPlaneAPIHostKey, "", "The host used by the data plane API.")
+	fs.Int(DataPlaneAPIPortKey, 0, "The desired port to use for NGINX Agent to expose for HTTP traffic.")
+
+	fs.Duration(
+		DataPlaneConfigNginxReloadMonitoringPeriodKey,
 		DefaultDataPlaneConfigNginxReloadMonitoringPeriod,
 		"The amount of time to monitor NGINX after a reload of configuration.",
 	)
 	fs.Bool(
-		DataPlaneConfigNginxTreatWarningsAsErrorsConfigKey,
+		DataPlaneConfigNginxTreatWarningsAsErrorsKey,
 		true,
 		"Warning messages in the NGINX errors logs after a NGINX reload will be treated as an error.",
 	)
 
-	fs.Duration(ClientTimeoutConfigKey, time.Minute, "Client timeout")
-
-	fs.String(ConfigDirectoriesConfigKey, "/etc/nginx:/usr/local/etc/nginx:/usr/share/nginx/modules",
-		"Defines the paths that you want to grant NGINX Agent read/write access to."+
-=======
-	fs.String(DataPlaneAPIHostKey, "", "The host used by the Dataplane API.")
-	fs.Int(DataPlaneAPIPortKey, 0, "The desired port to use for NGINX Agent to expose for HTTP traffic.")
 	fs.Duration(ClientTimeoutKey, time.Minute, "Client timeout")
 	fs.String(ConfigDirectoriesKey, "/etc/nginx:/usr/local/etc/nginx:/usr/share/nginx/modules",
-		"Defines the paths that you want to grant nginx-agent read/write access to."+
->>>>>>> b9863e1b
+		"Defines the paths that you want to grant NGINX Agent read/write access to."+
 			" This key is formatted as a string and follows Unix PATH format")
+
 	fs.Duration(
 		MetricsProduceIntervalKey, DefMetricsProduceInterval,
 		"The interval for how often NGINX Agent queries metrics from its sources.",
@@ -276,8 +250,8 @@
 func getDataPlaneConfig() DataPlaneConfig {
 	return DataPlaneConfig{
 		Nginx: NginxDataPlaneConfig{
-			ReloadMonitoringPeriod: viperInstance.GetDuration(DataPlaneConfigNginxReloadMonitoringPeriodConfigKey),
-			TreatWarningsAsError:   viperInstance.GetBool(DataPlaneConfigNginxTreatWarningsAsErrorsConfigKey),
+			ReloadMonitoringPeriod: viperInstance.GetDuration(DataPlaneConfigNginxReloadMonitoringPeriodKey),
+			TreatWarningsAsError:   viperInstance.GetBool(DataPlaneConfigNginxTreatWarningsAsErrorsKey),
 		},
 	}
 }
