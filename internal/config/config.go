// Copyright (c) F5, Inc.
//
// This source code is licensed under the Apache License, Version 2.0 license found in the
// LICENSE file in the root directory of this source tree.

package config

import (
	"context"
	"encoding/json"
	"errors"
	"fmt"
	"log/slog"
	"os"
	"path/filepath"
	"slices"
	"strconv"
	"strings"

	uuidLibrary "github.com/nginx/agent/v3/pkg/id"
	selfsignedcerts "github.com/nginx/agent/v3/pkg/tls"
	"github.com/spf13/cobra"
	flag "github.com/spf13/pflag"
	"github.com/spf13/viper"
)

const (
	ConfigFileName = "nginx-agent.conf"
	EnvPrefix      = "NGINX_AGENT"
	KeyDelimiter   = "_"
	KeyValueNumber = 2
)

var viperInstance = viper.NewWithOptions(viper.KeyDelimiter(KeyDelimiter))

func RegisterRunner(r func(cmd *cobra.Command, args []string)) {
	RootCommand.Run = r
}

func Execute(ctx context.Context) error {
	RootCommand.AddCommand(CompletionCommand)
	return RootCommand.ExecuteContext(ctx)
}

func Init(version, commit string) {
	setVersion(version, commit)
	registerFlags()
}

func RegisterConfigFile() error {
	configPath, err := seekFileInPaths(ConfigFileName, getConfigFilePaths()...)
	if err != nil {
		return err
	}

	if err = loadPropertiesFromFile(configPath); err != nil {
		return err
	}

	slog.Debug("Configuration file loaded", "config_path", configPath)
	viperInstance.Set(ConfigPathKey, configPath)

	exePath, err := os.Executable()
	if err != nil {
		return err
	}

	viperInstance.Set(UUIDKey, uuidLibrary.Generate(exePath, configPath))

	return nil
}

func ResolveConfig() (*Config, error) {
	// Collect allowed directories, so that paths in the config can be validated.
	directories := viperInstance.GetStringSlice(AllowedDirectoriesKey)
	allowedDirs := make([]string, 0)

	// Check directories in allowed_directories are valid
	for _, dir := range directories {
		if dir != "" && filepath.IsAbs(dir) {
			allowedDirs = append(allowedDirs, dir)
		} else {
			slog.Warn("Invalid directory: ", "dir", dir)
		}
	}

	// Collect all parsing errors before returning the error, so the user sees all issues with config
	// in one error message.
	var err error
	collector, otelcolErr := resolveCollector(allowedDirs)
	err = errors.Join(err, otelcolErr)
	if err != nil {
		return nil, fmt.Errorf("invalid configuration: %w", err)
	}

	config := &Config{
		UUID:               viperInstance.GetString(UUIDKey),
		Version:            viperInstance.GetString(VersionKey),
		Path:               viperInstance.GetString(ConfigPathKey),
		Log:                resolveLog(),
		DataPlaneConfig:    resolveDataPlaneConfig(),
		Client:             resolveClient(),
		AllowedDirectories: allowedDirs,
		Collector:          collector,
		Command:            resolveCommand(),
		Watchers:           resolveWatchers(),
		Features:           viperInstance.GetStringSlice(FeaturesKey),
		Labels:             resolveLabels(),
	}

	slog.Debug("Agent config", "config", config)
	slog.Info("Enabled features", "features", config.Features)
	slog.Info("Excluded files from file monitoring", "exclude_files", config.Watchers.FileWatcher.ExcludeFiles)

	return config, nil
}

func setVersion(version, commit string) {
	RootCommand.Version = version + "-" + commit
	viperInstance.SetDefault(VersionKey, version)
}

func registerFlags() {
	viperInstance.SetEnvPrefix(EnvPrefix)
	viperInstance.SetEnvKeyReplacer(strings.NewReplacer("-", "_"))
	viperInstance.AutomaticEnv()

	fs := RootCommand.Flags()

	fs.String(
		LogLevelKey,
		"info",
		"The desired verbosity level for logging messages from nginx-agent. "+
			"Available options, in order of severity from highest to lowest, are: "+
			"panic, fatal, error, info and debug.",
	)
	fs.String(
		LogPathKey,
		"",
		"The path to output log messages to. "+
			"If the default path doesn't exist, log messages are output to stdout/stderr.",
	)

	fs.Duration(
		NginxReloadMonitoringPeriodKey,
		DefNginxReloadMonitoringPeriod,
		"The amount of time to monitor NGINX after a reload of configuration.",
	)
	fs.Bool(
		NginxTreatWarningsAsErrorsKey,
		DefTreatErrorsAsWarnings,
		"Warning messages in the NGINX errors logs after a NGINX reload will be treated as an error.",
	)

	fs.StringSlice(
		NginxExcludeLogsKey, []string{},
		"A comma-separated list of one or more NGINX log paths that you want to exclude from metrics "+
			"collection or error monitoring. This includes absolute paths or regex patterns",
	)

	fs.StringSlice(AllowedDirectoriesKey,
		DefaultAllowedDirectories(),
		"A comma-separated list of paths that you want to grant NGINX Agent read/write access to")

	fs.Duration(
		InstanceWatcherMonitoringFrequencyKey,
		DefInstanceWatcherMonitoringFrequency,
		"How often the NGINX Agent will check for instance changes.",
	)

	fs.Duration(
		InstanceHealthWatcherMonitoringFrequencyKey,
		DefInstanceHealthWatcherMonitoringFrequency,
		"How often the NGINX Agent will check for instance health changes.",
	)

	fs.Duration(
		FileWatcherMonitoringFrequencyKey,
		DefFileWatcherMonitoringFrequency,
		"How often the NGINX Agent will check for file changes.",
	)

	fs.StringSlice(
		NginxExcludeFilesKey, DefaultExcludedFiles(),
		"A comma-separated list of one or more file paths that you want to exclude from file monitoring. "+
			"This includes absolute paths or regex patterns",
	)

	fs.StringSlice(
		FeaturesKey,
		DefaultFeatures(),
		"A comma-separated list of features enabled for the agent.",
	)

	registerCommonFlags(fs)
	registerCommandFlags(fs)
	registerCollectorFlags(fs)
	registerClientFlags(fs)

	fs.SetNormalizeFunc(normalizeFunc)

	fs.VisitAll(func(flag *flag.Flag) {
		if err := viperInstance.BindPFlag(strings.ReplaceAll(flag.Name, "-", "_"), fs.Lookup(flag.Name)); err != nil {
			return
		}
		err := viperInstance.BindEnv(flag.Name)
		if err != nil {
			slog.Warn("Error occurred binding env", "env", flag.Name, "error", err)
		}
	})
}

func registerCommonFlags(fs *flag.FlagSet) {
	fs.StringToString(
		LabelsRootKey,
		DefaultLabels(),
		"A list of labels associated with these instances",
	)
}

func registerClientFlags(fs *flag.FlagSet) {
	// HTTP Flags
	fs.Duration(
		ClientHTTPTimeoutKey,
		DefHTTPTimeout,
		"The client HTTP Timeout, value in seconds")

	// Backoff Flags
	fs.Duration(
		ClientBackoffInitialIntervalKey,
		DefBackoffInitialInterval,
		"The client backoff initial interval, value in seconds")

	fs.Duration(
		ClientBackoffMaxIntervalKey,
		DefBackoffMaxInterval,
		"The client backoff max interval, value in seconds")

	fs.Duration(
		ClientBackoffMaxElapsedTimeKey,
		DefBackoffMaxElapsedTime,
		"The client backoff max elapsed time, value in seconds")

	fs.Float64(
		ClientBackoffRandomizationFactorKey,
		DefBackoffRandomizationFactor,
		"The client backoff randomization factor, value float")

	fs.Float64(
		ClientBackoffMultiplierKey,
		DefBackoffMultiplier,
		"The client backoff multiplier, value float")

	// GRPC Flags
	fs.Duration(
		ClientKeepAliveTimeoutKey,
		DefGRPCKeepAliveTimeout,
		"Updates the client grpc setting, KeepAlive Timeout with the specific value in seconds.",
	)

	fs.Duration(
		ClientKeepAliveTimeKey,
		DefGRPCKeepAliveTime,
		"Updates the client grpc setting, KeepAlive Time with the specific value in seconds.",
	)

	fs.Bool(
		ClientKeepAlivePermitWithoutStreamKey,
		DefGRPCKeepAlivePermitWithoutStream,
		"Update the client grpc setting, KeepAlive PermitWithoutStream value")

	fs.Int(
		ClientGRPCMaxMessageSizeKey,
		DefMaxMessageSize,
		"The value used, if not 0, for both max_message_send_size and max_message_receive_size",
	)

	fs.Int(
		ClientGRPCMaxMessageReceiveSizeKey,
		DefMaxMessageRecieveSize,
		"Updates the client grpc setting MaxRecvMsgSize with the specific value in MB.",
	)

	fs.Int(
		ClientGRPCMaxMessageSendSizeKey,
		DefMaxMessageSendSize,
		"Updates the client grpc setting MaxSendMsgSize with the specific value in MB.",
	)
}

func registerCommandFlags(fs *flag.FlagSet) {
	fs.String(
		CommandServerHostKey,
		DefCommandServerHostKey,
		"The target hostname of the command server endpoint for command and control.",
	)
	fs.Int32(
		CommandServerPortKey,
		DefCommandServerPortKey,
		"The target port of the command server endpoint for command and control.",
	)
	fs.String(
		CommandServerTypeKey,
		DefCommandServerTypeKey,
		"The target protocol (gRPC or HTTP) the command server endpoint for command and control.",
	)
	fs.String(
		CommandAuthTokenKey,
		DefCommandAuthTokenKey,
		"The token used in the authentication handshake with the command server endpoint for command and control.",
	)
	fs.String(
		CommandAuthTokenPathKey,
		DefCommandAuthTokenPathKey,
		"The path to the file containing the token used in the authentication handshake with "+
			"the command server endpoint for command and control.",
	)
	fs.String(
		CommandTLSCertKey,
		DefCommandTLSCertKey,
		"The path to the certificate file to use for TLS communication with the command server.",
	)
	fs.String(
		CommandTLSKeyKey,
		DefCommandTLSKeyKey,
		"The path to the certificate key file to use for TLS communication with the command server.",
	)
	fs.String(
		CommandTLSCaKey,
		DefCommandTLSCaKey,
		"The path to CA certificate file to use for TLS communication with the command server.",
	)
	fs.Bool(
		CommandTLSSkipVerifyKey,
		DefCommandTLSSkipVerifyKey,
		"Testing only. Skip verify controls client verification of a server's certificate chain and host name.",
	)
	fs.String(
		CommandTLSServerNameKey,
		DefCommandTLServerNameKey,
		"Specifies the name of the server sent in the TLS configuration.",
	)
}

func registerCollectorFlags(fs *flag.FlagSet) {
	fs.String(
		CollectorConfigPathKey,
		DefCollectorConfigPath,
		"The path to the Opentelemetry Collector configuration file.",
	)

	fs.String(
		CollectorLogLevelKey,
		DefCollectorLogLevel,
		"The desired verbosity level for logging messages from nginx-agent OTel collector. "+
			"Available options, in order of severity from highest to lowest, are: "+
			"ERROR, WARN, INFO and DEBUG.",
	)

	fs.String(
		CollectorLogPathKey,
		DefCollectorLogPath,
		"The path to output OTel collector log messages to. "+
			"If the default path doesn't exist, log messages are output to stdout/stderr.",
	)

	fs.Uint32(
		CollectorBatchProcessorSendBatchSizeKey,
		DefCollectorBatchProcessorSendBatchSize,
		`Number of metric data points after which a batch will be sent regardless of the timeout.`,
	)

	fs.Uint32(
		CollectorBatchProcessorSendBatchMaxSizeKey,
		DefCollectorBatchProcessorSendBatchMaxSize,
		`The upper limit of the batch size.`,
	)

	fs.Duration(
		CollectorBatchProcessorTimeoutKey,
		DefCollectorBatchProcessorTimeout,
		`Time duration after which a batch will be sent regardless of size.`,
	)

	fs.String(
		CollectorExtensionsHealthServerHostKey,
		DefCollectorExtensionsHealthServerHost,
		`The hostname of the address to publish the OTel collector health check status.`,
	)

	fs.Int32(
		CollectorExtensionsHealthServerPortKey,
		DefCollectorExtensionsHealthServerPort,
		`The port of the address to publish the OTel collector health check status.`,
	)

	fs.String(
		CollectorExtensionsHealthPathKey,
		DefCollectorExtensionsHealthPath,
		`The path to be configured for the OTel collector health check server`,
	)

	fs.String(
		CollectorExtensionsHealthTLSCertKey,
		DefCollectorExtensionsHealthTLSCertPath,
		"The path to the certificate file to use for TLS communication with the OTel collector health check server.",
	)
	fs.String(
		CollectorExtensionsHealthTLSKeyKey,
		DefCollectorExtensionsHealthTLSKeyPath,
		"The path to the certificate key file to use for TLS communication "+
			"with the OTel collector health check server.",
	)
	fs.String(
		CollectorExtensionsHealthTLSCaKey,
		DefCollectorExtensionsHealthTLSCAPath,
		"The path to CA certificate file to use for TLS communication with the OTel collector health check server.",
	)
	fs.Bool(
		CollectorExtensionsHealthTLSSkipVerifyKey,
		DefCollectorExtensionsHealthTLSSkipVerify,
		"Testing only. Skip verify controls client verification of a server's certificate chain and host name.",
	)
	fs.String(
		CollectorExtensionsHealthTLSServerNameKey,
		DefCollectorExtensionsHealthTLServerNameKey,
		"Specifies the name of the server sent in the TLS configuration.",
	)
}

func seekFileInPaths(fileName string, directories ...string) (string, error) {
	for _, directory := range directories {
		f := filepath.Join(directory, fileName)
		if _, err := os.Stat(f); err == nil {
			return f, nil
		}
	}

	return "", fmt.Errorf("a valid configuration has not been found in any of the search paths")
}

func getConfigFilePaths() []string {
	paths := []string{
		"/etc/nginx-agent/",
	}

	path, err := os.Getwd()
	if err == nil {
		paths = append(paths, path)
	} else {
		slog.Warn("Unable to determine process's current directory")
	}

	return paths
}

func loadPropertiesFromFile(cfg string) error {
	viperInstance.SetConfigFile(cfg)
	viperInstance.SetConfigType("yaml")
	err := viperInstance.MergeInConfig()
	if err != nil {
		return fmt.Errorf("error loading config file %s: %w", cfg, err)
	}

	return nil
}

func normalizeFunc(f *flag.FlagSet, name string) flag.NormalizedName {
	from := []string{"_", "."}
	to := "-"
	for _, sep := range from {
		name = strings.ReplaceAll(name, sep, to)
	}

	return flag.NormalizedName(name)
}

func resolveLog() *Log {
	return &Log{
		Level: viperInstance.GetString(LogLevelKey),
		Path:  viperInstance.GetString(LogPathKey),
	}
}

func resolveLabels() map[string]interface{} {
	input := viperInstance.GetStringMapString(LabelsRootKey)

	// Parsing the environment variable for labels needs to be done differently
	// by parsing the environment variable as a string.
	envLabels := resolveEnvironmentVariableLabels()

	if len(envLabels) > 0 {
		input = envLabels
	}

	result := make(map[string]interface{})

	for key, value := range input {
		trimmedKey := strings.TrimSpace(key)
		trimmedValue := strings.TrimSpace(value)

		switch {
		case trimmedValue == "" || trimmedValue == "nil": // Handle empty values as nil
			result[trimmedKey] = nil

		case parseInt(trimmedValue) != nil: // Integer
			result[trimmedKey] = parseInt(trimmedValue)

		case parseFloat(trimmedValue) != nil: // Float
			result[trimmedKey] = parseFloat(trimmedValue)

		case parseBool(trimmedValue) != nil: // Boolean
			result[trimmedKey] = parseBool(trimmedValue)

		case parseJSON(trimmedValue) != nil: // JSON object/array
			result[trimmedKey] = parseJSON(trimmedValue)

		default: // String
			result[trimmedKey] = trimmedValue
		}
	}

	slog.Info("Configured labels", "labels", result)

	return result
}

func resolveEnvironmentVariableLabels() map[string]string {
	envLabels := make(map[string]string)
	envInput := viperInstance.GetString(LabelsRootKey)

	labels := strings.Split(envInput, ",")
	if len(labels) > 0 && labels[0] != "" {
		for _, label := range labels {
			splitLabel := strings.Split(label, "=")
			if len(splitLabel) == KeyValueNumber {
				envLabels[splitLabel[0]] = splitLabel[1]
			} else {
				slog.Warn("Unable to parse label: " + label)
			}
		}
	}

	return envLabels
}

// Parsing helper functions return the parsed value or nil if parsing fails
func parseInt(value string) interface{} {
	if intValue, err := strconv.Atoi(value); err == nil {
		return intValue
	}

	return nil
}

func parseFloat(value string) interface{} {
	if floatValue, err := strconv.ParseFloat(value, 64); err == nil {
		return floatValue
	}

	return nil
}

func parseBool(value string) interface{} {
	if boolValue, err := strconv.ParseBool(value); err == nil {
		return boolValue
	}

	return nil
}

func parseJSON(value string) interface{} {
	var jsonValue interface{}
	if err := json.Unmarshal([]byte(value), &jsonValue); err == nil {
		return jsonValue
	}

	return nil
}

func resolveDataPlaneConfig() *DataPlaneConfig {
	return &DataPlaneConfig{
		Nginx: &NginxDataPlaneConfig{
			ReloadMonitoringPeriod: viperInstance.GetDuration(NginxReloadMonitoringPeriodKey),
			TreatWarningsAsErrors:  viperInstance.GetBool(NginxTreatWarningsAsErrorsKey),
			ExcludeLogs:            viperInstance.GetStringSlice(NginxExcludeLogsKey),
		},
	}
}

func resolveClient() *Client {
	return &Client{
		HTTP: &HTTP{
			Timeout: viperInstance.GetDuration(ClientHTTPTimeoutKey),
		},
		Grpc: &GRPC{
			KeepAlive: &KeepAlive{
				Timeout:             viperInstance.GetDuration(ClientKeepAliveTimeoutKey),
				Time:                viperInstance.GetDuration(ClientKeepAliveTimeKey),
				PermitWithoutStream: viperInstance.GetBool(ClientKeepAlivePermitWithoutStreamKey),
			},
			MaxMessageSize:        viperInstance.GetInt(ClientGRPCMaxMessageSizeKey),
			MaxMessageReceiveSize: viperInstance.GetInt(ClientGRPCMaxMessageReceiveSizeKey),
			MaxMessageSendSize:    viperInstance.GetInt(ClientGRPCMaxMessageSendSizeKey),
		},
		Backoff: &BackOff{
			InitialInterval:     viperInstance.GetDuration(ClientBackoffInitialIntervalKey),
			MaxInterval:         viperInstance.GetDuration(ClientBackoffMaxIntervalKey),
			MaxElapsedTime:      viperInstance.GetDuration(ClientBackoffMaxElapsedTimeKey),
			RandomizationFactor: viperInstance.GetFloat64(ClientBackoffRandomizationFactorKey),
			Multiplier:          viperInstance.GetFloat64(ClientBackoffMultiplierKey),
		},
	}
}

func resolveCollector(allowedDirs []string) (*Collector, error) {
	var receivers Receivers

	err := resolveMapStructure(CollectorReceiversKey, &receivers)
	if err != nil {
		return nil, fmt.Errorf("unmarshal collector receivers config: %w", err)
	}

	exporters, err := resolveExporters()
	if err != nil {
		return nil, fmt.Errorf("unmarshal collector exporters config: %w", err)
	}

	col := &Collector{
		ConfigPath: viperInstance.GetString(CollectorConfigPathKey),
		Exporters:  exporters,
		Processors: resolveProcessors(),
		Receivers:  receivers,
		Extensions: resolveExtensions(),
		Log:        resolveCollectorLog(),
	}

	// Check for self-signed certificate true in Agent conf
	if err = handleSelfSignedCertificates(col); err != nil {
		return nil, err
	}

	err = col.Validate(allowedDirs)
	if err != nil {
		return nil, fmt.Errorf("collector config: %w", err)
	}

	return col, nil
}

func resolveExporters() (Exporters, error) {
	var otlpExporters []OtlpExporter
	exporters := Exporters{}

	if viperInstance.IsSet(CollectorDebugExporterKey) {
		exporters.Debug = &DebugExporter{}
	}

	if isPrometheusExporterSet() {
		exporters.PrometheusExporter = &PrometheusExporter{
			Server: &ServerConfig{
				Host: viperInstance.GetString(CollectorPrometheusExporterServerHostKey),
				Port: viperInstance.GetInt(CollectorPrometheusExporterServerPortKey),
			},
		}

		if arePrometheusExportTLSSettingsSet() {
			exporters.PrometheusExporter.TLS = &TLSConfig{
				Cert:       viperInstance.GetString(CollectorPrometheusExporterTLSCertKey),
				Key:        viperInstance.GetString(CollectorPrometheusExporterTLSKeyKey),
				Ca:         viperInstance.GetString(CollectorPrometheusExporterTLSCaKey),
				SkipVerify: viperInstance.GetBool(CollectorPrometheusExporterTLSSkipVerifyKey),
				ServerName: viperInstance.GetString(CollectorPrometheusExporterTLSServerNameKey),
			}
		}
	}

	err := resolveMapStructure(CollectorOtlpExportersKey, &otlpExporters)
	if err != nil {
		return exporters, err
	}

	exporters.OtlpExporters = otlpExporters

	return exporters, nil
}

func isPrometheusExporterSet() bool {
	return viperInstance.IsSet(CollectorPrometheusExporterKey) ||
		(viperInstance.IsSet(CollectorPrometheusExporterServerHostKey) &&
			viperInstance.IsSet(CollectorPrometheusExporterServerPortKey))
}

func resolveProcessors() Processors {
	processors := Processors{
		Batch: &Batch{
			SendBatchSize:    viperInstance.GetUint32(CollectorBatchProcessorSendBatchSizeKey),
			SendBatchMaxSize: viperInstance.GetUint32(CollectorBatchProcessorSendBatchMaxSizeKey),
			Timeout:          viperInstance.GetDuration(CollectorBatchProcessorTimeoutKey),
		},
	}

	if viperInstance.IsSet(CollectorAttributeProcessorKey) {
		err := resolveMapStructure(CollectorAttributeProcessorKey, &processors.Attribute)
		if err != nil {
			return processors
		}
	}

	return processors
}

// generate self-signed certificate for OTel receiver
// nolint: revive
func handleSelfSignedCertificates(col *Collector) error {
	if col.Receivers.OtlpReceivers != nil {
		for _, receiver := range col.Receivers.OtlpReceivers {
			if receiver.OtlpTLSConfig != nil && receiver.OtlpTLSConfig.GenerateSelfSignedCert {
				err := processOtlpReceivers(receiver.OtlpTLSConfig)
				if err != nil {
					return fmt.Errorf("failed to generate self-signed certificate: %w", err)
				}
			}
		}
	}

	return nil
}

func processOtlpReceivers(tlsConfig *OtlpTLSConfig) error {
	sanNames := strings.Split(DefCollectorTLSSANNames, ",")

	if tlsConfig.Ca == "" {
		tlsConfig.Ca = DefCollectorTLSCAPath
	}
	if tlsConfig.Cert == "" {
		tlsConfig.Cert = DefCollectorTLSCertPath
	}
	if tlsConfig.Key == "" {
		tlsConfig.Key = DefCollectorTLSKeyPath
	}

	if !slices.Contains(sanNames, tlsConfig.ServerName) {
		sanNames = append(sanNames, tlsConfig.ServerName)
	}
	if len(sanNames) > 0 {
		existingCert, err := selfsignedcerts.GenerateServerCerts(
			sanNames,
			tlsConfig.Ca,
			tlsConfig.Cert,
			tlsConfig.Key,
		)
		if err != nil {
			return fmt.Errorf("failed to generate self-signed certificate: %w", err)
		}
		if existingCert {
			tlsConfig.ExistingCert = true
		}
	}

	return nil
}

func resolveExtensions() Extensions {
	var health *Health
	var headersSetter *HeadersSetter

	if isHealthExtensionSet() {
		health = &Health{
			Server: &ServerConfig{
				Host: viperInstance.GetString(CollectorExtensionsHealthServerHostKey),
				Port: viperInstance.GetInt(CollectorExtensionsHealthServerPortKey),
			},
			Path: viperInstance.GetString(CollectorExtensionsHealthPathKey),
		}

		if areHealthExtensionTLSSettingsSet() {
			health.TLS = &TLSConfig{
				Cert:       viperInstance.GetString(CollectorExtensionsHealthTLSCertKey),
				Key:        viperInstance.GetString(CollectorExtensionsHealthTLSKeyKey),
				Ca:         viperInstance.GetString(CollectorExtensionsHealthTLSCaKey),
				SkipVerify: viperInstance.GetBool(CollectorExtensionsHealthTLSSkipVerifyKey),
				ServerName: viperInstance.GetString(CollectorExtensionsHealthTLSServerNameKey),
			}
		}
	}

	if viperInstance.IsSet(CollectorExtensionsHeadersSetterKey) {
		err := resolveMapStructure(CollectorExtensionsHeadersSetterKey, &headersSetter)
		if err != nil {
			headersSetter = nil
		}
	}

	return Extensions{
		Health:        health,
		HeadersSetter: headersSetter,
	}
}

func isHealthExtensionSet() bool {
	return viperInstance.IsSet(CollectorExtensionsHealthKey) ||
		(viperInstance.IsSet(CollectorExtensionsHealthServerHostKey) &&
			viperInstance.IsSet(CollectorExtensionsHealthServerPortKey))
}

func resolveCollectorLog() *Log {
	return &Log{
		Level: viperInstance.GetString(CollectorLogLevelKey),
		Path:  viperInstance.GetString(CollectorLogPathKey),
	}
}

func resolveCommand() *Command {
	serverType, ok := parseServerType(viperInstance.GetString(CommandServerTypeKey))
	if !ok {
		serverType = Grpc
		slog.Error(
			"Invalid value for command server type, defaulting to gRPC server type",
			"server_type", viperInstance.GetString(CommandServerTypeKey),
		)
	}

	command := &Command{
		Server: &ServerConfig{
			Host: viperInstance.GetString(CommandServerHostKey),
			Port: viperInstance.GetInt(CommandServerPortKey),
			Type: serverType,
		},
	}

	if areAuthSettingsSet() {
		command.Auth = &AuthConfig{
			Token:     viperInstance.GetString(CommandAuthTokenKey),
			TokenPath: viperInstance.GetString(CommandAuthTokenPathKey),
		}
	}

	if areTLSSettingsSet() {
		command.TLS = &TLSConfig{
			Cert:       viperInstance.GetString(CommandTLSCertKey),
			Key:        viperInstance.GetString(CommandTLSKeyKey),
			Ca:         viperInstance.GetString(CommandTLSCaKey),
			SkipVerify: viperInstance.GetBool(CommandTLSSkipVerifyKey),
			ServerName: viperInstance.GetString(CommandTLSServerNameKey),
		}
	}

	return command
}

func areAuthSettingsSet() bool {
	return viperInstance.IsSet(CommandAuthTokenKey) ||
		viperInstance.IsSet(CommandAuthTokenPathKey)
}

func areTLSSettingsSet() bool {
	return viperInstance.IsSet(CommandTLSCertKey) ||
		viperInstance.IsSet(CommandTLSKeyKey) ||
		viperInstance.IsSet(CommandTLSCaKey) ||
		viperInstance.IsSet(CommandTLSSkipVerifyKey) ||
		viperInstance.IsSet(CommandTLSServerNameKey)
}

func areHealthExtensionTLSSettingsSet() bool {
	return viperInstance.IsSet(CollectorExtensionsHealthTLSCertKey) ||
		viperInstance.IsSet(CollectorExtensionsHealthTLSKeyKey) ||
		viperInstance.IsSet(CollectorExtensionsHealthTLSCaKey) ||
		viperInstance.IsSet(CollectorExtensionsHealthTLSSkipVerifyKey) ||
		viperInstance.IsSet(CollectorExtensionsHealthTLSServerNameKey)
}

func arePrometheusExportTLSSettingsSet() bool {
	return viperInstance.IsSet(CollectorPrometheusExporterTLSCertKey) ||
		viperInstance.IsSet(CollectorPrometheusExporterTLSKeyKey) ||
		viperInstance.IsSet(CollectorPrometheusExporterTLSCaKey) ||
		viperInstance.IsSet(CollectorPrometheusExporterTLSSkipVerifyKey) ||
		viperInstance.IsSet(CollectorPrometheusExporterTLSServerNameKey)
}

func resolveWatchers() *Watchers {
	return &Watchers{
		InstanceWatcher: InstanceWatcher{
			MonitoringFrequency: viperInstance.GetDuration(InstanceWatcherMonitoringFrequencyKey),
		},
		InstanceHealthWatcher: InstanceHealthWatcher{
			MonitoringFrequency: viperInstance.GetDuration(InstanceHealthWatcherMonitoringFrequencyKey),
		},
		FileWatcher: FileWatcher{
<<<<<<< HEAD
			MonitoringFrequency: DefFileWatcherMonitoringFrequency,
			ExcludeFiles:        viperInstance.GetStringSlice(NginxExcludeFilesKey),
=======
			MonitoringFrequency: viperInstance.GetDuration(FileWatcherMonitoringFrequencyKey),
>>>>>>> 4c8ba7ee
		},
	}
}

// Wrapper needed for more detailed error message.
func resolveMapStructure(key string, object any) error {
	err := viperInstance.UnmarshalKey(key, &object)
	if err != nil {
		return fmt.Errorf("resolve config %s: %w", key, err)
	}

	return nil
}<|MERGE_RESOLUTION|>--- conflicted
+++ resolved
@@ -887,12 +887,8 @@
 			MonitoringFrequency: viperInstance.GetDuration(InstanceHealthWatcherMonitoringFrequencyKey),
 		},
 		FileWatcher: FileWatcher{
-<<<<<<< HEAD
-			MonitoringFrequency: DefFileWatcherMonitoringFrequency,
+			MonitoringFrequency: viperInstance.GetDuration(FileWatcherMonitoringFrequencyKey),
 			ExcludeFiles:        viperInstance.GetStringSlice(NginxExcludeFilesKey),
-=======
-			MonitoringFrequency: viperInstance.GetDuration(FileWatcherMonitoringFrequencyKey),
->>>>>>> 4c8ba7ee
 		},
 	}
 }
