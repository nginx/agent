// Copyright (c) F5, Inc.
//
// This source code is licensed under the Apache License, Version 2.0 license found in the
// LICENSE file in the root directory of this source tree.

package config

import (
	"context"
	"errors"
	"fmt"
	"log/slog"
	"os"
	"path/filepath"
	"strings"
	"time"

	uuidLibrary "github.com/nginx/agent/v3/pkg/uuid"
	"github.com/spf13/cobra"
	flag "github.com/spf13/pflag"
	"github.com/spf13/viper"
)

const (
	ConfigFileName = "nginx-agent.conf"
	EnvPrefix      = "NGINX_AGENT"
	KeyDelimiter   = "_"
)

var viperInstance = viper.NewWithOptions(viper.KeyDelimiter(KeyDelimiter))

func RegisterRunner(r func(cmd *cobra.Command, args []string)) {
	RootCommand.Run = r
}

func Execute(ctx context.Context) error {
	RootCommand.AddCommand(CompletionCommand)
	return RootCommand.ExecuteContext(ctx)
}

func Init(version, commit string) {
	setVersion(version, commit)
	registerFlags()
}

func RegisterConfigFile() error {
	configPath, err := seekFileInPaths(ConfigFileName, getConfigFilePaths()...)
	if err != nil {
		return err
	}

	if err = loadPropertiesFromFile(configPath); err != nil {
		return err
	}

	slog.Debug("Configuration file loaded", "config_path", configPath)
	viperInstance.Set(ConfigPathKey, configPath)

	exePath, err := os.Executable()
	if err != nil {
		return err
	}

	viperInstance.Set(UUIDKey, uuidLibrary.Generate(exePath, configPath))

	return nil
}

func ResolveConfig() (*Config, error) {
	// Collect allowed directories, so that paths in the config can be validated.
	configDir := viperInstance.GetString(ConfigDirectoriesKey)
	allowedDirs := make([]string, 0)
	for _, dir := range strings.Split(configDir, ":") {
		if dir != "" && filepath.IsAbs(dir) {
			allowedDirs = append(allowedDirs, dir)
		} else {
			slog.Warn("Invalid directory: ", "dir", dir)
		}
	}

	// Collect all parsing errors before returning the error, so the user sees all issues with config
	// in one error message.
	var err error
	collector, otelcolErr := resolveCollector(allowedDirs)
	err = errors.Join(err, otelcolErr)
	if err != nil {
		return nil, fmt.Errorf("invalid configuration: %w", err)
	}

	config := &Config{
		UUID:               viperInstance.GetString(UUIDKey),
		Version:            viperInstance.GetString(VersionKey),
		Path:               viperInstance.GetString(ConfigPathKey),
		Log:                resolveLog(),
		DataPlaneConfig:    resolveDataPlaneConfig(),
		Client:             resolveClient(),
		ConfigDir:          configDir,
		AllowedDirectories: allowedDirs,
		Collector:          collector,
		Command:            resolveCommand(),
		Common:             resolveCommon(),
		Watchers:           resolveWatchers(),
	}

	slog.Debug("Agent config", "config", config)

	return config, nil
}

func setVersion(version, commit string) {
	RootCommand.Version = version + "-" + commit
	viperInstance.SetDefault(VersionKey, version)
}

func registerFlags() {
	viperInstance.SetEnvPrefix(EnvPrefix)
	viperInstance.SetEnvKeyReplacer(strings.NewReplacer("-", "_"))
	viperInstance.AutomaticEnv()

	fs := RootCommand.Flags()

	fs.String(
		LogLevelKey,
		"info",
		`The desired verbosity level for logging messages from nginx-agent. 
		Available options, in order of severity from highest to lowest, are: 
		panic, fatal, error, info and debug.`,
	)
	fs.String(
		LogPathKey,
		"",
		`The path to output log messages to. 
		If the default path doesn't exist, log messages are output to stdout/stderr.`,
	)

	fs.Duration(
		NginxReloadMonitoringPeriodKey,
		DefNginxReloadMonitoringPeriod,
		"The amount of time to monitor NGINX after a reload of configuration.",
	)
	fs.Bool(
		NginxTreatWarningsAsErrorsKey,
		DefTreatErrorsAsWarnings,
		"Warning messages in the NGINX errors logs after a NGINX reload will be treated as an error.",
	)

	fs.Duration(ClientTimeoutKey, time.Minute, "Client timeout")
	fs.String(ConfigDirectoriesKey,
		DefConfigDirectories,
		"Defines the paths that you want to grant NGINX Agent read/write access to."+
			" This key is formatted as a string and follows Unix PATH format")

	fs.String(
		CommandServerHostKey,
		DefCommandServerHostKey,
		"The target hostname of the command server endpoint for command and control.",
	)
	fs.Int32(
		CommandServerPortKey,
		DefCommandServerPortKey,
		"The target port of the command server endpoint for command and control.",
	)
	fs.String(
		CommandServerTypeKey,
		DefCommandServerTypeKey,
		"The target protocol (gRPC or HTTP) the command server endpoint for command and control.",
	)
	fs.String(
		CommandAuthTokenKey,
		DefCommandAuthTokenKey,
		"The token used in the authentication handshake with the command server endpoint for command and control.",
	)
	fs.String(
		CommandTLSCertKey,
		DefCommandTLSCertKey,
		"The path to the certificate file to use for TLS communication with the command server.",
	)
	fs.String(
		CommandTLSKeyKey,
		DefCommandTLSKeyKey,
		"The path to the certificate key file to use for TLS communication with the command server.",
	)
	fs.String(
		CommandTLSCaKey,
		DefCommandTLSCaKey,
		"The path to CA certificate file to use for TLS communication with the command server.",
	)
	fs.Bool(
		CommandTLSSkipVerifyKey,
		DefCommandTLSSkipVerifyKey,
		"Testing only. SkipVerify controls client verification of a server's certificate chain and host name.",
	)

	fs.Duration(
		InstanceWatcherMonitoringFrequencyKey,
		DefInstanceWatcherMonitoringFrequency,
		"How often the NGINX Agent will check for instance changes.",
	)

	fs.Duration(
		InstanceHealthWatcherMonitoringFrequencyKey,
		DefInstanceHealthWatcherMonitoringFrequency,
		"How often the NGINX Agent will check for instance health changes.",
	)

<<<<<<< HEAD
=======
	fs.Duration(
		FileWatcherMonitoringFrequencyKey,
		DefFileWatcherMonitoringFrequency,
		"How often the NGINX Agent will check for file changes.",
	)

>>>>>>> 275a0152
	fs.String(
		CollectorConfigPathKey,
		DefCollectorConfigPath,
		"The path to the Opentelemetry Collector configuration file.",
	)

<<<<<<< HEAD
	fs.String(
		CollectorLogLevelKey,
		DefCollectorLogLevel,
		`The desired verbosity level for logging messages from nginx-agent OTel collector. 
		Available options, in order of severity from highest to lowest, are: 
		ERROR, WARN, INFO and DEBUG.`,
	)

	fs.String(
		CollectorLogPathKey,
		DefCollectorLogPath,
		`The path to output OTel collector log messages to. 
		If the default path doesn't exist, log messages are output to stdout/stderr.`,
=======
	fs.Int(
		ClientMaxMessageSizeKey,
		DefMaxMessageSize,
		"The value used, if not 0, for both max_message_send_size and max_message_receive_size",
	)

	fs.Int(
		ClientMaxMessageRecieveSizeKey,
		DefMaxMessageRecieveSize,
		"Updates the client grpc setting MaxRecvMsgSize with the specific value in MB.",
	)

	fs.Int(
		ClientMaxMessageSendSizeKey,
		DefMaxMessageSendSize,
		"Updates the client grpc setting MaxSendMsgSize with the specific value in MB.",
>>>>>>> 275a0152
	)

	fs.SetNormalizeFunc(normalizeFunc)

	fs.VisitAll(func(flag *flag.Flag) {
		if err := viperInstance.BindPFlag(strings.ReplaceAll(flag.Name, "-", "_"), fs.Lookup(flag.Name)); err != nil {
			return
		}
		err := viperInstance.BindEnv(flag.Name)
		if err != nil {
			slog.Warn("Error occurred binding env", "env", flag.Name, "error", err)
		}
	})
}

func seekFileInPaths(fileName string, directories ...string) (string, error) {
	for _, directory := range directories {
		f := filepath.Join(directory, fileName)
		if _, err := os.Stat(f); err == nil {
			return f, nil
		}
	}

	return "", fmt.Errorf("a valid configuration has not been found in any of the search paths")
}

func getConfigFilePaths() []string {
	paths := []string{
		"/etc/nginx-agent/",
	}

	path, err := os.Getwd()
	if err == nil {
		paths = append(paths, path)
	} else {
		slog.Warn("Unable to determine process's current directory")
	}

	return paths
}

func loadPropertiesFromFile(cfg string) error {
	viperInstance.SetConfigFile(cfg)
	viperInstance.SetConfigType("yaml")
	err := viperInstance.MergeInConfig()
	if err != nil {
		return fmt.Errorf("error loading config file %s: %w", cfg, err)
	}

	return nil
}

func normalizeFunc(f *flag.FlagSet, name string) flag.NormalizedName {
	from := []string{"_", "."}
	to := "-"
	for _, sep := range from {
		name = strings.ReplaceAll(name, sep, to)
	}

	return flag.NormalizedName(name)
}

func resolveLog() *Log {
	return &Log{
		Level: viperInstance.GetString(LogLevelKey),
		Path:  viperInstance.GetString(LogPathKey),
	}
}

func resolveDataPlaneConfig() *DataPlaneConfig {
	return &DataPlaneConfig{
		Nginx: &NginxDataPlaneConfig{
			ReloadMonitoringPeriod: viperInstance.GetDuration(NginxReloadMonitoringPeriodKey),
			TreatWarningsAsError:   viperInstance.GetBool(NginxTreatWarningsAsErrorsKey),
		},
	}
}

func resolveClient() *Client {
	return &Client{
		Timeout:               viperInstance.GetDuration(ClientTimeoutKey),
		Time:                  viperInstance.GetDuration(ClientTimeKey),
		PermitWithoutStream:   viperInstance.GetBool(ClientPermitWithoutStreamKey),
		MaxMessageSize:        viperInstance.GetInt(ClientMaxMessageSizeKey),
		MaxMessageRecieveSize: viperInstance.GetInt(ClientMaxMessageRecieveSizeKey),
		MaxMessageSendSize:    viperInstance.GetInt(ClientMaxMessageSendSizeKey),
	}
}

func resolveCollector(allowedDirs []string) (*Collector, error) {
	// We do not want to return a sentinel error because we are joining all returned errors
	// from config resolution and returning them without pattern matching.
	// nolint: nilnil
	if !viperInstance.IsSet(CollectorRootKey) {
		return nil, nil
	}

	var (
		err         error
		exporters   []Exporter
		processors  []Processor
		receivers   Receivers
		healthCheck ServerConfig
		log         Log
	)

	err = errors.Join(
		err,
		resolveMapStructure(CollectorExportersKey, &exporters),
		resolveMapStructure(CollectorProcessorsKey, &processors),
		resolveMapStructure(CollectorReceiversKey, &receivers),
		resolveMapStructure(CollectorHealthKey, &healthCheck),
		resolveMapStructure(CollectorLogKey, &log),
	)
	if err != nil {
		return nil, fmt.Errorf("unmarshal collector config: %w", err)
	}

	if log.Level == "" {
		log.Level = DefCollectorLogLevel
	}

	if log.Path == "" {
		log.Path = DefCollectorLogPath
	}

	col := &Collector{
		ConfigPath: viperInstance.GetString(CollectorConfigPathKey),
		Exporters:  exporters,
		Processors: processors,
		Receivers:  receivers,
		Health:     &healthCheck,
		Log:        &log,
	}

	err = col.Validate(allowedDirs)
	if err != nil {
		return nil, fmt.Errorf("collector config: %w", err)
	}

	return col, nil
}

func resolveCommand() *Command {
	if !viperInstance.IsSet(CommandRootKey) {
		return nil
	}
	command := &Command{}

	if viperInstance.IsSet(CommandServerKey) {
		serverType, ok := parseServerType(viperInstance.GetString(CommandServerTypeKey))
		if !ok {
			serverType = Grpc
			slog.Error(
				"Invalid value for command server type, defaulting to gRPC server type",
				"server_type", viperInstance.GetString(CommandServerTypeKey),
			)
		}

		command.Server = &ServerConfig{
			Host: viperInstance.GetString(CommandServerHostKey),
			Port: viperInstance.GetInt(CommandServerPortKey),
			Type: serverType,
		}
	}

	if viperInstance.IsSet(CommandAuthKey) {
		command.Auth = &AuthConfig{
			Token: viperInstance.GetString(CommandAuthTokenKey),
		}
	}

	if viperInstance.IsSet(CommandTLSKey) {
		command.TLS = &TLSConfig{
			Cert:       viperInstance.GetString(CommandTLSCertKey),
			Key:        viperInstance.GetString(CommandTLSKeyKey),
			Ca:         viperInstance.GetString(CommandTLSCaKey),
			SkipVerify: viperInstance.GetBool(CommandTLSSkipVerifyKey),
			ServerName: viperInstance.GetString(CommandTLSServerNameKey),
		}
	}

	return command
}

func resolveCommon() *CommonSettings {
	return &CommonSettings{
		InitialInterval:     DefBackoffInitialInterval,
		MaxInterval:         DefBackoffMaxInterval,
		MaxElapsedTime:      DefBackoffMaxElapsedTime,
		RandomizationFactor: DefBackoffRandomizationFactor,
		Multiplier:          DefBackoffMultiplier,
	}
}

func resolveWatchers() *Watchers {
	return &Watchers{
		InstanceWatcher: InstanceWatcher{
			MonitoringFrequency: DefInstanceWatcherMonitoringFrequency,
		},
		InstanceHealthWatcher: InstanceHealthWatcher{
			MonitoringFrequency: DefInstanceHealthWatcherMonitoringFrequency,
		},
		FileWatcher: FileWatcher{
			MonitoringFrequency: DefFileWatcherMonitoringFrequency,
		},
	}
}

// Wrapper needed for more detailed error message.
func resolveMapStructure(key string, object any) error {
	err := viperInstance.UnmarshalKey(key, &object)
	if err != nil {
		return fmt.Errorf("resolve config %s: %w", key, err)
	}

	return nil
}<|MERGE_RESOLUTION|>--- conflicted
+++ resolved
@@ -203,22 +203,18 @@
 		"How often the NGINX Agent will check for instance health changes.",
 	)
 
-<<<<<<< HEAD
-=======
 	fs.Duration(
 		FileWatcherMonitoringFrequencyKey,
 		DefFileWatcherMonitoringFrequency,
 		"How often the NGINX Agent will check for file changes.",
 	)
 
->>>>>>> 275a0152
 	fs.String(
 		CollectorConfigPathKey,
 		DefCollectorConfigPath,
 		"The path to the Opentelemetry Collector configuration file.",
 	)
 
-<<<<<<< HEAD
 	fs.String(
 		CollectorLogLevelKey,
 		DefCollectorLogLevel,
@@ -232,7 +228,8 @@
 		DefCollectorLogPath,
 		`The path to output OTel collector log messages to. 
 		If the default path doesn't exist, log messages are output to stdout/stderr.`,
-=======
+	)
+
 	fs.Int(
 		ClientMaxMessageSizeKey,
 		DefMaxMessageSize,
@@ -249,7 +246,6 @@
 		ClientMaxMessageSendSizeKey,
 		DefMaxMessageSendSize,
 		"Updates the client grpc setting MaxSendMsgSize with the specific value in MB.",
->>>>>>> 275a0152
 	)
 
 	fs.SetNormalizeFunc(normalizeFunc)
