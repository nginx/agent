--- conflicted
+++ resolved
@@ -142,13 +142,8 @@
 func checkCollectorConfiguration(collector *Collector, config *Config) {
 	if isOTelExporterConfigured(collector) && config.IsGrpcClientConfigured() && config.IsAuthConfigured() &&
 		config.IsTLSConfigured() {
-<<<<<<< HEAD
 		slog.Info("No collector configuration found in NGINX Agent config, command server configuration found."+
-			"Using default collector configuration", configLogOrigin)
-=======
-		slog.Info("No collector configuration found in NGINX Agent config, command server configuration found." +
-			" Using default collector configuration")
->>>>>>> 9b574fa9
+			" Using default collector configuration", configLogOrigin)
 		defaultCollector(collector, config)
 	}
 }
