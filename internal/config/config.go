--- conflicted
+++ resolved
@@ -132,12 +132,8 @@
 		ManifestDir:        viperInstance.GetString(ManifestDirPathKey),
 	}
 
-<<<<<<< HEAD
 	defaultCollector(collector, config)
-=======
-	checkCollectorConfiguration(collector, config)
 	addLabelsAsOTelHeaders(collector, config.Labels)
->>>>>>> 328e1789
 
 	slog.Debug("Agent config", "config", config)
 	slog.Info("Excluded files from being watched for file changes", "exclude_files",
