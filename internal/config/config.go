--- conflicted
+++ resolved
@@ -257,11 +257,7 @@
 	fs.Bool(
 		CommandTLSSkipVerifyKey,
 		DefCommandTLSSkipVerifyKey,
-<<<<<<< HEAD
 		"Testing only. Skip verify controls client verification of a server's certificate chain and host name.",
-=======
-		"Testing only. SkipVerify controls client verification of a server's certificate chain and host name.",
->>>>>>> f3ec0d76
 	)
 	fs.String(
 		CommandTLSServerNameKey,
@@ -570,7 +566,6 @@
 	return nil
 }
 
-<<<<<<< HEAD
 func resolveExtensions() Extensions {
 	if isHealthExtensionSet() {
 		health := &Health{
@@ -622,18 +617,6 @@
 		)
 	}
 
-=======
-func resolveCommand() *Command {
-	serverType, ok := parseServerType(viperInstance.GetString(CommandServerTypeKey))
-	if !ok {
-		serverType = Grpc
-		slog.Error(
-			"Invalid value for command server type, defaulting to gRPC server type",
-			"server_type", viperInstance.GetString(CommandServerTypeKey),
-		)
-	}
-
->>>>>>> f3ec0d76
 	command := &Command{
 		Server: &ServerConfig{
 			Host: viperInstance.GetString(CommandServerHostKey),
@@ -669,7 +652,6 @@
 		viperInstance.IsSet(CommandTLSServerNameKey)
 }
 
-<<<<<<< HEAD
 func areHealthExtensionTLSSettingsSet() bool {
 	return viperInstance.IsSet(CollectorExtensionsHealthTLSCertKey) ||
 		viperInstance.IsSet(CollectorExtensionsHealthTLSKeyKey) ||
@@ -686,8 +668,6 @@
 		viperInstance.IsSet(CollectorPrometheusExporterTLSServerNameKey)
 }
 
-=======
->>>>>>> f3ec0d76
 func resolveCommon() *CommonSettings {
 	return &CommonSettings{
 		InitialInterval:     DefBackoffInitialInterval,
