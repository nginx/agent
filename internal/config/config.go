// Copyright (c) F5, Inc.
//
// This source code is licensed under the Apache License, Version 2.0 license found in the
// LICENSE file in the root directory of this source tree.

package config

import (
	"bytes"
	"context"
	"encoding/json"
	"errors"
	"fmt"
	"log/slog"
	"os"
	"path/filepath"
	"slices"
	"strconv"
	"strings"
	"time"

	"github.com/nginx/agent/v3/internal/datasource/file"
	"github.com/nginx/agent/v3/internal/datasource/host"
	"github.com/nginx/agent/v3/internal/logger"

	"github.com/goccy/go-yaml"
	uuidLibrary "github.com/nginx/agent/v3/pkg/id"
	selfsignedcerts "github.com/nginx/agent/v3/pkg/tls"
	"github.com/spf13/cobra"
	flag "github.com/spf13/pflag"
	"github.com/spf13/viper"
)

const (
	ConfigFileName               = "nginx-agent.conf"
	EnvPrefix                    = "NGINX_AGENT"
	KeyDelimiter                 = "_"
	KeyValueNumber               = 2
	AgentDirName                 = "/etc/nginx-agent/"
	DefaultMetricsBatchProcessor = "default_metrics"
	DefaultLogsBatchProcessor    = "default_logs"
	DefaultExporter              = "default"
	DefaultPipeline              = "default"
)

var viperInstance = viper.NewWithOptions(viper.KeyDelimiter(KeyDelimiter))

func RegisterRunner(r func(cmd *cobra.Command, args []string)) {
	RootCommand.Run = r
}

func Execute(ctx context.Context) error {
	RootCommand.AddCommand(CompletionCommand)
	return RootCommand.ExecuteContext(ctx)
}

func Init(version, commit string) {
	setVersion(version, commit)
	registerFlags()
}

func RegisterConfigFile() error {
	configPath, err := seekFileInPaths(ConfigFileName, configFilePaths()...)
	if err != nil {
		return err
	}

	if err = loadPropertiesFromFile(configPath); err != nil {
		return err
	}

	slog.Debug("Configuration file loaded", "config_path", configPath)
	viperInstance.Set(ConfigPathKey, configPath)

	exePath, err := os.Executable()
	if err != nil {
		return err
	}

	viperInstance.Set(UUIDKey, uuidLibrary.Generate(exePath, configPath))

	return nil
}

func ResolveConfig() (*Config, error) {
	// Collect allowed directories, so that paths in the config can be validated.
	directories := viperInstance.GetStringSlice(AllowedDirectoriesKey)
	allowedDirs := []string{AgentDirName}

	log := resolveLog()
	slogger := logger.New(log.Path, log.Level)
	slog.SetDefault(slogger)

	// Check directories in allowed_directories are valid
	for _, dir := range directories {
		if dir == "" || !filepath.IsAbs(dir) {
			slog.Warn("Invalid directory: ", "dir", dir)
			continue
		}

		if !strings.HasSuffix(dir, "/") {
			dir += "/"
		}
		allowedDirs = append(allowedDirs, dir)
	}

	slog.Info("Configured allowed directories", "allowed_directories", allowedDirs)

	// Collect all parsing errors before returning the error, so the user sees all issues with config
	// in one error message.
	var err error
	collector, otelcolErr := resolveCollector(allowedDirs)
	err = errors.Join(err, otelcolErr)
	if err != nil {
		return nil, fmt.Errorf("invalid configuration: %w", err)
	}

	config := &Config{
		UUID:               viperInstance.GetString(UUIDKey),
		Version:            viperInstance.GetString(VersionKey),
		Path:               viperInstance.GetString(ConfigPathKey),
		Log:                log,
		DataPlaneConfig:    resolveDataPlaneConfig(),
		Client:             resolveClient(),
		AllowedDirectories: allowedDirs,
		Collector:          collector,
		Command:            resolveCommand(),
		AuxiliaryCommand:   resolveAuxiliaryCommand(),
		Watchers:           resolveWatchers(),
		Features:           viperInstance.GetStringSlice(FeaturesKey),
		Labels:             resolveLabels(),
		ManifestDir:        viperInstance.GetString(ManifestDirPathKey),
	}

	defaultCollector(collector, config)
	addLabelsAsOTelHeaders(collector, config.Labels)

	slog.Debug("Agent config", "config", config)
	slog.Info("Excluded files from being watched for file changes", "exclude_files",
		config.Watchers.FileWatcher.ExcludeFiles)

	return config, nil
}

func defaultCollector(collector *Collector, config *Config) {
	// Always add default host metric receiver and default processor
	addDefaultHostMetricsReceiver(collector)
	addDefaultProcessors(collector)

	// Only add default otlp exporter and pipelines if connected to a management plane
	if config.IsCommandGrpcClientConfigured() || config.IsAuxiliaryCommandGrpcClientConfigured() {
		addDefaultOtlpExporter(collector, config)
		addDefaultPipelines(collector)
	}
}

func addDefaultPipelines(collector *Collector) {
	if collector.Pipelines.Metrics == nil {
		collector.Pipelines.Metrics = make(map[string]*Pipeline)
	}
	if _, ok := collector.Pipelines.Metrics[DefaultPipeline]; !ok {
		collector.Pipelines.Metrics[DefaultPipeline] = &Pipeline{
			Receivers:  []string{"host_metrics", "nginx_metrics"},
			Processors: []string{"batch/default_metrics"},
			Exporters:  []string{"otlp/default"},
		}
	}

	if collector.Pipelines.Logs == nil {
		collector.Pipelines.Logs = make(map[string]*Pipeline)
	}
	if _, ok := collector.Pipelines.Logs[DefaultPipeline]; !ok {
		collector.Pipelines.Logs[DefaultPipeline] = &Pipeline{
			Receivers:  []string{"tcplog/nginx_app_protect"},
			Processors: []string{"logsgzip/default", "batch/default_logs"},
			Exporters:  []string{"otlp/default"},
		}
	}
}

func addDefaultOtlpExporter(collector *Collector, config *Config) {
	if collector.Exporters.OtlpExporters == nil {
		collector.Exporters.OtlpExporters = make(map[string]*OtlpExporter)
	}

	defaultCommandServer := config.Command

	if config.IsAuxiliaryCommandGrpcClientConfigured() {
		defaultCommandServer = config.AuxiliaryCommand
	}

	if _, ok := collector.Exporters.OtlpExporters[DefaultExporter]; !ok && defaultCommandServer != nil {
		collector.Exporters.OtlpExporters[DefaultExporter] = &OtlpExporter{
			Server:      defaultCommandServer.Server,
			TLS:         defaultCommandServer.TLS,
			Compression: "",
		}

		if defaultCommandServer.Auth != nil {
			token := extractTokenFromAuth(defaultCommandServer.Auth)
			if token != "" {
				addAuthHeader(collector, token)
				collector.Exporters.OtlpExporters[DefaultExporter].Authenticator = "headers_setter"
			}
		}
	}
}

func extractTokenFromAuth(auth *AuthConfig) string {
	token := auth.Token
	if auth.TokenPath != "" {
		slog.Debug("Reading token from file", "path", auth.TokenPath)
		tokenFromFile, err := file.ReadFromFile(auth.TokenPath)
		if err != nil {
			slog.Error("Error adding token to default collector, "+
				"default collector configuration not started", "error", err)

			return ""
		}
		token = tokenFromFile
	}

	return token
}

func addAuthHeader(collector *Collector, token string) {
	header := []Header{
		{
			Action: "insert",
			Key:    "authorization",
			Value:  token,
		},
	}

	if collector.Extensions.HeadersSetter == nil {
		collector.Extensions.HeadersSetter = &HeadersSetter{
			Headers: header,
<<<<<<< HEAD
		}
	} else {
		// nolint: lll
		collector.Extensions.HeadersSetter.Headers = append(collector.Extensions.HeadersSetter.Headers, header...)
=======
		}
	} else {
		// nolint: lll
		collector.Extensions.HeadersSetter.Headers = append(collector.Extensions.HeadersSetter.Headers, header...)
	}
}

func addDefaultProcessors(collector *Collector) {
	if collector.Processors.Batch == nil {
		collector.Processors.Batch = make(map[string]*Batch)
	}

	if _, ok := collector.Processors.Batch[DefaultMetricsBatchProcessor]; !ok {
		collector.Processors.Batch[DefaultMetricsBatchProcessor] = &Batch{
			SendBatchSize:    DefCollectorMetricsBatchProcessorSendBatchSize,
			SendBatchMaxSize: DefCollectorMetricsBatchProcessorSendBatchMaxSize,
			Timeout:          DefCollectorMetricsBatchProcessorTimeout,
		}
	}
	if _, ok := collector.Processors.Batch[DefaultLogsBatchProcessor]; !ok {
		collector.Processors.Batch[DefaultLogsBatchProcessor] = &Batch{
			SendBatchSize:    DefCollectorLogsBatchProcessorSendBatchSize,
			SendBatchMaxSize: DefCollectorLogsBatchProcessorSendBatchMaxSize,
			Timeout:          DefCollectorLogsBatchProcessorTimeout,
		}
>>>>>>> f89e3a29
	}
}

func addDefaultProcessors(collector *Collector) {
	if collector.Processors.Batch == nil {
		collector.Processors.Batch = make(map[string]*Batch)
	}

	if _, ok := collector.Processors.Batch[DefaultMetricsBatchProcessor]; !ok {
		collector.Processors.Batch[DefaultMetricsBatchProcessor] = &Batch{
			SendBatchSize:    DefCollectorMetricsBatchProcessorSendBatchSize,
			SendBatchMaxSize: DefCollectorMetricsBatchProcessorSendBatchMaxSize,
			Timeout:          DefCollectorMetricsBatchProcessorTimeout,
		}
	}
	if _, ok := collector.Processors.Batch[DefaultLogsBatchProcessor]; !ok {
		collector.Processors.Batch[DefaultLogsBatchProcessor] = &Batch{
			SendBatchSize:    DefCollectorLogsBatchProcessorSendBatchSize,
			SendBatchMaxSize: DefCollectorLogsBatchProcessorSendBatchMaxSize,
			Timeout:          DefCollectorLogsBatchProcessorTimeout,
		}
	}

	if collector.Processors.LogsGzip == nil {
		collector.Processors.LogsGzip = make(map[string]*LogsGzip)
	}
	if _, ok := collector.Processors.LogsGzip["default"]; !ok {
		collector.Processors.LogsGzip["default"] = &LogsGzip{}
	}
}

<<<<<<< HEAD
=======
	if collector.Processors.LogsGzip == nil {
		collector.Processors.LogsGzip = make(map[string]*LogsGzip)
	}
	if _, ok := collector.Processors.LogsGzip["default"]; !ok {
		collector.Processors.LogsGzip["default"] = &LogsGzip{}
	}
}

>>>>>>> f89e3a29
func addDefaultHostMetricsReceiver(collector *Collector) {
	if host.NewInfo().IsContainer() {
		addDefaultContainerHostMetricsReceiver(collector)
	} else {
		addDefaultVMHostMetricsReceiver(collector)
	}
}

func addDefaultContainerHostMetricsReceiver(collector *Collector) {
	if collector.Receivers.ContainerMetrics == nil {
		collector.Receivers.ContainerMetrics = &ContainerMetricsReceiver{
			CollectionInterval: 1 * time.Minute,
		}
	}

	if collector.Receivers.HostMetrics == nil {
		collector.Receivers.HostMetrics = &HostMetrics{
			Scrapers: &HostMetricsScrapers{
				Network: &NetworkScraper{},
			},
			CollectionInterval: 1 * time.Minute,
			InitialDelay:       1 * time.Second,
		}
	}

	if collector.Log == nil {
		collector.Log = &Log{
			Path:  "stdout",
			Level: "info",
		}
	}
}

func addDefaultVMHostMetricsReceiver(collector *Collector) {
	if collector.Receivers.HostMetrics == nil {
		collector.Receivers.HostMetrics = &HostMetrics{
			Scrapers: &HostMetricsScrapers{
				CPU:        &CPUScraper{},
				Memory:     &MemoryScraper{},
				Disk:       &DiskScraper{},
				Filesystem: &FilesystemScraper{},
				Network:    &NetworkScraper{},
			},
			CollectionInterval: 1 * time.Minute,
			InitialDelay:       1 * time.Second,
		}
	}
}

func addLabelsAsOTelHeaders(collector *Collector, labels map[string]any) {
	slog.Debug("Adding labels as headers to collector", "labels", labels)
	if collector.Extensions.HeadersSetter != nil {
		for key, value := range labels {
			valueString, ok := value.(string)
			if ok {
				collector.Extensions.HeadersSetter.Headers = append(collector.Extensions.HeadersSetter.Headers, Header{
					Action: "insert",
					Key:    key,
					Value:  valueString,
				})
			}
		}
	}
}

func setVersion(version, commit string) {
	RootCommand.Version = version + "-" + commit
	viperInstance.SetDefault(VersionKey, version)
}

func registerFlags() {
	viperInstance.SetEnvPrefix(EnvPrefix)
	viperInstance.SetEnvKeyReplacer(strings.NewReplacer("-", "_"))
	viperInstance.AutomaticEnv()

	fs := RootCommand.Flags()

	fs.String(
		LogLevelKey,
		"info",
		"The desired verbosity level for logging messages from nginx-agent. "+
			"Available options, in order of severity from highest to lowest, are: "+
			"error, warn, info and debug.",
	)
	fs.String(
		LogPathKey,
		"",
		"The path to output log messages to. "+
			"If the default path doesn't exist, log messages are output to stdout/stderr.",
	)
	fs.String(
		ManifestDirPathKey,
		DefManifestDir,
		"Specifies the path to the directory containing the manifest files",
	)
	fs.Duration(
		NginxReloadMonitoringPeriodKey,
		DefNginxReloadMonitoringPeriod,
		"The amount of time to monitor NGINX after a reload of configuration.",
	)
	fs.Bool(
		NginxTreatWarningsAsErrorsKey,
		DefTreatErrorsAsWarnings,
		"Warning messages in the NGINX errors logs after a NGINX reload will be treated as an error.",
	)

	fs.String(
		NginxApiTlsCa,
		DefNginxApiTlsCa,
		"The NGINX Plus CA certificate file location needed to call the NGINX Plus API if SSL is enabled.",
	)

	fs.StringSlice(
		NginxExcludeLogsKey, []string{},
		"A comma-separated list of one or more NGINX log paths that you want to exclude from metrics "+
			"collection or error monitoring. This includes absolute paths or regex patterns",
	)

	fs.StringSlice(AllowedDirectoriesKey,
		DefaultAllowedDirectories(),
		"A comma-separated list of paths that you want to grant NGINX Agent read/write access to. Allowed "+
			"directories are case sensitive")

	fs.Duration(
		InstanceWatcherMonitoringFrequencyKey,
		DefInstanceWatcherMonitoringFrequency,
		"How often the NGINX Agent will check for instance changes.",
	)

	fs.Duration(
		InstanceHealthWatcherMonitoringFrequencyKey,
		DefInstanceHealthWatcherMonitoringFrequency,
		"How often the NGINX Agent will check for instance health changes.",
	)

	fs.Duration(
		FileWatcherMonitoringFrequencyKey,
		DefFileWatcherMonitoringFrequency,
		"How often the NGINX Agent will check for file changes.",
	)

	fs.StringSlice(
		NginxExcludeFilesKey, DefaultExcludedFiles(),
		"A comma-separated list of one or more file paths that you want to exclude from file monitoring. "+
			"This includes absolute paths or regex patterns",
	)

	fs.StringSlice(
		FeaturesKey,
		DefaultFeatures(),
		"A comma-separated list of features enabled for the agent.",
	)

	registerCommonFlags(fs)
	registerCommandFlags(fs)
	registerAuxiliaryCommandFlags(fs)
	registerCollectorFlags(fs)
	registerClientFlags(fs)

	fs.SetNormalizeFunc(normalizeFunc)

	fs.VisitAll(func(flag *flag.Flag) {
		if err := viperInstance.BindPFlag(strings.ReplaceAll(flag.Name, "-", "_"), fs.Lookup(flag.Name)); err != nil {
			return
		}
		err := viperInstance.BindEnv(flag.Name)
		if err != nil {
			slog.Warn("Error occurred binding env", "env", flag.Name, "error", err)
		}
	})
}

func registerCommonFlags(fs *flag.FlagSet) {
	fs.StringToString(
		LabelsRootKey,
		DefaultLabels(),
		"A list of labels associated with these instances",
	)
}

func registerClientFlags(fs *flag.FlagSet) {
	// HTTP Flags
	fs.Duration(
		ClientHTTPTimeoutKey,
		DefHTTPTimeout,
		"The client HTTP Timeout, value in seconds")

	// Backoff Flags
	fs.Duration(
		ClientBackoffInitialIntervalKey,
		DefBackoffInitialInterval,
		"The client backoff initial interval, value in seconds")

	fs.Duration(
		ClientBackoffMaxIntervalKey,
		DefBackoffMaxInterval,
		"The client backoff max interval, value in seconds")

	fs.Duration(
		ClientBackoffMaxElapsedTimeKey,
		DefBackoffMaxElapsedTime,
		"The client backoff max elapsed time, value in seconds")

	fs.Float64(
		ClientBackoffRandomizationFactorKey,
		DefBackoffRandomizationFactor,
		"The client backoff randomization factor, value float")

	fs.Float64(
		ClientBackoffMultiplierKey,
		DefBackoffMultiplier,
		"The client backoff multiplier, value float")

	// GRPC Flags
	fs.Duration(
		ClientKeepAliveTimeoutKey,
		DefGRPCKeepAliveTimeout,
		"Updates the client grpc setting, KeepAlive Timeout with the specific value in seconds.",
	)

	fs.Duration(
		ClientKeepAliveTimeKey,
		DefGRPCKeepAliveTime,
		"Updates the client grpc setting, KeepAlive Time with the specific value in seconds.",
	)

	fs.Bool(
		ClientKeepAlivePermitWithoutStreamKey,
		DefGRPCKeepAlivePermitWithoutStream,
		"Update the client grpc setting, KeepAlive PermitWithoutStream value")

	fs.Int(
		ClientGRPCMaxMessageSizeKey,
		DefMaxMessageSize,
		"The value used, if not 0, for both max_message_send_size and max_message_receive_size",
	)

	fs.Int(
		ClientGRPCMaxMessageReceiveSizeKey,
		DefMaxMessageRecieveSize,
		"Updates the client grpc setting MaxRecvMsgSize with the specific value in bytes.",
	)

	fs.Int(
		ClientGRPCMaxMessageSendSizeKey,
		DefMaxMessageSendSize,
		"Updates the client grpc setting MaxSendMsgSize with the specific value in bytes.",
	)

	fs.Uint32(
		ClientGRPCFileChunkSizeKey,
		DefFileChunkSize,
		"File chunk size in bytes.",
	)

	fs.Uint32(
		ClientGRPCMaxFileSizeKey,
		DefMaxFileSize,
		"Max file size in bytes.",
	)
}

func registerCommandFlags(fs *flag.FlagSet) {
	fs.String(
		CommandServerHostKey,
		DefCommandServerHostKey,
		"The target hostname of the command server endpoint for command and control.",
	)
	fs.Int32(
		CommandServerPortKey,
		DefCommandServerPortKey,
		"The target port of the command server endpoint for command and control.",
	)
	fs.String(
		CommandServerTypeKey,
		DefCommandServerTypeKey,
		"The target protocol (gRPC or HTTP) the command server endpoint for command and control.",
	)
	fs.String(
		CommandAuthTokenKey,
		DefCommandAuthTokenKey,
		"The token used in the authentication handshake with the command server endpoint for command and control.",
	)
	fs.String(
		CommandAuthTokenPathKey,
		DefCommandAuthTokenPathKey,
		"The path to the file containing the token used in the authentication handshake with "+
			"the command server endpoint for command and control.",
	)
	fs.String(
		CommandTLSCertKey,
		DefCommandTLSCertKey,
		"The path to the certificate file to use for TLS communication with the command server.",
	)
	fs.String(
		CommandTLSKeyKey,
		DefCommandTLSKeyKey,
		"The path to the certificate key file to use for TLS communication with the command server.",
	)
	fs.String(
		CommandTLSCaKey,
		DefCommandTLSCaKey,
		"The path to CA certificate file to use for TLS communication with the command server.",
	)
	fs.Bool(
		CommandTLSSkipVerifyKey,
		DefCommandTLSSkipVerifyKey,
		"Testing only. Skip verify controls client verification of a server's certificate chain and host name.",
	)
	fs.String(
		CommandTLSServerNameKey,
		DefCommandTLServerNameKey,
		"Specifies the name of the server sent in the TLS configuration.",
	)
}

func registerAuxiliaryCommandFlags(fs *flag.FlagSet) {
	fs.String(
		AuxiliaryCommandServerHostKey,
		DefAuxiliaryCommandServerHostKey,
		"The target hostname of the auxiliary server endpoint for read only mode.",
	)
	fs.Int32(
		AuxiliaryCommandServerPortKey,
		DefAuxiliaryCommandServerPortKey,
		"The target port of the auxiliary server endpoint for read only mode.",
	)
	fs.String(
		AuxiliaryCommandServerTypeKey,
		DefAuxiliaryCommandServerTypeKey,
		"The target protocol (gRPC or HTTP) the auxiliary server endpoint for read only mode.",
	)
	fs.String(
		AuxiliaryCommandAuthTokenKey,
		DefAuxiliaryCommandAuthTokenKey,
		"The token used in the authentication handshake with the auxiliary server endpoint for read only mode.",
	)
	fs.String(
		AuxiliaryCommandAuthTokenPathKey,
		DefAuxiliaryCommandAuthTokenPathKey,
		"The path to the file containing the token used in the authentication handshake with "+
			"the auxiliary server endpoint for read only mode.",
	)
	fs.String(
		AuxiliaryCommandTLSCertKey,
		DefAuxiliaryCommandTLSCertKey,
		"The path to the certificate file to use for TLS communication with the auxiliary command server.",
	)
	fs.String(
		AuxiliaryCommandTLSKeyKey,
		DefAuxiliaryCommandTLSKeyKey,
		"The path to the certificate key file to use for TLS communication with the auxiliary command server.",
	)
	fs.String(
		AuxiliaryCommandTLSCaKey,
		DefAuxiliaryCommandTLSCaKey,
		"The path to CA certificate file to use for TLS communication with the auxiliary command server.",
	)
	fs.Bool(
		AuxiliaryCommandTLSSkipVerifyKey,
		DefAuxiliaryCommandTLSSkipVerifyKey,
		"Testing only. Skip verify controls client verification of a server's certificate chain and host name.",
	)
	fs.String(
		AuxiliaryCommandTLSServerNameKey,
		DefAuxiliaryCommandTLServerNameKey,
		"Specifies the name of the server sent in the TLS configuration.",
	)
}

func registerCollectorFlags(fs *flag.FlagSet) {
	fs.String(
		CollectorConfigPathKey,
		DefCollectorConfigPath,
		"The path to the Opentelemetry Collector configuration file.",
	)

	fs.String(
		CollectorLogLevelKey,
		DefCollectorLogLevel,
		"The desired verbosity level for logging messages from nginx-agent OTel collector. "+
			"Available options, in order of severity from highest to lowest, are: "+
			"ERROR, WARN, INFO and DEBUG.",
	)

	fs.String(
		CollectorLogPathKey,
		DefCollectorLogPath,
		"The path to output OTel collector log messages to. "+
			"If the default path doesn't exist, log messages are output to stdout/stderr.",
	)

	fs.String(
		CollectorExtensionsHealthServerHostKey,
		DefCollectorExtensionsHealthServerHost,
		`The hostname of the address to publish the OTel collector health check status.`,
	)

	fs.Int32(
		CollectorExtensionsHealthServerPortKey,
		DefCollectorExtensionsHealthServerPort,
		`The port of the address to publish the OTel collector health check status.`,
	)

	fs.String(
		CollectorExtensionsHealthPathKey,
		DefCollectorExtensionsHealthPath,
		`The path to be configured for the OTel collector health check server`,
	)

	fs.String(
		CollectorExtensionsHealthTLSCertKey,
		DefCollectorExtensionsHealthTLSCertPath,
		"The path to the certificate file to use for TLS communication with the OTel collector health check server.",
	)
	fs.String(
		CollectorExtensionsHealthTLSKeyKey,
		DefCollectorExtensionsHealthTLSKeyPath,
		"The path to the certificate key file to use for TLS communication "+
			"with the OTel collector health check server.",
	)
	fs.String(
		CollectorExtensionsHealthTLSCaKey,
		DefCollectorExtensionsHealthTLSCAPath,
		"The path to CA certificate file to use for TLS communication with the OTel collector health check server.",
	)
	fs.Bool(
		CollectorExtensionsHealthTLSSkipVerifyKey,
		DefCollectorExtensionsHealthTLSSkipVerify,
		"Testing only. Skip verify controls client verification of a server's certificate chain and host name.",
	)
	fs.String(
		CollectorExtensionsHealthTLSServerNameKey,
		DefCollectorExtensionsHealthTLServerNameKey,
		"Specifies the name of the server sent in the TLS configuration.",
	)
}

func seekFileInPaths(fileName string, directories ...string) (string, error) {
	for _, directory := range directories {
		f := filepath.Join(directory, fileName)
		if _, err := os.Stat(f); err == nil {
			return f, nil
		}
	}

	return "", errors.New("a valid configuration has not been found in any of the search paths")
}

func configFilePaths() []string {
	paths := []string{
		"/etc/nginx-agent/",
	}

	path, err := os.Getwd()
	if err == nil {
		paths = append(paths, path)
	} else {
		slog.Warn("Unable to determine process's current directory", "error", err)
	}

	return paths
}

func loadPropertiesFromFile(cfg string) error {
	validationError := validateYamlFile(cfg)
	if validationError != nil {
		return validationError
	}

	viperInstance.SetConfigFile(cfg)
	viperInstance.SetConfigType("yaml")
	err := viperInstance.MergeInConfig()
	if err != nil {
		return fmt.Errorf("error loading config file %s: %w", cfg, err)
	}

	return nil
}

func validateYamlFile(filePath string) error {
	fileContents, readError := os.ReadFile(filePath)
	if readError != nil {
		return fmt.Errorf("failed to read file %s: %w", filePath, readError)
	}

	decoder := yaml.NewDecoder(bytes.NewReader(fileContents), yaml.DisallowUnknownField())
	if err := decoder.Decode(&Config{}); err != nil {
		return errors.New(yaml.FormatError(err, false, false))
	}

	return nil
}

func normalizeFunc(f *flag.FlagSet, name string) flag.NormalizedName {
	from := []string{"_", "."}
	to := "-"
	for _, sep := range from {
		name = strings.ReplaceAll(name, sep, to)
	}

	return flag.NormalizedName(name)
}

func resolveLog() *Log {
	return &Log{
		Level: viperInstance.GetString(LogLevelKey),
		Path:  viperInstance.GetString(LogPathKey),
	}
}

func resolveLabels() map[string]interface{} {
	input := viperInstance.GetStringMapString(LabelsRootKey)

	// Parsing the environment variable for labels needs to be done differently
	// by parsing the environment variable as a string.
	envLabels := resolveEnvironmentVariableLabels()

	if len(envLabels) > 0 {
		input = envLabels
	}

	result := make(map[string]interface{})

	for key, value := range input {
		trimmedKey := strings.TrimSpace(key)
		trimmedValue := strings.TrimSpace(value)

		switch {
		case trimmedValue == "" || trimmedValue == "nil": // Handle empty values as nil
			result[trimmedKey] = nil

		case parseInt(trimmedValue) != nil: // Integer
			result[trimmedKey] = parseInt(trimmedValue)

		case parseFloat(trimmedValue) != nil: // Float
			result[trimmedKey] = parseFloat(trimmedValue)

		case parseBool(trimmedValue) != nil: // Boolean
			result[trimmedKey] = parseBool(trimmedValue)

		case parseJSON(trimmedValue) != nil: // JSON object/array
			result[trimmedKey] = parseJSON(trimmedValue)

		default: // String
			result[trimmedKey] = trimmedValue
		}
	}

	slog.Info("Configured labels", "labels", result)

	return result
}

func resolveEnvironmentVariableLabels() map[string]string {
	envLabels := make(map[string]string)
	envInput := viperInstance.GetString(LabelsRootKey)

	labels := strings.Split(envInput, ",")
	if len(labels) > 0 && labels[0] != "" {
		for _, label := range labels {
			splitLabel := strings.Split(label, "=")
			if len(splitLabel) == KeyValueNumber {
				envLabels[splitLabel[0]] = splitLabel[1]
			} else {
				slog.Warn("Unable to parse label ", "label", label)
			}
		}
	}

	return envLabels
}

// Parsing helper functions return the parsed value or nil if parsing fails
func parseInt(value string) interface{} {
	if intValue, err := strconv.Atoi(value); err == nil {
		return intValue
	}

	return nil
}

func parseFloat(value string) interface{} {
	if floatValue, err := strconv.ParseFloat(value, 64); err == nil {
		return floatValue
	}

	return nil
}

func parseBool(value string) interface{} {
	if boolValue, err := strconv.ParseBool(value); err == nil {
		return boolValue
	}

	return nil
}

func parseJSON(value string) interface{} {
	var jsonValue interface{}
	if err := json.Unmarshal([]byte(value), &jsonValue); err == nil {
		return jsonValue
	}

	return nil
}

func resolveDataPlaneConfig() *DataPlaneConfig {
	return &DataPlaneConfig{
		Nginx: &NginxDataPlaneConfig{
			ReloadMonitoringPeriod: viperInstance.GetDuration(NginxReloadMonitoringPeriodKey),
			TreatWarningsAsErrors:  viperInstance.GetBool(NginxTreatWarningsAsErrorsKey),
			ExcludeLogs:            viperInstance.GetStringSlice(NginxExcludeLogsKey),
			APITls:                 TLSConfig{Ca: viperInstance.GetString(NginxApiTlsCa)},
		},
	}
}

func resolveClient() *Client {
	return &Client{
		HTTP: &HTTP{
			Timeout: viperInstance.GetDuration(ClientHTTPTimeoutKey),
		},
		Grpc: &GRPC{
			KeepAlive: &KeepAlive{
				Timeout:             viperInstance.GetDuration(ClientKeepAliveTimeoutKey),
				Time:                viperInstance.GetDuration(ClientKeepAliveTimeKey),
				PermitWithoutStream: viperInstance.GetBool(ClientKeepAlivePermitWithoutStreamKey),
			},
			MaxMessageSize:        viperInstance.GetInt(ClientGRPCMaxMessageSizeKey),
			MaxMessageReceiveSize: viperInstance.GetInt(ClientGRPCMaxMessageReceiveSizeKey),
			MaxMessageSendSize:    viperInstance.GetInt(ClientGRPCMaxMessageSendSizeKey),
			MaxFileSize:           viperInstance.GetUint32(ClientGRPCMaxFileSizeKey),
			FileChunkSize:         viperInstance.GetUint32(ClientGRPCFileChunkSizeKey),
		},
		Backoff: &BackOff{
			InitialInterval:     viperInstance.GetDuration(ClientBackoffInitialIntervalKey),
			MaxInterval:         viperInstance.GetDuration(ClientBackoffMaxIntervalKey),
			MaxElapsedTime:      viperInstance.GetDuration(ClientBackoffMaxElapsedTimeKey),
			RandomizationFactor: viperInstance.GetFloat64(ClientBackoffRandomizationFactorKey),
			Multiplier:          viperInstance.GetFloat64(ClientBackoffMultiplierKey),
		},
	}
}

func resolveCollector(allowedDirs []string) (*Collector, error) {
	var receivers Receivers

	err := resolveMapStructure(CollectorReceiversKey, &receivers)
	if err != nil {
		return nil, fmt.Errorf("unmarshal collector receivers config: %w", err)
	}

	exporters, err := resolveExporters()
	if err != nil {
		return nil, fmt.Errorf("unmarshal collector exporters config: %w", err)
	}

	col := &Collector{
		ConfigPath: viperInstance.GetString(CollectorConfigPathKey),
		Exporters:  exporters,
		Processors: resolveProcessors(),
		Receivers:  receivers,
		Extensions: resolveExtensions(),
		Log:        resolveCollectorLog(),
		Pipelines:  resolvePipelines(),
	}

	// Check for self-signed certificate true in Agent conf
	if err = handleSelfSignedCertificates(col); err != nil {
		return nil, err
	}

	err = col.Validate(allowedDirs)
	if err != nil {
		return nil, fmt.Errorf("collector config: %w", err)
	}

	return col, nil
}

func resolvePipelines() Pipelines {
	var metricsPipelines map[string]*Pipeline

	if viperInstance.IsSet(CollectorMetricsPipelinesKey) {
		err := resolveMapStructure(CollectorMetricsPipelinesKey, &metricsPipelines)
		if err != nil {
			metricsPipelines = nil
		}
	}

	var logsPipelines map[string]*Pipeline

	if viperInstance.IsSet(CollectorLogsPipelinesKey) {
		err := resolveMapStructure(CollectorLogsPipelinesKey, &logsPipelines)
		if err != nil {
			logsPipelines = nil
		}
	}

	return Pipelines{
		Metrics: metricsPipelines,
		Logs:    logsPipelines,
	}
}

func resolveExporters() (Exporters, error) {
	var otlpExporters map[string]*OtlpExporter
	exporters := Exporters{}

	if viperInstance.IsSet(CollectorDebugExporterKey) {
		exporters.Debug = &DebugExporter{}
	}

	if isPrometheusExporterSet() {
		exporters.PrometheusExporter = &PrometheusExporter{
			Server: &ServerConfig{
				Host: viperInstance.GetString(CollectorPrometheusExporterServerHostKey),
				Port: viperInstance.GetInt(CollectorPrometheusExporterServerPortKey),
			},
		}

		if arePrometheusExportTLSSettingsSet() {
			exporters.PrometheusExporter.TLS = &TLSConfig{
				Cert:       viperInstance.GetString(CollectorPrometheusExporterTLSCertKey),
				Key:        viperInstance.GetString(CollectorPrometheusExporterTLSKeyKey),
				Ca:         viperInstance.GetString(CollectorPrometheusExporterTLSCaKey),
				SkipVerify: viperInstance.GetBool(CollectorPrometheusExporterTLSSkipVerifyKey),
				ServerName: viperInstance.GetString(CollectorPrometheusExporterTLSServerNameKey),
			}
		}
	}

	err := resolveMapStructure(CollectorOtlpExportersKey, &otlpExporters)
	if err != nil {
		return exporters, err
	}

	exporters.OtlpExporters = otlpExporters

	return exporters, nil
}

func isPrometheusExporterSet() bool {
	return viperInstance.IsSet(CollectorPrometheusExporterKey) ||
		(viperInstance.IsSet(CollectorPrometheusExporterServerHostKey) &&
			viperInstance.IsSet(CollectorPrometheusExporterServerPortKey))
}

func resolveProcessors() Processors {
	processors := Processors{}

	if viperInstance.IsSet(CollectorProcessorsKey) {
		err := resolveMapStructure(CollectorProcessorsKey, &processors)
		if err != nil {
			return processors
		}
	}

	return processors
}

// generate self-signed certificate for OTel receiver
// nolint: revive
func handleSelfSignedCertificates(col *Collector) error {
	if col.Receivers.OtlpReceivers != nil {
		for _, receiver := range col.Receivers.OtlpReceivers {
			if receiver.OtlpTLSConfig != nil && receiver.OtlpTLSConfig.GenerateSelfSignedCert {
				err := processOtlpReceivers(receiver.OtlpTLSConfig)
				if err != nil {
					return fmt.Errorf("failed to generate self-signed certificate: %w", err)
				}
			}
		}
	}

	return nil
}

func processOtlpReceivers(tlsConfig *OtlpTLSConfig) error {
	sanNames := strings.Split(DefCollectorTLSSANNames, ",")

	if tlsConfig.Ca == "" {
		tlsConfig.Ca = DefCollectorTLSCAPath
	}
	if tlsConfig.Cert == "" {
		tlsConfig.Cert = DefCollectorTLSCertPath
	}
	if tlsConfig.Key == "" {
		tlsConfig.Key = DefCollectorTLSKeyPath
	}

	if !slices.Contains(sanNames, tlsConfig.ServerName) {
		sanNames = append(sanNames, tlsConfig.ServerName)
	}
	if len(sanNames) > 0 {
		existingCert, err := selfsignedcerts.GenerateServerCerts(
			sanNames,
			tlsConfig.Ca,
			tlsConfig.Cert,
			tlsConfig.Key,
		)
		if err != nil {
			return fmt.Errorf("failed to generate self-signed certificate: %w", err)
		}
		if existingCert {
			tlsConfig.ExistingCert = true
		}
	}

	return nil
}

func resolveExtensions() Extensions {
	var health *Health
	var headersSetter *HeadersSetter

	if isHealthExtensionSet() {
		health = &Health{
			Server: &ServerConfig{
				Host: viperInstance.GetString(CollectorExtensionsHealthServerHostKey),
				Port: viperInstance.GetInt(CollectorExtensionsHealthServerPortKey),
			},
			Path: viperInstance.GetString(CollectorExtensionsHealthPathKey),
		}

		if areHealthExtensionTLSSettingsSet() {
			health.TLS = &TLSConfig{
				Cert:       viperInstance.GetString(CollectorExtensionsHealthTLSCertKey),
				Key:        viperInstance.GetString(CollectorExtensionsHealthTLSKeyKey),
				Ca:         viperInstance.GetString(CollectorExtensionsHealthTLSCaKey),
				SkipVerify: viperInstance.GetBool(CollectorExtensionsHealthTLSSkipVerifyKey),
				ServerName: viperInstance.GetString(CollectorExtensionsHealthTLSServerNameKey),
			}
		}
	}

	if viperInstance.IsSet(CollectorExtensionsHeadersSetterKey) {
		err := resolveMapStructure(CollectorExtensionsHeadersSetterKey, &headersSetter)
		if err != nil {
			headersSetter = nil
		}
	}

	if headersSetter != nil {
		headersSetter.Headers = updateHeaders(headersSetter.Headers)
	}

	return Extensions{
		Health:        health,
		HeadersSetter: headersSetter,
	}
}

func updateHeaders(headers []Header) []Header {
	var err error
	newHeaders := []Header{}

	for _, header := range headers {
		value := header.Value
		if value == "" && header.FilePath != "" {
			slog.Debug("Read value from file", "path", header.FilePath)
			value, err = file.ReadFromFile(header.FilePath)
			if err != nil {
				slog.Error("Unable to read value from file path",
					"error", err, "file_path", header.FilePath)
			}
		}

		header.Value = value
		newHeaders = append(newHeaders, header)
	}

	return newHeaders
}

func isHealthExtensionSet() bool {
	return viperInstance.IsSet(CollectorExtensionsHealthKey) ||
		(viperInstance.IsSet(CollectorExtensionsHealthServerHostKey) &&
			viperInstance.IsSet(CollectorExtensionsHealthServerPortKey))
}

func resolveCollectorLog() *Log {
	return &Log{
		Level: viperInstance.GetString(CollectorLogLevelKey),
		Path:  viperInstance.GetString(CollectorLogPathKey),
	}
}

func resolveCommand() *Command {
	serverType, ok := parseServerType(viperInstance.GetString(CommandServerTypeKey))
	if !ok {
		serverType = Grpc
		slog.Error(
			"Invalid value for command server type, defaulting to gRPC server type",
			"server_type", viperInstance.GetString(CommandServerTypeKey),
		)
	}

	command := &Command{
		Server: &ServerConfig{
			Host: viperInstance.GetString(CommandServerHostKey),
			Port: viperInstance.GetInt(CommandServerPortKey),
			Type: serverType,
		},
	}

	if areCommandAuthSettingsSet() {
		command.Auth = &AuthConfig{
			Token:     viperInstance.GetString(CommandAuthTokenKey),
			TokenPath: viperInstance.GetString(CommandAuthTokenPathKey),
		}
	}

	if areCommandTLSSettingsSet() {
		command.TLS = &TLSConfig{
			Cert:       viperInstance.GetString(CommandTLSCertKey),
			Key:        viperInstance.GetString(CommandTLSKeyKey),
			Ca:         viperInstance.GetString(CommandTLSCaKey),
			SkipVerify: viperInstance.GetBool(CommandTLSSkipVerifyKey),
			ServerName: viperInstance.GetString(CommandTLSServerNameKey),
		}
	}

	return command
}

func resolveAuxiliaryCommand() *Command {
	serverType, ok := parseServerType(viperInstance.GetString(AuxiliaryCommandServerTypeKey))
	if !ok {
		serverType = Grpc
		slog.Error(
			"Invalid value for auxiliary command server type, defaulting to gRPC server type",
			"server_type", viperInstance.GetString(AuxiliaryCommandServerTypeKey),
		)
	}

	auxiliary := &Command{
		Server: &ServerConfig{
			Host: viperInstance.GetString(AuxiliaryCommandServerHostKey),
			Port: viperInstance.GetInt(AuxiliaryCommandServerPortKey),
			Type: serverType,
		},
	}

	if areAuxiliaryCommandAuthSettingsSet() {
		auxiliary.Auth = &AuthConfig{
			Token:     viperInstance.GetString(AuxiliaryCommandAuthTokenKey),
			TokenPath: viperInstance.GetString(AuxiliaryCommandAuthTokenPathKey),
		}
	}

	if areAuxiliaryCommandTLSSettingsSet() {
		auxiliary.TLS = &TLSConfig{
			Cert:       viperInstance.GetString(AuxiliaryCommandTLSCertKey),
			Key:        viperInstance.GetString(AuxiliaryCommandTLSKeyKey),
			Ca:         viperInstance.GetString(AuxiliaryCommandTLSCaKey),
			SkipVerify: viperInstance.GetBool(AuxiliaryCommandTLSSkipVerifyKey),
			ServerName: viperInstance.GetString(AuxiliaryCommandTLSServerNameKey),
		}
	}

	return auxiliary
}

func areCommandAuthSettingsSet() bool {
	return viperInstance.IsSet(CommandAuthTokenKey) ||
		viperInstance.IsSet(CommandAuthTokenPathKey)
}

func areAuxiliaryCommandAuthSettingsSet() bool {
	return viperInstance.IsSet(AuxiliaryCommandAuthTokenKey) ||
		viperInstance.IsSet(AuxiliaryCommandAuthTokenPathKey)
}

func areCommandTLSSettingsSet() bool {
	return viperInstance.IsSet(CommandTLSCertKey) ||
		viperInstance.IsSet(CommandTLSKeyKey) ||
		viperInstance.IsSet(CommandTLSCaKey) ||
		viperInstance.IsSet(CommandTLSSkipVerifyKey) ||
		viperInstance.IsSet(CommandTLSServerNameKey)
}

func areAuxiliaryCommandTLSSettingsSet() bool {
	return viperInstance.IsSet(AuxiliaryCommandTLSCertKey) ||
		viperInstance.IsSet(AuxiliaryCommandTLSKeyKey) ||
		viperInstance.IsSet(AuxiliaryCommandTLSCaKey) ||
		viperInstance.IsSet(AuxiliaryCommandTLSSkipVerifyKey) ||
		viperInstance.IsSet(AuxiliaryCommandTLSServerNameKey)
}

func areHealthExtensionTLSSettingsSet() bool {
	return viperInstance.IsSet(CollectorExtensionsHealthTLSCertKey) ||
		viperInstance.IsSet(CollectorExtensionsHealthTLSKeyKey) ||
		viperInstance.IsSet(CollectorExtensionsHealthTLSCaKey) ||
		viperInstance.IsSet(CollectorExtensionsHealthTLSSkipVerifyKey) ||
		viperInstance.IsSet(CollectorExtensionsHealthTLSServerNameKey)
}

func arePrometheusExportTLSSettingsSet() bool {
	return viperInstance.IsSet(CollectorPrometheusExporterTLSCertKey) ||
		viperInstance.IsSet(CollectorPrometheusExporterTLSKeyKey) ||
		viperInstance.IsSet(CollectorPrometheusExporterTLSCaKey) ||
		viperInstance.IsSet(CollectorPrometheusExporterTLSSkipVerifyKey) ||
		viperInstance.IsSet(CollectorPrometheusExporterTLSServerNameKey)
}

func resolveWatchers() *Watchers {
	return &Watchers{
		InstanceWatcher: InstanceWatcher{
			MonitoringFrequency: viperInstance.GetDuration(InstanceWatcherMonitoringFrequencyKey),
		},
		InstanceHealthWatcher: InstanceHealthWatcher{
			MonitoringFrequency: viperInstance.GetDuration(InstanceHealthWatcherMonitoringFrequencyKey),
		},
		FileWatcher: FileWatcher{
			MonitoringFrequency: viperInstance.GetDuration(FileWatcherMonitoringFrequencyKey),
			ExcludeFiles:        viperInstance.GetStringSlice(NginxExcludeFilesKey),
		},
	}
}

// Wrapper needed for more detailed error message.
func resolveMapStructure(key string, object any) error {
	err := viperInstance.UnmarshalKey(key, &object)
	if err != nil {
		return fmt.Errorf("resolve config %s: %w", key, err)
	}

	return nil
}<|MERGE_RESOLUTION|>--- conflicted
+++ resolved
@@ -235,12 +235,6 @@
 	if collector.Extensions.HeadersSetter == nil {
 		collector.Extensions.HeadersSetter = &HeadersSetter{
 			Headers: header,
-<<<<<<< HEAD
-		}
-	} else {
-		// nolint: lll
-		collector.Extensions.HeadersSetter.Headers = append(collector.Extensions.HeadersSetter.Headers, header...)
-=======
 		}
 	} else {
 		// nolint: lll
@@ -266,28 +260,6 @@
 			SendBatchMaxSize: DefCollectorLogsBatchProcessorSendBatchMaxSize,
 			Timeout:          DefCollectorLogsBatchProcessorTimeout,
 		}
->>>>>>> f89e3a29
-	}
-}
-
-func addDefaultProcessors(collector *Collector) {
-	if collector.Processors.Batch == nil {
-		collector.Processors.Batch = make(map[string]*Batch)
-	}
-
-	if _, ok := collector.Processors.Batch[DefaultMetricsBatchProcessor]; !ok {
-		collector.Processors.Batch[DefaultMetricsBatchProcessor] = &Batch{
-			SendBatchSize:    DefCollectorMetricsBatchProcessorSendBatchSize,
-			SendBatchMaxSize: DefCollectorMetricsBatchProcessorSendBatchMaxSize,
-			Timeout:          DefCollectorMetricsBatchProcessorTimeout,
-		}
-	}
-	if _, ok := collector.Processors.Batch[DefaultLogsBatchProcessor]; !ok {
-		collector.Processors.Batch[DefaultLogsBatchProcessor] = &Batch{
-			SendBatchSize:    DefCollectorLogsBatchProcessorSendBatchSize,
-			SendBatchMaxSize: DefCollectorLogsBatchProcessorSendBatchMaxSize,
-			Timeout:          DefCollectorLogsBatchProcessorTimeout,
-		}
 	}
 
 	if collector.Processors.LogsGzip == nil {
@@ -298,17 +270,6 @@
 	}
 }
 
-<<<<<<< HEAD
-=======
-	if collector.Processors.LogsGzip == nil {
-		collector.Processors.LogsGzip = make(map[string]*LogsGzip)
-	}
-	if _, ok := collector.Processors.LogsGzip["default"]; !ok {
-		collector.Processors.LogsGzip["default"] = &LogsGzip{}
-	}
-}
-
->>>>>>> f89e3a29
 func addDefaultHostMetricsReceiver(collector *Collector) {
 	if host.NewInfo().IsContainer() {
 		addDefaultContainerHostMetricsReceiver(collector)
