--- conflicted
+++ resolved
@@ -33,17 +33,6 @@
 )
 
 const (
-<<<<<<< HEAD
-	ConfigFileName = "nginx-agent.conf"
-	EnvPrefix      = "NGINX_AGENT"
-	KeyDelimiter   = "_"
-	KeyValueNumber = 2
-	AgentDirName   = "/etc/nginx-agent"
-
-	// Regular expression to match invalid characters in paths.
-	// It matches whitespace, control characters, non-printable characters, and specific Unicode characters.
-	regexInvalidPath = "\\s|[[:cntrl:]]|[[:space:]]|[[^:print:]]|ㅤ|\\.\\.|\\*"
-=======
 	ConfigFileName               = "nginx-agent.conf"
 	EnvPrefix                    = "NGINX_AGENT"
 	KeyDelimiter                 = "_"
@@ -53,7 +42,10 @@
 	DefaultLogsBatchProcessor    = "default_logs"
 	DefaultExporter              = "default"
 	DefaultPipeline              = "default"
->>>>>>> 6cc0bda8
+
+	// Regular expression to match invalid characters in paths.
+	// It matches whitespace, control characters, non-printable characters, and specific Unicode characters.
+	regexInvalidPath = "\\s|[[:cntrl:]]|[[:space:]]|[[^:print:]]|ㅤ|\\.\\.|\\*"
 )
 
 var viperInstance = viper.NewWithOptions(viper.KeyDelimiter(KeyDelimiter))
@@ -134,18 +126,13 @@
 	defaultCollector(collector, config)
 	addLabelsAsOTelHeaders(collector, config.Labels)
 
-	slog.Info(
-		"Excluded files from being watched for file changes",
-		"exclude_files",
-		config.Watchers.FileWatcher.ExcludeFiles,
-	)
-
 	slog.Debug("Agent config", "config", config)
+	slog.Info("Excluded files from being watched for file changes", "exclude_files",
+		config.Watchers.FileWatcher.ExcludeFiles)
 
 	return config, nil
 }
 
-<<<<<<< HEAD
 // resolveAllowedDirectories checks if the provided directories are valid and returns a slice of cleaned absolute paths.
 // It ignores empty paths, paths that are not absolute, and paths containing invalid characters.
 // Invalid paths are logged as warnings.
@@ -169,14 +156,6 @@
 	return allowed
 }
 
-func checkCollectorConfiguration(collector *Collector, config *Config) {
-	if isOTelExporterConfigured(collector) && config.IsCommandGrpcClientConfigured() &&
-		config.IsCommandAuthConfigured() &&
-		config.IsCommandTLSConfigured() {
-		slog.Info("No collector configuration found in NGINX Agent config, command server configuration found." +
-			" Using default collector configuration")
-		defaultCollector(collector, config)
-=======
 func defaultCollector(collector *Collector, config *Config) {
 	// Always add default host metric receiver and default processor
 	addDefaultHostMetricsReceiver(collector)
@@ -186,7 +165,6 @@
 	if config.IsCommandGrpcClientConfigured() || config.IsAuxiliaryCommandGrpcClientConfigured() {
 		addDefaultOtlpExporter(collector, config)
 		addDefaultPipelines(collector)
->>>>>>> 6cc0bda8
 	}
 }
 
