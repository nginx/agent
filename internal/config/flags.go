// Copyright (c) F5, Inc.
//
// This source code is licensed under the Apache License, Version 2.0 license found in the
// LICENSE file in the root directory of this source tree.
package config

import (
	"strings"
	"time"
)

const (
<<<<<<< HEAD
	ClientTimeoutKey                     = "client_timeout"
	ConfigDirectoriesKey                 = "config_dirs"
	ConfigPathKey                        = "path"
	DataPlaneAPIHostKey                  = "data_plane_api_host"
	DataPlaneAPIPortKey                  = "data_plane_api_port"
	LogLevelKey                          = "log_level"
	LogPathKey                           = "log_path"
	MetricsRootKey                       = "metrics"
	CommandRootKey                       = "command"
	ProcessMonitorMonitoringFrequencyKey = "process_monitor_monitoring_frequency"
	VersionKey                           = "version"
=======
	ClientTimeoutKey                              = "client_timeout"
	ConfigDirectoriesKey                          = "config_dirs"
	ConfigPathKey                                 = "path"
	DataPlaneAPIHostKey                           = "data_plane_api_host"
	DataPlaneAPIPortKey                           = "data_plane_api_port"
	DataPlaneConfigNginxReloadMonitoringPeriodKey = "data_plane_config_nginx_reload_monitoring_period"
	DataPlaneConfigNginxTreatWarningsAsErrorsKey  = "data_plane_config_nginx_treat_warnings_as_error"
	LogLevelKey                                   = "log_level"
	LogPathKey                                    = "log_path"
	MetricsRootKey                                = "metrics"
	ProcessMonitorMonitoringFrequencyKey          = "process_monitor_monitoring_frequency"
	VersionKey                                    = "version"
>>>>>>> 95bbae68
	// Below consts are NOT flag keys.
	OTelExporterRoot     = "otel_exporter"
	GRPCRoot             = "grpc"
	PrometheusSourceRoot = "prometheus_source"

	DefaultDataPlaneConfigNginxReloadMonitoringPeriod = 10 * time.Second
)

var (
	// child flags saved as vars to enable easier prefixing.
	MetricsProduceIntervalKey       = pre(MetricsRootKey) + "produce_interval"
	MetricsOTelExporterKey          = pre(MetricsRootKey) + OTelExporterRoot
	OTelExporterBufferLengthKey     = pre(MetricsOTelExporterKey) + "buffer_length"
	OTelExporterExportRetryCountKey = pre(MetricsOTelExporterKey) + "export_retry_count"
	OTelExporterExportIntervalKey   = pre(MetricsOTelExporterKey) + "export_interval"
	OTelGRPCKey                     = pre(MetricsOTelExporterKey) + GRPCRoot
	OTelGRPCTargetKey               = pre(OTelGRPCKey) + "target"
	OTelGRPCConnTimeoutKey          = pre(OTelGRPCKey) + "connection_timeout"
	OTelGRPCMinConnTimeoutKey       = pre(OTelGRPCKey) + "minimum_connection_timeout"
	OTelGRPCBackoffDelayKey         = pre(OTelGRPCKey) + "backoff_delay"
	PrometheusSrcKey                = pre(MetricsRootKey) + PrometheusSourceRoot
	PrometheusTargetsKey            = pre(PrometheusSrcKey) + "endpoints"
	CommandServerKey                = pre(CommandRootKey) + "server"
	CommandServerHostKey            = pre(CommandServerKey) + "host"
	CommandServerPortKey            = pre(CommandServerKey) + "port"
	CommandServerTypeKey            = pre(CommandServerKey) + "type"
	CommandAuthKey                  = pre(CommandRootKey) + "auth"
	CommandAuthTokenKey             = pre(CommandAuthKey) + "token"
	CommandTLSKey                   = pre(CommandRootKey) + "tls"
	CommandTLSEnableKey             = pre(CommandTLSKey) + "enable"
	CommandTLSCertKey               = pre(CommandTLSKey) + "cert"
	CommandTLSKeyKey                = pre(CommandTLSKey) + "key"
	CommandTLSCaKey                 = pre(CommandTLSKey) + "ca"
	CommandTLSSkipVerifyKey         = pre(CommandTLSKey) + "skip_verify"
)

func pre(prefixes ...string) string {
	joined := strings.Join(prefixes, KeyDelimiter)
	return joined + KeyDelimiter
}<|MERGE_RESOLUTION|>--- conflicted
+++ resolved
@@ -10,22 +10,10 @@
 )
 
 const (
-<<<<<<< HEAD
-	ClientTimeoutKey                     = "client_timeout"
-	ConfigDirectoriesKey                 = "config_dirs"
-	ConfigPathKey                        = "path"
-	DataPlaneAPIHostKey                  = "data_plane_api_host"
-	DataPlaneAPIPortKey                  = "data_plane_api_port"
-	LogLevelKey                          = "log_level"
-	LogPathKey                           = "log_path"
-	MetricsRootKey                       = "metrics"
-	CommandRootKey                       = "command"
-	ProcessMonitorMonitoringFrequencyKey = "process_monitor_monitoring_frequency"
-	VersionKey                           = "version"
-=======
 	ClientTimeoutKey                              = "client_timeout"
 	ConfigDirectoriesKey                          = "config_dirs"
 	ConfigPathKey                                 = "path"
+	CommandRootKey                                = "command"
 	DataPlaneAPIHostKey                           = "data_plane_api_host"
 	DataPlaneAPIPortKey                           = "data_plane_api_port"
 	DataPlaneConfigNginxReloadMonitoringPeriodKey = "data_plane_config_nginx_reload_monitoring_period"
@@ -35,7 +23,6 @@
 	MetricsRootKey                                = "metrics"
 	ProcessMonitorMonitoringFrequencyKey          = "process_monitor_monitoring_frequency"
 	VersionKey                                    = "version"
->>>>>>> 95bbae68
 	// Below consts are NOT flag keys.
 	OTelExporterRoot     = "otel_exporter"
 	GRPCRoot             = "grpc"
