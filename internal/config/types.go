// Copyright (c) F5, Inc.
//
// This source code is licensed under the Apache License, Version 2.0 license found in the
// LICENSE file in the root directory of this source tree.

package config

import (
	"errors"
	"fmt"
	"path/filepath"
	"strings"
	"time"

	"github.com/google/uuid"
)

type ServerType int

const (
	Grpc ServerType = iota + 1
)

var serverTypes = map[string]ServerType{
	"grpc": Grpc,
}

func parseServerType(str string) (ServerType, bool) {
	c, ok := serverTypes[strings.ToLower(str)]
	return c, ok
}

type (
	Config struct {
		Command            *Command         `yaml:"-" mapstructure:"command"`
		Log                *Log             `yaml:"-" mapstructure:"log"`
		DataPlaneConfig    *DataPlaneConfig `yaml:"-" mapstructure:"data_plane_config"`
		Client             *Client          `yaml:"-" mapstructure:"client"`
		Collector          *Collector       `yaml:"-" mapstructure:"collector"`
		File               *File            `yaml:"-" mapstructure:"file"`
		Common             *CommonSettings  `yaml:"-"`
		Watchers           *Watchers        `yaml:"-"`
		Version            string           `yaml:"-"`
		Path               string           `yaml:"-"`
		ConfigDir          string           `yaml:"-" mapstructure:"config-dirs"`
		UUID               string           `yaml:"-"`
		AllowedDirectories []string         `yaml:"-"`
	}

	Log struct {
		Level string `yaml:"-" mapstructure:"level"`
		Path  string `yaml:"-" mapstructure:"path"`
	}

	DataPlaneConfig struct {
		Nginx *NginxDataPlaneConfig `yaml:"-" mapstructure:"nginx"`
	}

	NginxDataPlaneConfig struct {
		ExcludeLogs            string        `yaml:"-" mapstructure:"exclude_logs"`
		ReloadMonitoringPeriod time.Duration `yaml:"-" mapstructure:"reload_monitoring_period"`
		TreatWarningsAsErrors  bool          `yaml:"-" mapstructure:"treat_warnings_as_errors"`
	}

	Client struct {
		Timeout             time.Duration `yaml:"-" mapstructure:"timeout"`
		Time                time.Duration `yaml:"-" mapstructure:"time"`
		PermitWithoutStream bool          `yaml:"-" mapstructure:"permit_without_stream"`
		// if MaxMessageSize is size set then we use that value,
		// otherwise MaxMessageRecieveSize and MaxMessageSendSize for individual settings
		MaxMessageSize        int `yaml:"-" mapstructure:"max_message_size"`
		MaxMessageRecieveSize int `yaml:"-" mapstructure:"max_message_receive_size"`
		MaxMessageSendSize    int `yaml:"-" mapstructure:"max_message_send_size"`
	}

	Collector struct {
<<<<<<< HEAD
		ConfigPath string        `yaml:"-" mapstructure:"config_path"`
		Log        *Log          `yaml:"-" mapstructure:"log"`
		Exporters  Exporters     `yaml:"-" mapstructure:"exporters"`
		Health     *ServerConfig `yaml:"-" mapstructure:"health"`
		Processors Processors    `yaml:"-" mapstructure:"processors"`
		Receivers  Receivers     `yaml:"-" mapstructure:"receivers"`
=======
		ConfigPath string      `yaml:"-" mapstructure:"config_path"`
		Log        *Log        `yaml:"-" mapstructure:"log"`
		Exporters  []Exporter  `yaml:"-" mapstructure:"exporters"`
		Extensions Extensions  `yaml:"-" mapstructure:"extensions"`
		Processors []Processor `yaml:"-" mapstructure:"processors"`
		Receivers  Receivers   `yaml:"-" mapstructure:"receivers"`
	}

	Extensions struct {
		Health Health `yaml:"-" mapstructure:"health"`
	}

	Health struct {
		Server *ServerConfig `yaml:"-" mapstructure:"server"`
		TLS    *TLSConfig    `yaml:"-" mapstructure:"tls"`
		Path   string        `yaml:"-" mapstructure:"path"`
>>>>>>> b9de2aab
	}

	Exporters struct {
		Debug              *DebugExporter      `yaml:"-" mapstructure:"debug"`
		PrometheusExporter *PrometheusExporter `yaml:"-" mapstructure:"prometheus_exporter"`
		OtlpExporters      []OtlpExporter      `yaml:"-" mapstructure:"otlp_exporters"`
	}

	OtlpExporter struct {
		Server *ServerConfig `yaml:"-" mapstructure:"server"`
		Auth   *AuthConfig   `yaml:"-" mapstructure:"auth"`
		TLS    *TLSConfig    `yaml:"-" mapstructure:"tls"`
	}

	DebugExporter struct{}

	PrometheusExporter struct {
		Server *ServerConfig `yaml:"-" mapstructure:"server"`
		TLS    *TLSConfig    `yaml:"-" mapstructure:"tls"`
	}

	// OTel Collector Processors configuration.
	Processors struct {
		Batch *Batch `yaml:"-" mapstructure:"batch"`
	}

	Batch struct {
		SendBatchSize    uint32        `yaml:"-" mapstructure:"send_batch_size"`
		SendBatchMaxSize uint32        `yaml:"-" mapstructure:"send_batch_max_size"`
		Timeout          time.Duration `yaml:"-" mapstructure:"timeout"`
	}

	// OTel Collector Receiver configuration.
	Receivers struct {
		OtlpReceivers      []OtlpReceiver      `yaml:"-" mapstructure:"otlp_receivers"`
		NginxReceivers     []NginxReceiver     `yaml:"-" mapstructure:"nginx_receivers"`
		NginxPlusReceivers []NginxPlusReceiver `yaml:"-" mapstructure:"nginx_plus_receivers"`
		HostMetrics        HostMetrics         `yaml:"-" mapstructure:"host_metrics"`
	}

	OtlpReceiver struct {
		Server        *ServerConfig  `yaml:"-" mapstructure:"server"`
		Auth          *AuthConfig    `yaml:"-" mapstructure:"auth"`
		OtlpTLSConfig *OtlpTLSConfig `yaml:"-" mapstructure:"tls"`
	}

	NginxReceiver struct {
		InstanceID string      `yaml:"-" mapstructure:"instance_id"`
		StubStatus string      `yaml:"-" mapstructure:"stub_status"`
		AccessLogs []AccessLog `yaml:"-" mapstructure:"access_logs"`
	}

	AccessLog struct {
		FilePath  string `yaml:"-" mapstructure:"file_path"`
		LogFormat string `yaml:"-" mapstructure:"log_format"`
	}

	NginxPlusReceiver struct {
		InstanceID string `yaml:"-" mapstructure:"instance_id"`
		PlusAPI    string `yaml:"-" mapstructure:"plus_api"`
	}

	HostMetrics struct {
		Scrapers           *HostMetricsScrapers `yaml:"-" mapstructure:"scrapers"`
		CollectionInterval time.Duration        `yaml:"-" mapstructure:"collection_interval"`
		InitialDelay       time.Duration        `yaml:"-" mapstructure:"initial_delay"`
	}

	HostMetricsScrapers struct {
		CPU        *CPUScraper        `yaml:"-" mapstructure:"cpu"`
		Disk       *DiskScraper       `yaml:"-" mapstructure:"disk"`
		Filesystem *FilesystemScraper `yaml:"-" mapstructure:"filesystem"`
		Memory     *MemoryScraper     `yaml:"-" mapstructure:"memory"`
		Network    *NetworkScraper    `yaml:"-" mapstructure:"network"`
	}
	CPUScraper        struct{}
	DiskScraper       struct{}
	FilesystemScraper struct{}
	MemoryScraper     struct{}
	NetworkScraper    struct{}

	GRPC struct {
		Target         string        `yaml:"-" mapstructure:"target"`
		ConnTimeout    time.Duration `yaml:"-" mapstructure:"connection_timeout"`
		MinConnTimeout time.Duration `yaml:"-" mapstructure:"minimum_connection_timeout"`
		BackoffDelay   time.Duration `yaml:"-" mapstructure:"backoff_delay"`
	}

	Command struct {
		Server *ServerConfig `yaml:"-" mapstructure:"server"`
		Auth   *AuthConfig   `yaml:"-" mapstructure:"auth"`
		TLS    *TLSConfig    `yaml:"-" mapstructure:"tls"`
	}

	ServerConfig struct {
		Host string     `yaml:"-" mapstructure:"host"`
		Port int        `yaml:"-" mapstructure:"port"`
		Type ServerType `yaml:"-" mapstructure:"type"`
	}

	AuthConfig struct {
		Token string `yaml:"-" mapstructure:"token"`
	}

	TLSConfig struct {
		Cert       string `yaml:"-" mapstructure:"cert"`
		Key        string `yaml:"-" mapstructure:"key"`
		Ca         string `yaml:"-" mapstructure:"ca"`
		ServerName string `yaml:"-" mapstructure:"server_name"`
		SkipVerify bool   `yaml:"-" mapstructure:"skip_verify"`
	}

	// Specialized TLS configuration for OtlpReceiver with self-signed cert generation.
	OtlpTLSConfig struct {
		Cert                   string `yaml:"-" mapstructure:"cert"`
		Key                    string `yaml:"-" mapstructure:"key"`
		Ca                     string `yaml:"-" mapstructure:"ca"`
		ServerName             string `yaml:"-" mapstructure:"server_name"`
		ExistingCert           bool   `yaml:"-"`
		SkipVerify             bool   `yaml:"-" mapstructure:"skip_verify"`
		GenerateSelfSignedCert bool   `yaml:"-" mapstructure:"generate_self_signed_cert"`
	}

	File struct {
		Location string `yaml:"-" mapstructure:"location"`
	}

	CommonSettings struct {
		InitialInterval     time.Duration `yaml:"-" mapstructure:"initial_interval"`
		MaxInterval         time.Duration `yaml:"-" mapstructure:"max_interval"`
		MaxElapsedTime      time.Duration `yaml:"-" mapstructure:"max_elapsed_time"`
		RandomizationFactor float64       `yaml:"-" mapstructure:"randomization_factor"`
		Multiplier          float64       `yaml:"-" mapstructure:"multiplier"`
	}

	Watchers struct {
		InstanceWatcher       InstanceWatcher       `yaml:"-" mapstructure:"instance_watcher"`
		InstanceHealthWatcher InstanceHealthWatcher `yaml:"-" mapstructure:"instance_health_watcher"`
		FileWatcher           FileWatcher           `yaml:"-" mapstructure:"file_watcher"`
	}

	InstanceWatcher struct {
		MonitoringFrequency time.Duration `yaml:"-" mapstructure:"monitoring_frequency"`
	}

	InstanceHealthWatcher struct {
		MonitoringFrequency time.Duration `yaml:"-" mapstructure:"monitoring_frequency"`
	}

	FileWatcher struct {
		MonitoringFrequency time.Duration `yaml:"-" mapstructure:"monitoring_frequency"`
	}
)

func (col *Collector) Validate(allowedDirectories []string) error {
	var err error
	cleaned := filepath.Clean(col.ConfigPath)

	if !isAllowedDir(cleaned, allowedDirectories) {
		err = errors.Join(err, fmt.Errorf("collector path %s not allowed", col.ConfigPath))
	}

	for _, nginxReceiver := range col.Receivers.NginxReceivers {
		err = errors.Join(err, nginxReceiver.Validate(allowedDirectories))
	}

	return err
}

func (nr *NginxReceiver) Validate(allowedDirectories []string) error {
	var err error
	if _, uuidErr := uuid.Parse(nr.InstanceID); uuidErr != nil {
		err = errors.Join(err, errors.New("invalid nginx receiver instance ID"))
	}

	for _, al := range nr.AccessLogs {
		if !isAllowedDir(al.FilePath, allowedDirectories) {
			err = errors.Join(err, fmt.Errorf("invalid nginx receiver access log path: %s", al.FilePath))
		}

		if len(al.FilePath) != 0 {
			// The log format's double quotes must be escaped so that
			// valid YAML is produced when executing the Go template.
			al.LogFormat = strings.ReplaceAll(al.LogFormat, `"`, `\"`)
		}
	}

	return err
}

func (c *Config) IsDirectoryAllowed(directory string) bool {
	return isAllowedDir(directory, c.AllowedDirectories)
}

func isAllowedDir(dir string, allowedDirs []string) bool {
	for _, allowedDirectory := range allowedDirs {
		if strings.HasPrefix(dir, allowedDirectory) {
			return true
		}
	}

	return false
}<|MERGE_RESOLUTION|>--- conflicted
+++ resolved
@@ -74,31 +74,12 @@
 	}
 
 	Collector struct {
-<<<<<<< HEAD
-		ConfigPath string        `yaml:"-" mapstructure:"config_path"`
-		Log        *Log          `yaml:"-" mapstructure:"log"`
-		Exporters  Exporters     `yaml:"-" mapstructure:"exporters"`
-		Health     *ServerConfig `yaml:"-" mapstructure:"health"`
-		Processors Processors    `yaml:"-" mapstructure:"processors"`
-		Receivers  Receivers     `yaml:"-" mapstructure:"receivers"`
-=======
-		ConfigPath string      `yaml:"-" mapstructure:"config_path"`
-		Log        *Log        `yaml:"-" mapstructure:"log"`
-		Exporters  []Exporter  `yaml:"-" mapstructure:"exporters"`
-		Extensions Extensions  `yaml:"-" mapstructure:"extensions"`
-		Processors []Processor `yaml:"-" mapstructure:"processors"`
-		Receivers  Receivers   `yaml:"-" mapstructure:"receivers"`
-	}
-
-	Extensions struct {
-		Health Health `yaml:"-" mapstructure:"health"`
-	}
-
-	Health struct {
-		Server *ServerConfig `yaml:"-" mapstructure:"server"`
-		TLS    *TLSConfig    `yaml:"-" mapstructure:"tls"`
-		Path   string        `yaml:"-" mapstructure:"path"`
->>>>>>> b9de2aab
+		ConfigPath string     `yaml:"-" mapstructure:"config_path"`
+		Log        *Log       `yaml:"-" mapstructure:"log"`
+		Exporters  Exporters  `yaml:"-" mapstructure:"exporters"`
+		Extensions Extensions `yaml:"-" mapstructure:"extensions"`
+		Processors Processors `yaml:"-" mapstructure:"processors"`
+		Receivers  Receivers  `yaml:"-" mapstructure:"receivers"`
 	}
 
 	Exporters struct {
@@ -111,6 +92,16 @@
 		Server *ServerConfig `yaml:"-" mapstructure:"server"`
 		Auth   *AuthConfig   `yaml:"-" mapstructure:"auth"`
 		TLS    *TLSConfig    `yaml:"-" mapstructure:"tls"`
+	}
+
+	Extensions struct {
+		Health Health `yaml:"-" mapstructure:"health"`
+	}
+
+	Health struct {
+		Server *ServerConfig `yaml:"-" mapstructure:"server"`
+		TLS    *TLSConfig    `yaml:"-" mapstructure:"tls"`
+		Path   string        `yaml:"-" mapstructure:"path"`
 	}
 
 	DebugExporter struct{}
