--- conflicted
+++ resolved
@@ -8,18 +8,6 @@
 import "time"
 
 type Config struct {
-<<<<<<< HEAD
-	Version            string         `yaml:"-"`
-	Path               string         `yaml:"-"`
-	Log                Log            `yaml:"-" mapstructure:"log"`
-	ProcessMonitor     ProcessMonitor `yaml:"-" mapstructure:"process_monitor"`
-	DataPlaneAPI       DataPlaneAPI   `yaml:"-" mapstructure:"data_plane_api"`
-	Client             Client         `yaml:"-" mapstructure:"client"`
-	ConfigDir          string         `yaml:"-" mapstructure:"config-dirs"`
-	AllowedDirectories []string       `yaml:"-"`
-	Metrics            *Metrics       `yaml:"-" mapstructure:"metrics"`
-	Command            *Command       `yaml:"-" mapstructure:"command"`
-=======
 	Version            string          `yaml:"-"`
 	Path               string          `yaml:"-"`
 	Log                Log             `yaml:"-" mapstructure:"log"`
@@ -30,7 +18,7 @@
 	ConfigDir          string          `yaml:"-" mapstructure:"config-dirs"`
 	AllowedDirectories []string        `yaml:"-"`
 	Metrics            *Metrics        `yaml:"-" mapstructure:"metrics"`
->>>>>>> 95bbae68
+	Command            *Command        `yaml:"-" mapstructure:"command"`
 }
 
 type Log struct {
