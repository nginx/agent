--- conflicted
+++ resolved
@@ -109,18 +109,6 @@
 }
 
 func (c *Config) IsDirectoryAllowed(directory string) bool {
-<<<<<<< HEAD
-	isDirectoryAllowed := false
-
-	for _, allowedDirectory := range c.AllowedDirectories {
-		if strings.HasPrefix(directory, allowedDirectory) {
-			isDirectoryAllowed = true
-			break
-		}
-	}
-
-	return isDirectoryAllowed
-=======
 	for _, allowedDirectory := range c.AllowedDirectories {
 		if strings.HasPrefix(directory, allowedDirectory) {
 			return true
@@ -128,5 +116,4 @@
 	}
 
 	return false
->>>>>>> 84d4597c
 }