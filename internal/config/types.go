--- conflicted
+++ resolved
@@ -417,7 +417,6 @@
 		len(c.Collector.Receivers.TcplogReceivers) > 0
 }
 
-<<<<<<< HEAD
 // isAllowedDir checks if the given path is in the list of allowed directories.
 // It returns true if the path is allowed, false otherwise.
 // If the path is allowed but does not exist, it also logs a warning.
@@ -450,11 +449,6 @@
 			slog.Warn("Path is a symlink, skipping allowed directory check", "path", directoryPath)
 			return false
 		}
-=======
-func isAllowedDir(dir string, allowedDirs []string) bool {
-	if !strings.HasSuffix(dir, "/") && filepath.Ext(dir) == "" {
-		dir += "/"
->>>>>>> 035de231
 	}
 
 	for _, allowedDirectory := range allowedDirs {
