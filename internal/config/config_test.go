// Copyright (c) F5, Inc.
//
// This source code is licensed under the Apache License, Version 2.0 license found in the
// LICENSE file in the root directory of this source tree.
package config

import (
	_ "embed"
	"errors"
	"os"
	"path"
	"sort"
	"strings"
	"testing"
	"time"

	conf "github.com/nginx/agent/v3/test/config"

	"github.com/nginx/agent/v3/pkg/config"

	"github.com/nginx/agent/v3/test/helpers"

	"github.com/stretchr/testify/require"

	"github.com/spf13/pflag"
	"github.com/spf13/viper"
	"github.com/stretchr/testify/assert"
)

const accessLogFormat = `$remote_addr - $remote_user [$time_local] \"$request\" $status $body_bytes_sent ` +
	`\"$http_referer\" \"$http_user_agent\" \"$http_x_forwarded_for\"\"$upstream_cache_status\"`

func TestRegisterConfigFile(t *testing.T) {
	viperInstance = viper.NewWithOptions(viper.KeyDelimiter(KeyDelimiter))
	file, err := os.Create("nginx-agent.conf")
	require.NoError(t, err)
	defer helpers.RemoveFileWithErrorCheck(t, file.Name())

	_, err = file.WriteString("log:")
	require.NoError(t, err)

	currentDirectory, err := os.Getwd()
	require.NoError(t, err)

	err = RegisterConfigFile()

	require.NoError(t, err)
	assert.Equal(t, path.Join(currentDirectory, "nginx-agent.conf"), viperInstance.GetString(ConfigPathKey))
	assert.NotEmpty(t, viperInstance.GetString(UUIDKey))
}

func TestResolveConfig(t *testing.T) {
	viperInstance = viper.NewWithOptions(viper.KeyDelimiter(KeyDelimiter))
	err := loadPropertiesFromFile("./testdata/nginx-agent.conf")
	require.NoError(t, err)

	// Ensure viper instance has populated values based on config file before resolving to struct.
	assert.True(t, viperInstance.IsSet(CollectorRootKey))
	assert.True(t, viperInstance.IsSet(CollectorConfigPathKey))
	assert.True(t, viperInstance.IsSet(CollectorExportersKey))
	assert.True(t, viperInstance.IsSet(CollectorProcessorsKey))
	assert.True(t, viperInstance.IsSet(CollectorReceiversKey))
	assert.True(t, viperInstance.IsSet(CollectorExtensionsKey))

	actual, err := ResolveConfig()
	require.NoError(t, err)
	sort.Slice(actual.Collector.Extensions.HeadersSetter.Headers, func(i, j int) bool {
		headers := actual.Collector.Extensions.HeadersSetter.Headers
		return headers[i].Key < headers[j].Key
	})
	assert.Equal(t, createConfig(), actual)
}

func TestSetVersion(t *testing.T) {
	viperInstance = viper.NewWithOptions(viper.KeyDelimiter(KeyDelimiter))
	setVersion("v1.2.3", "asdf1234")

	assert.Equal(t, "v1.2.3", viperInstance.GetString(VersionKey))
}

func TestRegisterFlags(t *testing.T) {
	viperInstance = viper.NewWithOptions(viper.KeyDelimiter(KeyDelimiter))
	t.Setenv("NGINX_AGENT_LOG_LEVEL", "warn")
	t.Setenv("NGINX_AGENT_LOG_PATH", "/var/log/test/agent.log")
	t.Setenv("NGINX_AGENT_PROCESS_MONITOR_MONITORING_FREQUENCY", "10s")
	t.Setenv("NGINX_AGENT_DATA_PLANE_API_HOST", "example.com")
	t.Setenv("NGINX_AGENT_DATA_PLANE_API_PORT", "9090")
	t.Setenv("NGINX_AGENT_CLIENT_GRPC_KEEPALIVE_TIMEOUT", "10s")
	registerFlags()

	assert.Equal(t, "warn", viperInstance.GetString(LogLevelKey))
	assert.Equal(t, "/var/log/test/agent.log", viperInstance.GetString(LogPathKey))
	assert.Equal(t, 10*time.Second, viperInstance.GetDuration(ClientKeepAliveTimeoutKey))

	checkDefaultsClientValues(t, viperInstance)
}

func checkDefaultsClientValues(t *testing.T, viperInstance *viper.Viper) {
	t.Helper()

	assert.Equal(t, DefHTTPTimeout, viperInstance.GetDuration(ClientHTTPTimeoutKey))

	assert.Equal(t, DefBackoffInitialInterval, viperInstance.GetDuration(ClientBackoffInitialIntervalKey))
	assert.Equal(t, DefBackoffMaxInterval, viperInstance.GetDuration(ClientBackoffMaxIntervalKey))
	assert.InDelta(t, DefBackoffRandomizationFactor, viperInstance.GetFloat64(ClientBackoffRandomizationFactorKey),
		0.01)
	assert.InDelta(t, DefBackoffMultiplier, viperInstance.GetFloat64(ClientBackoffMultiplierKey), 0.01)
	assert.Equal(t, DefBackoffMaxElapsedTime, viperInstance.GetDuration(ClientBackoffMaxElapsedTimeKey))

	assert.Equal(t, DefGRPCKeepAliveTimeout, viperInstance.GetDuration(ClientKeepAliveTimeoutKey))
	assert.Equal(t, DefGRPCKeepAliveTime, viperInstance.GetDuration(ClientKeepAliveTimeKey))
	assert.Equal(t, DefGRPCKeepAlivePermitWithoutStream, viperInstance.GetBool(ClientKeepAlivePermitWithoutStreamKey))

	assert.Equal(t, DefMaxMessageSize, viperInstance.GetInt(ClientGRPCMaxMessageSizeKey))
	assert.Equal(t, DefMaxMessageRecieveSize, viperInstance.GetInt(ClientGRPCMaxMessageReceiveSizeKey))
	assert.Equal(t, DefMaxMessageSendSize, viperInstance.GetInt(ClientGRPCMaxMessageSendSizeKey))
	assert.Equal(t, DefFileChunkSize, viperInstance.GetUint32(ClientGRPCFileChunkSizeKey))
	assert.Equal(t, DefMaxFileSize, viperInstance.GetUint32(ClientGRPCMaxFileSizeKey))
	assert.Equal(t, make(map[string]string), viperInstance.GetStringMapString(LabelsRootKey))
}

func TestSeekFileInPaths(t *testing.T) {
	viperInstance = viper.NewWithOptions(viper.KeyDelimiter(KeyDelimiter))
	result, err := seekFileInPaths("nginx-agent.conf", []string{"./", "./testdata"}...)

	require.NoError(t, err)
	assert.Equal(t, "testdata/nginx-agent.conf", result)

	_, err = seekFileInPaths("nginx-agent.conf", []string{"./"}...)
	require.Error(t, err)
}

func TestResolveConfigFilePaths(t *testing.T) {
	viperInstance = viper.NewWithOptions(viper.KeyDelimiter(KeyDelimiter))
	currentDirectory, err := os.Getwd()
	require.NoError(t, err)

	result := configFilePaths()

	assert.Len(t, result, 2)
	assert.Equal(t, "/etc/nginx-agent/", result[0])
	assert.Equal(t, currentDirectory, result[1])
}

func TestLoadPropertiesFromFile(t *testing.T) {
	viperInstance = viper.NewWithOptions(viper.KeyDelimiter(KeyDelimiter))
	err := loadPropertiesFromFile("./testdata/nginx-agent.conf")
	require.NoError(t, err)

	assert.Equal(t, "debug", viperInstance.GetString(LogLevelKey))
	assert.Equal(t, "./test-path", viperInstance.GetString(LogPathKey))

	assert.Equal(t, 15*time.Second, viperInstance.GetDuration(ClientKeepAliveTimeoutKey))

	err = loadPropertiesFromFile("./testdata/unknown.conf")
	require.Error(t, err)
}

func TestNormalizeFunc(t *testing.T) {
	viperInstance = viper.NewWithOptions(viper.KeyDelimiter(KeyDelimiter))
	var expected pflag.NormalizedName = "test-flag-name"
	result := normalizeFunc(&pflag.FlagSet{}, "test_flag.name")
	assert.Equal(t, expected, result)
}

func TestResolveAllowedDirectories(t *testing.T) {
	tests := []struct {
		name           string
		configuredDirs []string
		expected       []string
	}{
		{
			name:           "Test 1: Empty path",
			configuredDirs: []string{""},
			expected:       []string{"/etc/nginx-agent"},
		},
		{
			name:           "Test 2: Absolute path",
			configuredDirs: []string{"/etc/agent/"},
			expected:       []string{"/etc/nginx-agent", "/etc/agent"},
		},
		{
			name:           "Test 3: Absolute paths",
			configuredDirs: []string{"/etc/nginx/"},
			expected:       []string{"/etc/nginx-agent", "/etc/nginx"},
		},
		{
			name:           "Test 4: Absolute path with multiple slashes",
			configuredDirs: []string{"/etc///////////nginx-agent/"},
			expected:       []string{"/etc/nginx-agent"},
		},
		{
			name:           "Test 5: Absolute path with directory traversal",
			configuredDirs: []string{"/etc/nginx/../nginx-agent"},
			expected:       []string{"/etc/nginx-agent"},
		},
		{
			name:           "Test 6: Absolute path with repeat directory traversal",
			configuredDirs: []string{"/etc/nginx-agent/../../../../../nginx-agent"},
			expected:       []string{"/etc/nginx-agent"},
		},
		{
			name:           "Test 7: Absolute path with control characters",
			configuredDirs: []string{"/etc/nginx-agent/\\x08../tmp/"},
			expected:       []string{"/etc/nginx-agent"},
		},
		{
			name:           "Test 8: Absolute path with invisible characters",
			configuredDirs: []string{"/etc/nginx-agent/ㅤㅤㅤ/tmp/"},
			expected:       []string{"/etc/nginx-agent"},
		},
		{
			name:           "Test 9: Absolute path with escaped invisible characters",
			configuredDirs: []string{"/etc/nginx-agent/\\\\ㅤ/tmp/"},
			expected:       []string{"/etc/nginx-agent"},
		},
		{
			name: "Test 10: Mixed paths",
			configuredDirs: []string{
				"nginx-agent",
				"",
				"..",
				"/",
				"\\/",
				".",
				"/etc/nginx/",
			},
			expected: []string{"/etc/nginx-agent", "/etc/nginx"},
		},
		{
			name:           "Test 11: Relative path",
			configuredDirs: []string{"nginx-agent"},
			expected:       []string{"/etc/nginx-agent"},
		},
	}
	for _, test := range tests {
		t.Run(test.name, func(t *testing.T) {
			allowed := resolveAllowedDirectories(test.configuredDirs)
			assert.Equal(t, test.expected, allowed)
		})
	}
}

func TestResolveLog(t *testing.T) {
	viperInstance = viper.NewWithOptions(viper.KeyDelimiter(KeyDelimiter))
	viperInstance.Set(LogLevelKey, "error")
	viperInstance.Set(LogPathKey, "/var/log/test/test.log")

	result := resolveLog()
	assert.Equal(t, "error", result.Level)
	assert.Equal(t, "/var/log/test/test.log", result.Path)
}

func TestResolveClient(t *testing.T) {
	viperInstance = viper.NewWithOptions(viper.KeyDelimiter(KeyDelimiter))
	viperInstance.Set(ClientKeepAliveTimeoutKey, time.Hour)

	result := resolveClient()
	assert.Equal(t, time.Hour, result.Grpc.KeepAlive.Timeout)
}

func TestResolveCollector(t *testing.T) {
	testDefault := agentConfig()

	t.Run("Test 1: Happy path", func(t *testing.T) {
		expected := testDefault.Collector

		viperInstance = viper.NewWithOptions(viper.KeyDelimiter(KeyDelimiter))
		viperInstance.Set(CollectorConfigPathKey, expected.ConfigPath)
		viperInstance.Set(CollectorLogPathKey, expected.Log.Path)
		viperInstance.Set(CollectorLogLevelKey, expected.Log.Level)
		viperInstance.Set(CollectorReceiversKey, expected.Receivers)
		viperInstance.Set(CollectorBatchProcessorKey, expected.Processors.Batch)
		viperInstance.Set(CollectorBatchProcessorSendBatchSizeKey, expected.Processors.Batch.SendBatchSize)
		viperInstance.Set(CollectorBatchProcessorSendBatchMaxSizeKey, expected.Processors.Batch.SendBatchMaxSize)
		viperInstance.Set(CollectorBatchProcessorTimeoutKey, expected.Processors.Batch.Timeout)
		viperInstance.Set(CollectorLogsGzipProcessorKey, expected.Processors.LogsGzip)
		viperInstance.Set(CollectorExportersKey, expected.Exporters)
		viperInstance.Set(CollectorOtlpExportersKey, expected.Exporters.OtlpExporters)
		viperInstance.Set(CollectorExtensionsHealthServerHostKey, expected.Extensions.Health.Server.Host)
		viperInstance.Set(CollectorExtensionsHealthServerPortKey, expected.Extensions.Health.Server.Port)
		viperInstance.Set(CollectorExtensionsHealthPathKey, expected.Extensions.Health.Path)

		actual, err := resolveCollector(testDefault.AllowedDirectories)
		require.NoError(t, err)
		assert.Equal(t, expected, actual)
	})

	t.Run("Test 2: Non allowed path", func(t *testing.T) {
		expected := &Collector{
			ConfigPath: "/path/to/secret",
		}
		errMsg := "collector path /path/to/secret not allowed"

		viperInstance = viper.NewWithOptions(viper.KeyDelimiter(KeyDelimiter))
		viperInstance.Set(CollectorConfigPathKey, expected.ConfigPath)

		_, err := resolveCollector(testDefault.AllowedDirectories)

		require.Error(t, err)
		assert.Contains(t, err.Error(), errMsg)
	})
}

func TestCommand(t *testing.T) {
	viperInstance = viper.NewWithOptions(viper.KeyDelimiter(KeyDelimiter))
	expected := agentConfig().Command

	// Server
	viperInstance.Set(CommandServerHostKey, expected.Server.Host)
	viperInstance.Set(CommandServerPortKey, expected.Server.Port)
	viperInstance.Set(CommandServerTypeKey, expected.Server.Type)

	// Auth
	viperInstance.Set(CommandAuthTokenKey, expected.Auth.Token)

	// TLS
	viperInstance.Set(CommandTLSCertKey, expected.TLS.Cert)
	viperInstance.Set(CommandTLSKeyKey, expected.TLS.Key)
	viperInstance.Set(CommandTLSCaKey, expected.TLS.Ca)
	viperInstance.Set(CommandTLSSkipVerifyKey, expected.TLS.SkipVerify)
	viperInstance.Set(CommandTLSServerNameKey, expected.TLS.ServerName)

	// root keys for sections are set
	assert.True(t, viperInstance.IsSet(CommandRootKey))
	assert.True(t, viperInstance.IsSet(CommandServerKey))
	assert.True(t, viperInstance.IsSet(CommandAuthKey))
	assert.True(t, viperInstance.IsSet(CommandTLSKey))

	result := resolveCommand()

	assert.Equal(t, expected.Server, result.Server)
	assert.Equal(t, expected.Auth, result.Auth)
	assert.Equal(t, expected.TLS, result.TLS)
}

func TestMissingServerTLS(t *testing.T) {
	viperInstance = viper.NewWithOptions(viper.KeyDelimiter(KeyDelimiter))

	expected := agentConfig().Command

	viperInstance.Set(CommandServerHostKey, expected.Server.Host)
	viperInstance.Set(CommandServerPortKey, expected.Server.Port)
	viperInstance.Set(CommandServerTypeKey, expected.Server.Type)
	viperInstance.Set(CommandAuthTokenKey, expected.Auth.Token)

	assert.True(t, viperInstance.IsSet(CommandRootKey))
	assert.True(t, viperInstance.IsSet(CommandServerKey))
	assert.True(t, viperInstance.IsSet(CommandAuthKey))

	result := resolveCommand()
	assert.Equal(t, expected.Server, result.Server)
	assert.Equal(t, expected.Auth, result.Auth)
	assert.Nil(t, result.TLS)
}

func TestClient(t *testing.T) {
	viperInstance = viper.NewWithOptions(viper.KeyDelimiter(KeyDelimiter))
	expected := agentConfig().Client

	viperInstance.Set(ClientGRPCMaxMessageSizeKey, expected.Grpc.MaxMessageSize)
	viperInstance.Set(ClientKeepAlivePermitWithoutStreamKey, expected.Grpc.KeepAlive.PermitWithoutStream)
	viperInstance.Set(ClientKeepAliveTimeKey, expected.Grpc.KeepAlive.Time)
	viperInstance.Set(ClientKeepAliveTimeoutKey, expected.Grpc.KeepAlive.Timeout)

	viperInstance.Set(ClientHTTPTimeoutKey, expected.HTTP.Timeout)

	viperInstance.Set(ClientBackoffMaxIntervalKey, expected.Backoff.MaxInterval)
	viperInstance.Set(ClientBackoffMultiplierKey, expected.Backoff.Multiplier)
	viperInstance.Set(ClientBackoffMaxElapsedTimeKey, expected.Backoff.MaxElapsedTime)
	viperInstance.Set(ClientBackoffInitialIntervalKey, expected.Backoff.InitialInterval)
	viperInstance.Set(ClientBackoffRandomizationFactorKey, expected.Backoff.RandomizationFactor)

	// root keys for sections are set appropriately
	assert.True(t, viperInstance.IsSet(ClientGRPCMaxMessageSizeKey))
	assert.False(t, viperInstance.IsSet(ClientGRPCMaxMessageReceiveSizeKey))
	assert.False(t, viperInstance.IsSet(ClientGRPCMaxMessageSendSizeKey))

	viperInstance.Set(ClientGRPCMaxMessageReceiveSizeKey, expected.Grpc.MaxMessageReceiveSize)
	viperInstance.Set(ClientGRPCMaxMessageSendSizeKey, expected.Grpc.MaxMessageSendSize)

	result := resolveClient()

	assert.Equal(t, expected, result)
}

func TestResolveLabels(t *testing.T) {
	// Helper to set up the viper instance
	setupViper := func(input map[string]string) {
		viperInstance = viper.New() // Create a new viper instance for isolation
		viperInstance.Set(LabelsRootKey, input)
	}

	tests := []struct {
		input    map[string]string
		expected map[string]interface{}
		name     string
	}{
		{
			name: "Test 1: Integer values",
			input: map[string]string{
				"key1": "123",
				"key2": "456",
			},
			expected: map[string]interface{}{
				"key1": 123,
				"key2": 456,
			},
		},
		{
			name: "Test 2: Float values",
			input: map[string]string{
				"key1": "123.45",
				"key2": "678.90",
			},
			expected: map[string]interface{}{
				"key1": 123.45,
				"key2": 678.9,
			},
		},
		{
			name: "Test 3: Boolean values",
			input: map[string]string{
				"key1": "true",
				"key2": "false",
			},
			expected: map[string]interface{}{
				"key1": true,
				"key2": false,
			},
		},
		{
			name: "Test 4: Mixed types",
			input: map[string]string{
				"key1": "true",
				"key2": "123",
				"key3": "45.67",
				"key4": "hello",
			},
			expected: map[string]interface{}{
				"key1": true,
				"key2": 123,
				"key3": 45.67,
				"key4": "hello",
			},
		},
		{
			name: "Test 5: String values",
			input: map[string]string{
				"key1": "hello",
				"key2": "world",
			},
			expected: map[string]interface{}{
				"key1": "hello",
				"key2": "world",
			},
		},
		{
			name:     "Test 6: Empty input",
			input:    make(map[string]string),
			expected: make(map[string]interface{}),
		},
	}

	for _, tt := range tests {
		t.Run(tt.name, func(t *testing.T) {
			// Setup viper with test input
			setupViper(tt.input)

			// Call the function
			actual := resolveLabels()

			// Assert the results
			assert.Equal(t, tt.expected, actual)
		})
	}
}

func TestResolveLabelsWithYAML(t *testing.T) {
	tests := []struct {
		expected  map[string]interface{}
		name      string
		yamlInput string
	}{
		{
			name: "Test 1: Integer and Float Values",
			yamlInput: `
labels:
  key1: "123"
  key2: "45.67"
`,
			expected: map[string]interface{}{
				"key1": 123,
				"key2": 45.67,
			},
		},
		{
			name: "Test 2: Boolean Values",
			yamlInput: `
labels:
  key1: "true"
  key2: "false"
`,
			expected: map[string]interface{}{
				"key1": true,
				"key2": false,
			},
		},
		{
			name: "Test 3: Nil and Empty Values",
			yamlInput: `
labels:
  key1: "nil"
  key2: ""
`,
			expected: map[string]interface{}{
				"key1": nil,
				"key2": nil,
			},
		},
		{
			name: "Test 4: Array Values",
			yamlInput: `
labels:
  key1: "[1, 2, 3]"
`,
			expected: map[string]interface{}{
				"key1": []interface{}{float64(1), float64(2), float64(3)},
			},
		},
		{
			name: "Test 5: Nested JSON Object",
			yamlInput: `
labels:
  key1: '{"a": 1, "b": 2}'
`,
			expected: map[string]interface{}{
				"key1": map[string]interface{}{
					"a": float64(1),
					"b": float64(2),
				},
			},
		},
		{
			name: "Test 6: Plain Strings",
			yamlInput: `
labels:
  key1: "hello"
  key2: "world"
`,
			expected: map[string]interface{}{
				"key1": "hello",
				"key2": "world",
			},
		},
		{
			name: "Test 7: Specific Strings Example",
			yamlInput: `
labels:
  config-sync-group: "group1"
`,
			expected: map[string]interface{}{
				"config-sync-group": "group1",
			},
		},
	}

	for _, tt := range tests {
		t.Run(tt.name, func(t *testing.T) {
			// Set up viper with YAML input
			viperInstance = viper.New() // Create a new viper instance for isolation
			viperInstance.SetConfigType("yaml")

			err := viperInstance.ReadConfig(strings.NewReader(tt.yamlInput))
			require.NoError(t, err, "Error reading YAML input")

			// Call the function
			actual := resolveLabels()

			// Assert the results
			assert.Equal(t, tt.expected, actual)
		})
	}
}

func TestParseInt(t *testing.T) {
	tests := []struct {
		expected interface{}
		name     string
		input    string
	}{
		{name: "Test 1: Valid Integer", input: "123", expected: 123},
		{name: "Test 2: Negative Integer", input: "-456", expected: -456},
		{name: "Test 3: Zero", input: "0", expected: 0},
		{name: "Test 4: Invalid Integer", input: "abc", expected: nil},
		{name: "Test 5: Empty String", input: "", expected: nil},
		{name: "Test 6: Float String", input: "45.67", expected: nil},
	}

	for _, tt := range tests {
		t.Run(tt.name, func(t *testing.T) {
			result := parseInt(tt.input)
			assert.Equal(t, tt.expected, result)
		})
	}
}

func TestParseFloat(t *testing.T) {
	tests := []struct {
		expected interface{}
		name     string
		input    string
	}{
		{name: "Test 1: Valid Float", input: "45.67", expected: 45.67},
		{name: "Test 2: Negative Float", input: "-123.45", expected: -123.45},
		{name: "Test 3: Valid Integer as Float", input: "123", expected: 123.0},
		{name: "Test 4: Invalid Float", input: "abc", expected: nil},
		{name: "Test 5: Empty String", input: "", expected: nil},
	}

	for _, tt := range tests {
		t.Run(tt.name, func(t *testing.T) {
			result := parseFloat(tt.input)
			assert.Equal(t, tt.expected, result)
		})
	}
}

func TestParseBool(t *testing.T) {
	tests := []struct {
		expected interface{}
		name     string
		input    string
	}{
		{name: "Test 1: True (lowercase)", input: "true", expected: true},
		{name: "Test 2: False (lowercase)", input: "false", expected: false},
		{name: "Test 3: True (uppercase)", input: "TRUE", expected: true},
		{name: "Test 4: False (uppercase)", input: "FALSE", expected: false},
		{name: "Test 5: Numeric True", input: "1", expected: true},
		{name: "Test 6: Numeric False", input: "0", expected: false},
		{name: "Test 7: Invalid Boolean", input: "abc", expected: nil},
		{name: "Test 8: Empty String", input: "", expected: nil},
	}

	for _, tt := range tests {
		t.Run(tt.name, func(t *testing.T) {
			result := parseBool(tt.input)
			assert.Equal(t, tt.expected, result)
		})
	}
}

func TestParseJSON(t *testing.T) {
	tests := []struct {
		expected interface{}
		name     string
		input    string
	}{
		{
			name:  "Test 1: Valid JSON Object",
			input: `{"a": 1, "b": "text"}`,
			expected: map[string]interface{}{
				"a": float64(1),
				"b": "text",
			},
		},
		{
			name:     "Test 2: Valid JSON Array",
			input:    `[1, 2, 3]`,
			expected: []interface{}{float64(1), float64(2), float64(3)},
		},
		{
			name:  "Test 3: Nested JSON",
			input: `{"a": {"b": [1, 2, 3]}}`,
			expected: map[string]interface{}{
				"a": map[string]interface{}{"b": []interface{}{float64(1), float64(2), float64(3)}},
			},
		},
		{name: "Test 4: Invalid JSON", input: `{"a": 1,`, expected: nil},
		{name: "Test 5: Empty String", input: "", expected: nil},
		{name: "Test 6: Plain String", input: `"hello"`, expected: "hello"},
		{name: "Test 7: Number as JSON", input: "123", expected: float64(123)},
		{name: "Test 8: Boolean as JSON", input: "true", expected: true},
	}

	for _, tt := range tests {
		t.Run(tt.name, func(t *testing.T) {
			result := parseJSON(tt.input)
			assert.Equal(t, tt.expected, result)
		})
	}
}

func TestValidateYamlFile(t *testing.T) {
	tests := []struct {
		expected error
		name     string
		input    string
	}{
		{
			name:     "Test 1: Valid NGINX Agent config file",
			input:    "testdata/nginx-agent.conf",
			expected: nil,
		},
		{
			name:     "Test 2: Invalid format NGINX Agent config file",
			input:    "testdata/invalid-format-nginx-agent.conf",
			expected: errors.New("[2:1] unknown field \"level\""),
		},
		{
			name:     "Test 3: Unknown field in NGINX Agent config file",
			input:    "testdata/unknown-field-nginx-agent.conf",
			expected: errors.New("[5:1] unknown field \"unknown_field\""),
		},
	}

	for _, tt := range tests {
		t.Run(tt.name, func(t *testing.T) {
			result := validateYamlFile(tt.input)
			assert.Equal(t, tt.expected, result)
		})
	}
}

func TestResolveExtensions(t *testing.T) {
	tests := []struct {
		name     string
		value    string
		value2   string
		path     string
		path2    string
		expected []string
	}{
		{
			name:     "Test 1: User includes a single value header only",
			value:    "super-secret-token",
			path:     "",
			expected: []string{"super-secret-token"},
		},
		{
			name:     "Test 2: User includes a single filepath header only",
			value:    "",
			path:     "testdata/nginx-token.crt",
			expected: []string{"super-secret-token"},
		},
		{
			name:     "Test 3: User includes both a single token and a single filepath header",
			value:    "very-secret-token",
			path:     "testdata/nginx-token.crt",
			expected: []string{"very-secret-token"},
		},
		{
			name:     "Test 4: User includes neither token nor filepath header",
			value:    "",
			path:     "",
			expected: []string{""},
		},
		{
			name:     "Test 5: User includes multiple headers",
			value:    "super-secret-token",
			value2:   "very-secret-token",
			path:     "",
			path2:    "",
			expected: []string{"super-secret-token", "very-secret-token"},
		},
	}

	viperInstance = viper.NewWithOptions(viper.KeyDelimiter(KeyDelimiter))
	tempDir := t.TempDir()
	var confContent []byte

	for _, tt := range tests {
		t.Run(tt.name, func(t *testing.T) {
			tempFile := helpers.CreateFileWithErrorCheck(t, tempDir, "nginx-agent.conf")
			defer helpers.RemoveFileWithErrorCheck(t, tempFile.Name())

			if len(tt.expected) == 1 {
				confContent = []byte(conf.AgentConfigWithToken(tt.value, tt.path))
			} else {
				confContent = []byte(conf.AgentConfigWithMultipleHeaders(tt.value, tt.path, tt.value2, tt.path2))
			}

			_, writeErr := tempFile.Write(confContent)
			require.NoError(t, writeErr)

			err := loadPropertiesFromFile(tempFile.Name())
			require.NoError(t, err)

			extension := resolveExtensions()
			require.NotNil(t, extension)

			var result []string
			for _, header := range extension.HeadersSetter.Headers {
				result = append(result, header.Value)
			}

			assert.Equal(t, tt.expected, result)

			err = tempFile.Close()
			require.NoError(t, err)
		})
	}
}

func TestResolveExtensions_MultipleHeaders(t *testing.T) {
	tests := []struct {
		name     string
		token    string
		token2   string
		path     string
		path2    string
		expected string
	}{
		{
			name:     "Test 1: User includes a single value header only",
			token:    "super-secret-token",
			path:     "",
			expected: "super-secret-token",
		},
	}

	viperInstance = viper.NewWithOptions(viper.KeyDelimiter(KeyDelimiter))
	tempDir := t.TempDir()

	for _, tt := range tests {
		t.Run(tt.name, func(t *testing.T) {
			tempFile := helpers.CreateFileWithErrorCheck(t, tempDir, "nginx-agent.conf")
			defer helpers.RemoveFileWithErrorCheck(t, tempFile.Name())

			confContent := []byte(conf.AgentConfigWithToken(tt.token, tt.path))
			_, writeErr := tempFile.Write(confContent)
			require.NoError(t, writeErr)

			err := loadPropertiesFromFile(tempFile.Name())
			require.NoError(t, err)

			extension := resolveExtensions()
			require.NotNil(t, extension)
			assert.Equal(t, tt.expected, extension.HeadersSetter.Headers[0].Value)

			err = tempFile.Close()
			require.NoError(t, err)
		})
	}
}

func agentConfig() *Config {
	return &Config{
		UUID:    "",
		Version: "",
		Path:    "testdata/agent.conf",
		Log:     &Log{},
		Client: &Client{
			HTTP: &HTTP{
				Timeout: 10 * time.Second,
			},
			Grpc: &GRPC{
				KeepAlive: &KeepAlive{
					Timeout:             5 * time.Second,
					Time:                4 * time.Second,
					PermitWithoutStream: true,
				},
				MaxMessageSize:        1,
				MaxMessageReceiveSize: 20,
				MaxMessageSendSize:    40,
			},
			Backoff: &BackOff{
				InitialInterval:     500 * time.Millisecond,
				MaxInterval:         5 * time.Second,
				MaxElapsedTime:      30 * time.Second,
				RandomizationFactor: 0.5,
				Multiplier:          1.5,
			},
		},
		AllowedDirectories: []string{
<<<<<<< HEAD
			"/etc/nginx",
			"/etc/nginx-agent",
			"/usr/local/etc/nginx",
			"/var/run/nginx",
			"/var/log/nginx",
			"/usr/share/nginx/modules",
=======
			"/etc/nginx/", "/etc/nginx-agent/", "/usr/local/etc/nginx/", "/var/run/nginx/", "/var/log/nginx/",
			"/usr/share/nginx/modules/", "/etc/app_protect/",
		},
		Collector: &Collector{
			ConfigPath: "/etc/nginx-agent/nginx-agent-otelcol.yaml",
			Exporters: Exporters{
				OtlpExporters: []OtlpExporter{
					{
						Server: &ServerConfig{
							Host: "127.0.0.1",
							Port: 1234,
							Type: Grpc,
						},
						TLS: &TLSConfig{
							Cert:       "/path/to/server-cert.pem",
							Key:        "/path/to/server-cert.pem",
							Ca:         "/path/to/server-cert.pem",
							SkipVerify: true,
							ServerName: "remote-saas-server",
						},
					},
				},
			},
			Processors: Processors{
				Batch: &Batch{
					SendBatchMaxSize: DefCollectorBatchProcessorSendBatchMaxSize,
					SendBatchSize:    DefCollectorBatchProcessorSendBatchSize,
					Timeout:          DefCollectorBatchProcessorTimeout,
				},
				LogsGzip: &LogsGzip{},
			},
			Receivers: Receivers{
				OtlpReceivers: []OtlpReceiver{
					{
						Server: &ServerConfig{
							Host: "localhost",
							Port: 4317,
							Type: Grpc,
						},
						Auth: &AuthConfig{
							Token: "even-secreter-token",
						},
						OtlpTLSConfig: &OtlpTLSConfig{
							GenerateSelfSignedCert: false,
							Cert:                   "/path/to/server-cert.pem",
							Key:                    "/path/to/server-cert.pem",
							Ca:                     "/path/to/server-cert.pem",
							SkipVerify:             true,
							ServerName:             "local-data-plane-server",
						},
					},
				},
				NginxReceivers: []NginxReceiver{
					{
						InstanceID: "cd7b8911-c2c5-4daf-b311-dbead151d938",
						StubStatus: APIDetails{
							URL:    "http://localhost:4321/status",
							Listen: "",
						},
						AccessLogs: []AccessLog{
							{
								LogFormat: accessLogFormat,
								FilePath:  "/var/log/nginx/access-custom.conf",
							},
						},
					},
				},
			},
			Extensions: Extensions{
				Health: &Health{
					Server: &ServerConfig{
						Host: "localhost",
						Port: 1337,
					},
					Path: "/",
				},
			},
			Log: &Log{
				Level: "INFO",
				Path:  "/var/log/nginx-agent/opentelemetry-collector-agent.log",
			},
>>>>>>> 67871525
		},
		Collector: createDefaultCollectorConfig(),
		Command: &Command{
			Server: &ServerConfig{
				Host: "127.0.0.1",
				Port: 8888,
				Type: Grpc,
			},
			Auth: &AuthConfig{
				Token: "1234",
			},
			TLS: &TLSConfig{
				Cert:       "some.cert",
				Key:        "some.key",
				Ca:         "some.ca",
				SkipVerify: false,
				ServerName: "server-name",
			},
		},
		Labels: make(map[string]any),
	}
}

func createConfig() *Config {
	return &Config{
		Log: &Log{
			Level: "debug",
			Path:  "./test-path",
		},
		Client: &Client{
			HTTP: &HTTP{
				Timeout: 15 * time.Second,
			},
			Grpc: &GRPC{
				KeepAlive: &KeepAlive{
					Timeout:             15 * time.Second,
					Time:                10 * time.Second,
					PermitWithoutStream: false,
				},
				MaxMessageSize:        1048575,
				MaxMessageReceiveSize: 1048575,
				MaxMessageSendSize:    1048575,
				MaxFileSize:           485753,
				FileChunkSize:         48575,
			},
			Backoff: &BackOff{
				InitialInterval:     200 * time.Millisecond,
				MaxInterval:         10 * time.Second,
				MaxElapsedTime:      25 * time.Second,
				RandomizationFactor: 1.5,
				Multiplier:          2.5,
			},
		},
		AllowedDirectories: []string{
			"/etc/nginx-agent",
			"/etc/nginx",
			"/usr/local/etc/nginx",
			"/var/run/nginx",
			"/usr/share/nginx/modules",
			"/var/log/nginx",
		},
		DataPlaneConfig: &DataPlaneConfig{
			Nginx: &NginxDataPlaneConfig{
				ExcludeLogs:            []string{"/var/log/nginx/error.log", "^/var/log/nginx/.*.log$"},
				ReloadMonitoringPeriod: 30 * time.Second,
				TreatWarningsAsErrors:  true,
			},
		},
		Collector: &Collector{
			ConfigPath: "/etc/nginx-agent/nginx-agent-otelcol.yaml",
			Exporters: Exporters{
				OtlpExporters: []OtlpExporter{
					{
						Server: &ServerConfig{
							Host: "127.0.0.1",
							Port: 5643,
						},
						Authenticator: "test-saas-token",
						TLS: &TLSConfig{
							Cert:       "/path/to/server-cert.pem",
							Key:        "/path/to/server-key.pem",
							Ca:         "/path/to/server-cert.pem",
							SkipVerify: false,
							ServerName: "test-saas-server",
						},
					},
				},
				PrometheusExporter: &PrometheusExporter{
					Server: &ServerConfig{
						Host: "127.0.0.1",
						Port: 1235,
					},
					TLS: &TLSConfig{
						Cert:       "/path/to/server-cert.pem",
						Key:        "/path/to/server-key.pem",
						Ca:         "/path/to/server-cert.pem",
						SkipVerify: false,
						ServerName: "test-server",
					},
				},
				Debug: &DebugExporter{},
			},
			Processors: Processors{
				Batch: &Batch{
					SendBatchMaxSize: 1,
					SendBatchSize:    8199,
					Timeout:          30 * time.Second,
				},
				Attribute: &Attribute{
					Actions: []Action{
						{
							Key:    "test",
							Action: "insert",
							Value:  "value",
						},
					},
				},
				LogsGzip: &LogsGzip{},
			},
			Receivers: Receivers{
				OtlpReceivers: []OtlpReceiver{
					{
						Server: &ServerConfig{
							Host: "127.0.0.1",
							Port: 4317,
						},
						Auth: &AuthConfig{
							Token: "secret-receiver-token",
						},
						OtlpTLSConfig: &OtlpTLSConfig{
							GenerateSelfSignedCert: false,
							Cert:                   "/tmp/cert.pem",
							Key:                    "/tmp/key.pem",
							Ca:                     "/tmp/ca.pem",
							SkipVerify:             true,
							ServerName:             "test-local-server",
						},
					},
				},
				NginxReceivers: []NginxReceiver{
					{
						InstanceID: "cd7b8911-c2c5-4daf-b311-dbead151d938",
						AccessLogs: []AccessLog{
							{
								LogFormat: "$remote_addr - $remote_user [$time_local] \"$request\"" +
									" $status $body_bytes_sent \"$http_referer\" \"$http_user_agent\" " +
									"\"$http_x_forwarded_for\"",
								FilePath: "/var/log/nginx/access-custom.conf",
							},
						},
						CollectionInterval: 30 * time.Second,
					},
				},
				NginxPlusReceivers: []NginxPlusReceiver{
					{
						InstanceID:         "cd7b8911-c2c5-4daf-b311-dbead151d939",
						CollectionInterval: 30 * time.Second,
					},
				},
				HostMetrics: &HostMetrics{
					CollectionInterval: 10 * time.Second,
					InitialDelay:       2 * time.Second,
					Scrapers: &HostMetricsScrapers{
						CPU:        &CPUScraper{},
						Disk:       nil,
						Filesystem: nil,
						Memory:     nil,
						Network:    nil,
					},
				},
			},
			Extensions: Extensions{
				Health: &Health{
					Server: &ServerConfig{
						Host: "127.0.0.1",
						Port: 1337,
					},
					TLS: &TLSConfig{
						Cert:       "/path/to/server-cert.pem",
						Key:        "/path/to/server-key.pem",
						Ca:         "/path/to/server-ca.pem",
						SkipVerify: false,
						ServerName: "server-name",
					},
					Path: "/test",
				},
				HeadersSetter: &HeadersSetter{
					Headers: []Header{
						{
							Action: "action",
							Key:    "key",
							Value:  "value",
						},
						{
							Action: "insert",
							Key:    "label1",
							Value:  "label 1",
						},
						{
							Action: "insert",
							Key:    "label2",
							Value:  "new-value",
						},
					},
				},
			},
			Log: &Log{
				Level: "INFO",
				Path:  "/var/log/nginx-agent/opentelemetry-collector-agent.log",
			},
		},
		Command: &Command{
			Server: &ServerConfig{
				Host: "127.0.0.1",
				Port: 8888,
				Type: Grpc,
			},
			Auth: &AuthConfig{
				Token:     "1234",
				TokenPath: "path/to/my_token",
			},
			TLS: &TLSConfig{
				Cert:       "some.cert",
				Key:        "some.key",
				Ca:         "some.ca",
				SkipVerify: false,
				ServerName: "server-name",
			},
		},
		AuxiliaryCommand: &Command{
			Server: &ServerConfig{
				Host: "second.management.plane",
				Port: 9999,
				Type: Grpc,
			},
			Auth: &AuthConfig{
				Token:     "1234",
				TokenPath: "path/to/my_token",
			},
			TLS: &TLSConfig{
				Cert:       "some.cert",
				Key:        "some.key",
				Ca:         "some.ca",
				SkipVerify: false,
				ServerName: "server-name",
			},
		},
		Watchers: &Watchers{
			InstanceWatcher: InstanceWatcher{
				MonitoringFrequency: 10 * time.Second,
			},
			InstanceHealthWatcher: InstanceHealthWatcher{
				MonitoringFrequency: 10 * time.Second,
			},
			FileWatcher: FileWatcher{
				MonitoringFrequency: 10 * time.Second,
				ExcludeFiles:        []string{"\\.*log$"},
			},
		},
		Labels: map[string]any{
			"label1": "label 1",
			"label2": "new-value",
			"label3": 123,
		},
		Features: []string{
			config.FeatureCertificates, config.FeatureFileWatcher, config.FeatureMetrics,
			config.FeatureAPIAction, config.FeatureLogsNap,
		},
	}
}

func createDefaultCollectorConfig() *Collector {
	return &Collector{
		ConfigPath: "/etc/nginx-agent/testdata/nginx-agent-otelcol.yaml",
		Exporters: Exporters{
			OtlpExporters: []OtlpExporter{
				{
					Server: &ServerConfig{
						Host: "127.0.0.1",
						Port: 1234,
						Type: Grpc,
					},
					TLS: &TLSConfig{
						Cert:       "/path/to/server-cert.pem",
						Key:        "/path/to/server-cert.pem",
						Ca:         "/path/to/server-cert.pem",
						SkipVerify: true,
						ServerName: "remote-saas-server",
					},
				},
			},
		},
		Processors: Processors{
			Batch: &Batch{
				SendBatchMaxSize: DefCollectorBatchProcessorSendBatchMaxSize,
				SendBatchSize:    DefCollectorBatchProcessorSendBatchSize,
				Timeout:          DefCollectorBatchProcessorTimeout,
			},
			LogsGzip: &LogsGzip{},
		},
		Receivers: Receivers{
			OtlpReceivers: []OtlpReceiver{
				{
					Server: &ServerConfig{
						Host: "localhost",
						Port: 4317,
						Type: Grpc,
					},
					Auth: &AuthConfig{
						Token: "even-secreter-token",
					},
					OtlpTLSConfig: &OtlpTLSConfig{
						GenerateSelfSignedCert: false,
						Cert:                   "/path/to/server-cert.pem",
						Key:                    "/path/to/server-cert.pem",
						Ca:                     "/path/to/server-cert.pem",
						SkipVerify:             true,
						ServerName:             "local-data-plane-server",
					},
				},
			},
			NginxReceivers: []NginxReceiver{
				{
					InstanceID: "cd7b8911-c2c5-4daf-b311-dbead151d938",
					StubStatus: APIDetails{
						URL:    "http://localhost:4321/status",
						Listen: "",
					},
					AccessLogs: []AccessLog{
						{
							LogFormat: accessLogFormat,
							FilePath:  "/var/log/nginx/access-custom.conf",
						},
					},
				},
			},
		},
		Extensions: Extensions{
			Health: &Health{
				Server: &ServerConfig{
					Host: "localhost",
					Port: 1337,
				},
				Path: "/",
			},
		},
		Log: &Log{
			Level: "INFO",
			Path:  "/var/log/nginx-agent/opentelemetry-collector-agent.log",
		},
	}
}<|MERGE_RESOLUTION|>--- conflicted
+++ resolved
@@ -848,7 +848,7 @@
 	return &Config{
 		UUID:    "",
 		Version: "",
-		Path:    "testdata/agent.conf",
+		Path:    "",
 		Log:     &Log{},
 		Client: &Client{
 			HTTP: &HTTP{
@@ -873,96 +873,8 @@
 			},
 		},
 		AllowedDirectories: []string{
-<<<<<<< HEAD
-			"/etc/nginx",
-			"/etc/nginx-agent",
-			"/usr/local/etc/nginx",
-			"/var/run/nginx",
-			"/var/log/nginx",
-			"/usr/share/nginx/modules",
-=======
 			"/etc/nginx/", "/etc/nginx-agent/", "/usr/local/etc/nginx/", "/var/run/nginx/", "/var/log/nginx/",
 			"/usr/share/nginx/modules/", "/etc/app_protect/",
-		},
-		Collector: &Collector{
-			ConfigPath: "/etc/nginx-agent/nginx-agent-otelcol.yaml",
-			Exporters: Exporters{
-				OtlpExporters: []OtlpExporter{
-					{
-						Server: &ServerConfig{
-							Host: "127.0.0.1",
-							Port: 1234,
-							Type: Grpc,
-						},
-						TLS: &TLSConfig{
-							Cert:       "/path/to/server-cert.pem",
-							Key:        "/path/to/server-cert.pem",
-							Ca:         "/path/to/server-cert.pem",
-							SkipVerify: true,
-							ServerName: "remote-saas-server",
-						},
-					},
-				},
-			},
-			Processors: Processors{
-				Batch: &Batch{
-					SendBatchMaxSize: DefCollectorBatchProcessorSendBatchMaxSize,
-					SendBatchSize:    DefCollectorBatchProcessorSendBatchSize,
-					Timeout:          DefCollectorBatchProcessorTimeout,
-				},
-				LogsGzip: &LogsGzip{},
-			},
-			Receivers: Receivers{
-				OtlpReceivers: []OtlpReceiver{
-					{
-						Server: &ServerConfig{
-							Host: "localhost",
-							Port: 4317,
-							Type: Grpc,
-						},
-						Auth: &AuthConfig{
-							Token: "even-secreter-token",
-						},
-						OtlpTLSConfig: &OtlpTLSConfig{
-							GenerateSelfSignedCert: false,
-							Cert:                   "/path/to/server-cert.pem",
-							Key:                    "/path/to/server-cert.pem",
-							Ca:                     "/path/to/server-cert.pem",
-							SkipVerify:             true,
-							ServerName:             "local-data-plane-server",
-						},
-					},
-				},
-				NginxReceivers: []NginxReceiver{
-					{
-						InstanceID: "cd7b8911-c2c5-4daf-b311-dbead151d938",
-						StubStatus: APIDetails{
-							URL:    "http://localhost:4321/status",
-							Listen: "",
-						},
-						AccessLogs: []AccessLog{
-							{
-								LogFormat: accessLogFormat,
-								FilePath:  "/var/log/nginx/access-custom.conf",
-							},
-						},
-					},
-				},
-			},
-			Extensions: Extensions{
-				Health: &Health{
-					Server: &ServerConfig{
-						Host: "localhost",
-						Port: 1337,
-					},
-					Path: "/",
-				},
-			},
-			Log: &Log{
-				Level: "INFO",
-				Path:  "/var/log/nginx-agent/opentelemetry-collector-agent.log",
-			},
->>>>>>> 67871525
 		},
 		Collector: createDefaultCollectorConfig(),
 		Command: &Command{
@@ -1017,12 +929,8 @@
 			},
 		},
 		AllowedDirectories: []string{
-			"/etc/nginx-agent",
-			"/etc/nginx",
-			"/usr/local/etc/nginx",
-			"/var/run/nginx",
-			"/usr/share/nginx/modules",
-			"/var/log/nginx",
+			"/etc/nginx-agent/", "/etc/nginx/", "/usr/local/etc/nginx/", "/var/run/nginx/",
+			"/usr/share/nginx/modules/", "/var/log/nginx/",
 		},
 		DataPlaneConfig: &DataPlaneConfig{
 			Nginx: &NginxDataPlaneConfig{
