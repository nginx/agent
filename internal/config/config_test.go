// Copyright (c) F5, Inc.
//
// This source code is licensed under the Apache License, Version 2.0 license found in the
// LICENSE file in the root directory of this source tree.
package config

import (
	_ "embed"
	"errors"
	"os"
	"path"
	"sort"
	"strings"
	"testing"
	"time"

	conf "github.com/nginx/agent/v3/test/config"

	"github.com/nginx/agent/v3/pkg/config"

	"github.com/nginx/agent/v3/test/helpers"

	"github.com/stretchr/testify/require"

	"github.com/spf13/pflag"
	"github.com/spf13/viper"
	"github.com/stretchr/testify/assert"
)

const accessLogFormat = `$remote_addr - $remote_user [$time_local] \"$request\" $status $body_bytes_sent ` +
	`\"$http_referer\" \"$http_user_agent\" \"$http_x_forwarded_for\"\"$upstream_cache_status\"`

func TestRegisterConfigFile(t *testing.T) {
	viperInstance = viper.NewWithOptions(viper.KeyDelimiter(KeyDelimiter))
	file, err := os.Create("nginx-agent.conf")
	require.NoError(t, err)
	defer helpers.RemoveFileWithErrorCheck(t, file.Name())

	_, err = file.WriteString("log:")
	require.NoError(t, err)

	currentDirectory, err := os.Getwd()
	require.NoError(t, err)

	err = RegisterConfigFile()

	require.NoError(t, err)
	assert.Equal(t, path.Join(currentDirectory, "nginx-agent.conf"), viperInstance.GetString(ConfigPathKey))
	assert.NotEmpty(t, viperInstance.GetString(UUIDKey))
}

func TestResolveConfig(t *testing.T) {
	viperInstance = viper.NewWithOptions(viper.KeyDelimiter(KeyDelimiter))
	err := loadPropertiesFromFile("./testdata/nginx-agent.conf")
	require.NoError(t, err)

	// Ensure viper instance has populated values based on config file before resolving to struct.
	assert.True(t, viperInstance.IsSet(CollectorRootKey))
	assert.True(t, viperInstance.IsSet(CollectorConfigPathKey))
	assert.True(t, viperInstance.IsSet(CollectorExportersKey))
	assert.True(t, viperInstance.IsSet(CollectorProcessorsKey))
	assert.True(t, viperInstance.IsSet(CollectorReceiversKey))
	assert.True(t, viperInstance.IsSet(CollectorExtensionsKey))

	actual, err := ResolveConfig()
	require.NoError(t, err)
	sort.Slice(actual.Collector.Extensions.HeadersSetter.Headers, func(i, j int) bool {
		headers := actual.Collector.Extensions.HeadersSetter.Headers
		return headers[i].Key < headers[j].Key
	})
	assert.Equal(t, createConfig(), actual)
}

func TestSetVersion(t *testing.T) {
	viperInstance = viper.NewWithOptions(viper.KeyDelimiter(KeyDelimiter))
	setVersion("v1.2.3", "asdf1234")

	assert.Equal(t, "v1.2.3", viperInstance.GetString(VersionKey))
}

func TestRegisterFlags(t *testing.T) {
	viperInstance = viper.NewWithOptions(viper.KeyDelimiter(KeyDelimiter))
	t.Setenv("NGINX_AGENT_LOG_LEVEL", "warn")
	t.Setenv("NGINX_AGENT_LOG_PATH", "/var/log/test/agent.log")
	t.Setenv("NGINX_AGENT_PROCESS_MONITOR_MONITORING_FREQUENCY", "10s")
	t.Setenv("NGINX_AGENT_DATA_PLANE_API_HOST", "example.com")
	t.Setenv("NGINX_AGENT_DATA_PLANE_API_PORT", "9090")
	t.Setenv("NGINX_AGENT_CLIENT_GRPC_KEEPALIVE_TIMEOUT", "10s")
	registerFlags()

	assert.Equal(t, "warn", viperInstance.GetString(LogLevelKey))
	assert.Equal(t, "/var/log/test/agent.log", viperInstance.GetString(LogPathKey))
	assert.Equal(t, 10*time.Second, viperInstance.GetDuration(ClientKeepAliveTimeoutKey))

	checkDefaultsClientValues(t, viperInstance)
}

func checkDefaultsClientValues(t *testing.T, viperInstance *viper.Viper) {
	t.Helper()

	assert.Equal(t, DefHTTPTimeout, viperInstance.GetDuration(ClientHTTPTimeoutKey))

	assert.Equal(t, DefBackoffInitialInterval, viperInstance.GetDuration(ClientBackoffInitialIntervalKey))
	assert.Equal(t, DefBackoffMaxInterval, viperInstance.GetDuration(ClientBackoffMaxIntervalKey))
	assert.InDelta(t, DefBackoffRandomizationFactor, viperInstance.GetFloat64(ClientBackoffRandomizationFactorKey),
		0.01)
	assert.InDelta(t, DefBackoffMultiplier, viperInstance.GetFloat64(ClientBackoffMultiplierKey), 0.01)
	assert.Equal(t, DefBackoffMaxElapsedTime, viperInstance.GetDuration(ClientBackoffMaxElapsedTimeKey))

	assert.Equal(t, DefGRPCKeepAliveTimeout, viperInstance.GetDuration(ClientKeepAliveTimeoutKey))
	assert.Equal(t, DefGRPCKeepAliveTime, viperInstance.GetDuration(ClientKeepAliveTimeKey))
	assert.Equal(t, DefGRPCKeepAlivePermitWithoutStream, viperInstance.GetBool(ClientKeepAlivePermitWithoutStreamKey))

	assert.Equal(t, DefMaxMessageSize, viperInstance.GetInt(ClientGRPCMaxMessageSizeKey))
	assert.Equal(t, DefMaxMessageRecieveSize, viperInstance.GetInt(ClientGRPCMaxMessageReceiveSizeKey))
	assert.Equal(t, DefMaxMessageSendSize, viperInstance.GetInt(ClientGRPCMaxMessageSendSizeKey))
	assert.Equal(t, DefFileChunkSize, viperInstance.GetUint32(ClientGRPCFileChunkSizeKey))
	assert.Equal(t, DefMaxFileSize, viperInstance.GetUint32(ClientGRPCMaxFileSizeKey))
	assert.Equal(t, make(map[string]string), viperInstance.GetStringMapString(LabelsRootKey))
}

func TestSeekFileInPaths(t *testing.T) {
	viperInstance = viper.NewWithOptions(viper.KeyDelimiter(KeyDelimiter))
	result, err := seekFileInPaths("nginx-agent.conf", []string{"./", "./testdata"}...)

	require.NoError(t, err)
	assert.Equal(t, "testdata/nginx-agent.conf", result)

	_, err = seekFileInPaths("nginx-agent.conf", []string{"./"}...)
	require.Error(t, err)
}

func TestResolveConfigFilePaths(t *testing.T) {
	viperInstance = viper.NewWithOptions(viper.KeyDelimiter(KeyDelimiter))
	currentDirectory, err := os.Getwd()
	require.NoError(t, err)

	result := configFilePaths()

	assert.Len(t, result, 2)
	assert.Equal(t, "/etc/nginx-agent/", result[0])
	assert.Equal(t, currentDirectory, result[1])
}

func TestLoadPropertiesFromFile(t *testing.T) {
	viperInstance = viper.NewWithOptions(viper.KeyDelimiter(KeyDelimiter))
	err := loadPropertiesFromFile("./testdata/nginx-agent.conf")
	require.NoError(t, err)

	assert.Equal(t, "debug", viperInstance.GetString(LogLevelKey))
	assert.Equal(t, "./test-path", viperInstance.GetString(LogPathKey))

	assert.Equal(t, 15*time.Second, viperInstance.GetDuration(ClientKeepAliveTimeoutKey))

	err = loadPropertiesFromFile("./testdata/unknown.conf")
	require.Error(t, err)
}

func TestNormalizeFunc(t *testing.T) {
	viperInstance = viper.NewWithOptions(viper.KeyDelimiter(KeyDelimiter))
	var expected pflag.NormalizedName = "test-flag-name"
	result := normalizeFunc(&pflag.FlagSet{}, "test_flag.name")
	assert.Equal(t, expected, result)
}

func TestResolveAllowedDirectories(t *testing.T) {
	tests := []struct {
		name           string
		configuredDirs []string
		expected       []string
	}{
		{
			name:           "Test 1: Empty path",
			configuredDirs: []string{""},
			expected:       []string{"/etc/nginx-agent"},
		},
		{
			name:           "Test 2: Absolute path",
			configuredDirs: []string{"/etc/agent/"},
			expected:       []string{"/etc/nginx-agent", "/etc/agent"},
		},
		{
			name:           "Test 3: Absolute paths",
			configuredDirs: []string{"/etc/nginx/"},
			expected:       []string{"/etc/nginx-agent", "/etc/nginx"},
		},
		{
			name:           "Test 4: Absolute path with multiple slashes",
			configuredDirs: []string{"/etc///////////nginx-agent/"},
			expected:       []string{"/etc/nginx-agent"},
		},
		{
			name:           "Test 5: Absolute path with directory traversal",
			configuredDirs: []string{"/etc/nginx/../nginx-agent"},
			expected:       []string{"/etc/nginx-agent"},
		},
		{
			name:           "Test 6: Absolute path with repeat directory traversal",
			configuredDirs: []string{"/etc/nginx-agent/../../../../../nginx-agent"},
			expected:       []string{"/etc/nginx-agent"},
		},
		{
			name:           "Test 7: Absolute path with control characters",
			configuredDirs: []string{"/etc/nginx-agent/\\x08../tmp/"},
			expected:       []string{"/etc/nginx-agent"},
		},
		{
			name:           "Test 8: Absolute path with invisible characters",
			configuredDirs: []string{"/etc/nginx-agent/ㅤㅤㅤ/tmp/"},
			expected:       []string{"/etc/nginx-agent"},
		},
		{
			name:           "Test 9: Absolute path with escaped invisible characters",
			configuredDirs: []string{"/etc/nginx-agent/\\\\ㅤ/tmp/"},
			expected:       []string{"/etc/nginx-agent"},
		},
		{
			name: "Test 10: Mixed paths",
			configuredDirs: []string{
				"nginx-agent",
				"",
				"..",
				"/",
				"\\/",
				".",
				"/etc/nginx/",
			},
			expected: []string{"/etc/nginx-agent", "/etc/nginx"},
		},
		{
			name:           "Test 11: Relative path",
			configuredDirs: []string{"nginx-agent"},
			expected:       []string{"/etc/nginx-agent"},
		},
	}
	for _, test := range tests {
		t.Run(test.name, func(t *testing.T) {
			allowed := resolveAllowedDirectories(test.configuredDirs)
			assert.Equal(t, test.expected, allowed)
		})
	}
}

func TestResolveLog(t *testing.T) {
	viperInstance = viper.NewWithOptions(viper.KeyDelimiter(KeyDelimiter))
	viperInstance.Set(LogLevelKey, "error")
	viperInstance.Set(LogPathKey, "/var/log/test/test.log")

	result := resolveLog()
	assert.Equal(t, "error", result.Level)
	assert.Equal(t, "/var/log/test/test.log", result.Path)
}

func TestResolveClient(t *testing.T) {
	viperInstance = viper.NewWithOptions(viper.KeyDelimiter(KeyDelimiter))
	viperInstance.Set(ClientKeepAliveTimeoutKey, time.Hour)

	result := resolveClient()
	assert.Equal(t, time.Hour, result.Grpc.KeepAlive.Timeout)
}

func TestResolveCollector(t *testing.T) {
	testDefault := agentConfig()

	t.Run("Test 1: Happy path", func(t *testing.T) {
		expected := testDefault.Collector

		viperInstance = viper.NewWithOptions(viper.KeyDelimiter(KeyDelimiter))
		viperInstance.Set(CollectorConfigPathKey, expected.ConfigPath)
		viperInstance.Set(CollectorLogPathKey, expected.Log.Path)
		viperInstance.Set(CollectorLogLevelKey, expected.Log.Level)
		viperInstance.Set(CollectorReceiversKey, expected.Receivers)
		viperInstance.Set(CollectorProcessorsKey, expected.Processors)
		viperInstance.Set(CollectorExportersKey, expected.Exporters)
		viperInstance.Set(CollectorOtlpExportersKey, expected.Exporters.OtlpExporters)
		viperInstance.Set(CollectorExtensionsHealthServerHostKey, expected.Extensions.Health.Server.Host)
		viperInstance.Set(CollectorExtensionsHealthServerPortKey, expected.Extensions.Health.Server.Port)
		viperInstance.Set(CollectorExtensionsHealthPathKey, expected.Extensions.Health.Path)

		actual, err := resolveCollector(testDefault.AllowedDirectories)
		require.NoError(t, err)
		assert.Equal(t, expected, actual)
	})

	t.Run("Test 2: Non allowed path", func(t *testing.T) {
		expected := &Collector{
			ConfigPath: "/path/to/secret",
		}
		errMsg := "collector path /path/to/secret not allowed"

		viperInstance = viper.NewWithOptions(viper.KeyDelimiter(KeyDelimiter))
		viperInstance.Set(CollectorConfigPathKey, expected.ConfigPath)

		_, err := resolveCollector(testDefault.AllowedDirectories)

		require.Error(t, err)
		assert.Contains(t, err.Error(), errMsg)
	})
}

func TestCommand(t *testing.T) {
	viperInstance = viper.NewWithOptions(viper.KeyDelimiter(KeyDelimiter))
	expected := agentConfig().Command

	// Server
	viperInstance.Set(CommandServerHostKey, expected.Server.Host)
	viperInstance.Set(CommandServerPortKey, expected.Server.Port)
	viperInstance.Set(CommandServerTypeKey, expected.Server.Type)

	// Auth
	viperInstance.Set(CommandAuthTokenKey, expected.Auth.Token)

	// TLS
	viperInstance.Set(CommandTLSCertKey, expected.TLS.Cert)
	viperInstance.Set(CommandTLSKeyKey, expected.TLS.Key)
	viperInstance.Set(CommandTLSCaKey, expected.TLS.Ca)
	viperInstance.Set(CommandTLSSkipVerifyKey, expected.TLS.SkipVerify)
	viperInstance.Set(CommandTLSServerNameKey, expected.TLS.ServerName)

	// root keys for sections are set
	assert.True(t, viperInstance.IsSet(CommandRootKey))
	assert.True(t, viperInstance.IsSet(CommandServerKey))
	assert.True(t, viperInstance.IsSet(CommandAuthKey))
	assert.True(t, viperInstance.IsSet(CommandTLSKey))

	result := resolveCommand()

	assert.Equal(t, expected.Server, result.Server)
	assert.Equal(t, expected.Auth, result.Auth)
	assert.Equal(t, expected.TLS, result.TLS)
}

func TestMissingServerTLS(t *testing.T) {
	viperInstance = viper.NewWithOptions(viper.KeyDelimiter(KeyDelimiter))

	expected := agentConfig().Command

	viperInstance.Set(CommandServerHostKey, expected.Server.Host)
	viperInstance.Set(CommandServerPortKey, expected.Server.Port)
	viperInstance.Set(CommandServerTypeKey, expected.Server.Type)
	viperInstance.Set(CommandAuthTokenKey, expected.Auth.Token)

	assert.True(t, viperInstance.IsSet(CommandRootKey))
	assert.True(t, viperInstance.IsSet(CommandServerKey))
	assert.True(t, viperInstance.IsSet(CommandAuthKey))

	result := resolveCommand()
	assert.Equal(t, expected.Server, result.Server)
	assert.Equal(t, expected.Auth, result.Auth)
	assert.Nil(t, result.TLS)
}

func TestClient(t *testing.T) {
	viperInstance = viper.NewWithOptions(viper.KeyDelimiter(KeyDelimiter))
	expected := agentConfig().Client

	viperInstance.Set(ClientGRPCMaxMessageSizeKey, expected.Grpc.MaxMessageSize)
	viperInstance.Set(ClientKeepAlivePermitWithoutStreamKey, expected.Grpc.KeepAlive.PermitWithoutStream)
	viperInstance.Set(ClientKeepAliveTimeKey, expected.Grpc.KeepAlive.Time)
	viperInstance.Set(ClientKeepAliveTimeoutKey, expected.Grpc.KeepAlive.Timeout)

	viperInstance.Set(ClientHTTPTimeoutKey, expected.HTTP.Timeout)

	viperInstance.Set(ClientBackoffMaxIntervalKey, expected.Backoff.MaxInterval)
	viperInstance.Set(ClientBackoffMultiplierKey, expected.Backoff.Multiplier)
	viperInstance.Set(ClientBackoffMaxElapsedTimeKey, expected.Backoff.MaxElapsedTime)
	viperInstance.Set(ClientBackoffInitialIntervalKey, expected.Backoff.InitialInterval)
	viperInstance.Set(ClientBackoffRandomizationFactorKey, expected.Backoff.RandomizationFactor)

	// root keys for sections are set appropriately
	assert.True(t, viperInstance.IsSet(ClientGRPCMaxMessageSizeKey))
	assert.False(t, viperInstance.IsSet(ClientGRPCMaxMessageReceiveSizeKey))
	assert.False(t, viperInstance.IsSet(ClientGRPCMaxMessageSendSizeKey))

	viperInstance.Set(ClientGRPCMaxMessageReceiveSizeKey, expected.Grpc.MaxMessageReceiveSize)
	viperInstance.Set(ClientGRPCMaxMessageSendSizeKey, expected.Grpc.MaxMessageSendSize)

	result := resolveClient()

	assert.Equal(t, expected, result)
}

func TestResolveLabels(t *testing.T) {
	// Helper to set up the viper instance
	setupViper := func(input map[string]string) {
		viperInstance = viper.New() // Create a new viper instance for isolation
		viperInstance.Set(LabelsRootKey, input)
	}

	tests := []struct {
		input    map[string]string
		expected map[string]interface{}
		name     string
	}{
		{
			name: "Test 1: Integer values",
			input: map[string]string{
				"key1": "123",
				"key2": "456",
			},
			expected: map[string]interface{}{
				"key1": 123,
				"key2": 456,
			},
		},
		{
			name: "Test 2: Float values",
			input: map[string]string{
				"key1": "123.45",
				"key2": "678.90",
			},
			expected: map[string]interface{}{
				"key1": 123.45,
				"key2": 678.9,
			},
		},
		{
			name: "Test 3: Boolean values",
			input: map[string]string{
				"key1": "true",
				"key2": "false",
			},
			expected: map[string]interface{}{
				"key1": true,
				"key2": false,
			},
		},
		{
			name: "Test 4: Mixed types",
			input: map[string]string{
				"key1": "true",
				"key2": "123",
				"key3": "45.67",
				"key4": "hello",
			},
			expected: map[string]interface{}{
				"key1": true,
				"key2": 123,
				"key3": 45.67,
				"key4": "hello",
			},
		},
		{
			name: "Test 5: String values",
			input: map[string]string{
				"key1": "hello",
				"key2": "world",
			},
			expected: map[string]interface{}{
				"key1": "hello",
				"key2": "world",
			},
		},
		{
			name:     "Test 6: Empty input",
			input:    make(map[string]string),
			expected: make(map[string]interface{}),
		},
	}

	for _, tt := range tests {
		t.Run(tt.name, func(t *testing.T) {
			// Setup viper with test input
			setupViper(tt.input)

			// Call the function
			actual := resolveLabels()

			// Assert the results
			assert.Equal(t, tt.expected, actual)
		})
	}
}

func TestResolveLabelsWithYAML(t *testing.T) {
	tests := []struct {
		expected  map[string]interface{}
		name      string
		yamlInput string
	}{
		{
			name: "Test 1: Integer and Float Values",
			yamlInput: `
labels:
  key1: "123"
  key2: "45.67"
`,
			expected: map[string]interface{}{
				"key1": 123,
				"key2": 45.67,
			},
		},
		{
			name: "Test 2: Boolean Values",
			yamlInput: `
labels:
  key1: "true"
  key2: "false"
`,
			expected: map[string]interface{}{
				"key1": true,
				"key2": false,
			},
		},
		{
			name: "Test 3: Nil and Empty Values",
			yamlInput: `
labels:
  key1: "nil"
  key2: ""
`,
			expected: map[string]interface{}{
				"key1": nil,
				"key2": nil,
			},
		},
		{
			name: "Test 4: Array Values",
			yamlInput: `
labels:
  key1: "[1, 2, 3]"
`,
			expected: map[string]interface{}{
				"key1": []interface{}{float64(1), float64(2), float64(3)},
			},
		},
		{
			name: "Test 5: Nested JSON Object",
			yamlInput: `
labels:
  key1: '{"a": 1, "b": 2}'
`,
			expected: map[string]interface{}{
				"key1": map[string]interface{}{
					"a": float64(1),
					"b": float64(2),
				},
			},
		},
		{
			name: "Test 6: Plain Strings",
			yamlInput: `
labels:
  key1: "hello"
  key2: "world"
`,
			expected: map[string]interface{}{
				"key1": "hello",
				"key2": "world",
			},
		},
		{
			name: "Test 7: Specific Strings Example",
			yamlInput: `
labels:
  config-sync-group: "group1"
`,
			expected: map[string]interface{}{
				"config-sync-group": "group1",
			},
		},
	}

	for _, tt := range tests {
		t.Run(tt.name, func(t *testing.T) {
			// Set up viper with YAML input
			viperInstance = viper.New() // Create a new viper instance for isolation
			viperInstance.SetConfigType("yaml")

			err := viperInstance.ReadConfig(strings.NewReader(tt.yamlInput))
			require.NoError(t, err, "Error reading YAML input")

			// Call the function
			actual := resolveLabels()

			// Assert the results
			assert.Equal(t, tt.expected, actual)
		})
	}
}

func TestParseInt(t *testing.T) {
	tests := []struct {
		expected interface{}
		name     string
		input    string
	}{
		{name: "Test 1: Valid Integer", input: "123", expected: 123},
		{name: "Test 2: Negative Integer", input: "-456", expected: -456},
		{name: "Test 3: Zero", input: "0", expected: 0},
		{name: "Test 4: Invalid Integer", input: "abc", expected: nil},
		{name: "Test 5: Empty String", input: "", expected: nil},
		{name: "Test 6: Float String", input: "45.67", expected: nil},
	}

	for _, tt := range tests {
		t.Run(tt.name, func(t *testing.T) {
			result := parseInt(tt.input)
			assert.Equal(t, tt.expected, result)
		})
	}
}

func TestParseFloat(t *testing.T) {
	tests := []struct {
		expected interface{}
		name     string
		input    string
	}{
		{name: "Test 1: Valid Float", input: "45.67", expected: 45.67},
		{name: "Test 2: Negative Float", input: "-123.45", expected: -123.45},
		{name: "Test 3: Valid Integer as Float", input: "123", expected: 123.0},
		{name: "Test 4: Invalid Float", input: "abc", expected: nil},
		{name: "Test 5: Empty String", input: "", expected: nil},
	}

	for _, tt := range tests {
		t.Run(tt.name, func(t *testing.T) {
			result := parseFloat(tt.input)
			assert.Equal(t, tt.expected, result)
		})
	}
}

func TestParseBool(t *testing.T) {
	tests := []struct {
		expected interface{}
		name     string
		input    string
	}{
		{name: "Test 1: True (lowercase)", input: "true", expected: true},
		{name: "Test 2: False (lowercase)", input: "false", expected: false},
		{name: "Test 3: True (uppercase)", input: "TRUE", expected: true},
		{name: "Test 4: False (uppercase)", input: "FALSE", expected: false},
		{name: "Test 5: Numeric True", input: "1", expected: true},
		{name: "Test 6: Numeric False", input: "0", expected: false},
		{name: "Test 7: Invalid Boolean", input: "abc", expected: nil},
		{name: "Test 8: Empty String", input: "", expected: nil},
	}

	for _, tt := range tests {
		t.Run(tt.name, func(t *testing.T) {
			result := parseBool(tt.input)
			assert.Equal(t, tt.expected, result)
		})
	}
}

func TestParseJSON(t *testing.T) {
	tests := []struct {
		expected interface{}
		name     string
		input    string
	}{
		{
			name:  "Test 1: Valid JSON Object",
			input: `{"a": 1, "b": "text"}`,
			expected: map[string]interface{}{
				"a": float64(1),
				"b": "text",
			},
		},
		{
			name:     "Test 2: Valid JSON Array",
			input:    `[1, 2, 3]`,
			expected: []interface{}{float64(1), float64(2), float64(3)},
		},
		{
			name:  "Test 3: Nested JSON",
			input: `{"a": {"b": [1, 2, 3]}}`,
			expected: map[string]interface{}{
				"a": map[string]interface{}{"b": []interface{}{float64(1), float64(2), float64(3)}},
			},
		},
		{name: "Test 4: Invalid JSON", input: `{"a": 1,`, expected: nil},
		{name: "Test 5: Empty String", input: "", expected: nil},
		{name: "Test 6: Plain String", input: `"hello"`, expected: "hello"},
		{name: "Test 7: Number as JSON", input: "123", expected: float64(123)},
		{name: "Test 8: Boolean as JSON", input: "true", expected: true},
	}

	for _, tt := range tests {
		t.Run(tt.name, func(t *testing.T) {
			result := parseJSON(tt.input)
			assert.Equal(t, tt.expected, result)
		})
	}
}

func TestValidateYamlFile(t *testing.T) {
	tests := []struct {
		expected error
		name     string
		input    string
	}{
		{
			name:     "Test 1: Valid NGINX Agent config file",
			input:    "testdata/nginx-agent.conf",
			expected: nil,
		},
		{
			name:     "Test 2: Invalid format NGINX Agent config file",
			input:    "testdata/invalid-format-nginx-agent.conf",
			expected: errors.New("[2:1] unknown field \"level\""),
		},
		{
			name:     "Test 3: Unknown field in NGINX Agent config file",
			input:    "testdata/unknown-field-nginx-agent.conf",
			expected: errors.New("[5:1] unknown field \"unknown_field\""),
		},
	}

	for _, tt := range tests {
		t.Run(tt.name, func(t *testing.T) {
			result := validateYamlFile(tt.input)
			assert.Equal(t, tt.expected, result)
		})
	}
}

func TestResolveExtensions(t *testing.T) {
	tests := []struct {
		name     string
		value    string
		value2   string
		path     string
		path2    string
		expected []string
	}{
		{
			name:     "Test 1: User includes a single value header only",
			value:    "super-secret-token",
			path:     "",
			expected: []string{"super-secret-token"},
		},
		{
			name:     "Test 2: User includes a single filepath header only",
			value:    "",
			path:     "testdata/nginx-token.crt",
			expected: []string{"super-secret-token"},
		},
		{
			name:     "Test 3: User includes both a single token and a single filepath header",
			value:    "very-secret-token",
			path:     "testdata/nginx-token.crt",
			expected: []string{"very-secret-token"},
		},
		{
			name:     "Test 4: User includes neither token nor filepath header",
			value:    "",
			path:     "",
			expected: []string{""},
		},
		{
			name:     "Test 5: User includes multiple headers",
			value:    "super-secret-token",
			value2:   "very-secret-token",
			path:     "",
			path2:    "",
			expected: []string{"super-secret-token", "very-secret-token"},
		},
	}

	viperInstance = viper.NewWithOptions(viper.KeyDelimiter(KeyDelimiter))
	tempDir := t.TempDir()
	var confContent []byte

	for _, tt := range tests {
		t.Run(tt.name, func(t *testing.T) {
			tempFile := helpers.CreateFileWithErrorCheck(t, tempDir, "nginx-agent.conf")
			defer helpers.RemoveFileWithErrorCheck(t, tempFile.Name())

			if len(tt.expected) == 1 {
				confContent = []byte(conf.AgentConfigWithToken(tt.value, tt.path))
			} else {
				confContent = []byte(conf.AgentConfigWithMultipleHeaders(tt.value, tt.path, tt.value2, tt.path2))
			}

			_, writeErr := tempFile.Write(confContent)
			require.NoError(t, writeErr)

			err := loadPropertiesFromFile(tempFile.Name())
			require.NoError(t, err)

			extension := resolveExtensions()
			require.NotNil(t, extension)

			var result []string
			for _, header := range extension.HeadersSetter.Headers {
				result = append(result, header.Value)
			}

			assert.Equal(t, tt.expected, result)

			err = tempFile.Close()
			require.NoError(t, err)
		})
	}
}

func TestResolveExtensions_MultipleHeaders(t *testing.T) {
	tests := []struct {
		name     string
		token    string
		token2   string
		path     string
		path2    string
		expected string
	}{
		{
			name:     "Test 1: User includes a single value header only",
			token:    "super-secret-token",
			path:     "",
			expected: "super-secret-token",
		},
	}

	viperInstance = viper.NewWithOptions(viper.KeyDelimiter(KeyDelimiter))
	tempDir := t.TempDir()

	for _, tt := range tests {
		t.Run(tt.name, func(t *testing.T) {
			tempFile := helpers.CreateFileWithErrorCheck(t, tempDir, "nginx-agent.conf")
			defer helpers.RemoveFileWithErrorCheck(t, tempFile.Name())

			confContent := []byte(conf.AgentConfigWithToken(tt.token, tt.path))
			_, writeErr := tempFile.Write(confContent)
			require.NoError(t, writeErr)

			err := loadPropertiesFromFile(tempFile.Name())
			require.NoError(t, err)

			extension := resolveExtensions()
			require.NotNil(t, extension)
			assert.Equal(t, tt.expected, extension.HeadersSetter.Headers[0].Value)

			err = tempFile.Close()
			require.NoError(t, err)
		})
	}
}

func TestAddDefaultOtlpExporter(t *testing.T) {
	t.Run("Test 1: Command server only", func(t *testing.T) {
		collector := &Collector{}
		agentConfig := &Config{
			Command: &Command{
				Server: &ServerConfig{
					Host: "test.com",
					Port: 8080,
					Type: Grpc,
				},
				Auth: &AuthConfig{
					Token: "token",
				},
				TLS: &TLSConfig{
					SkipVerify: false,
				},
			},
		}

		addDefaultOtlpExporter(collector, agentConfig)

		assert.Equal(t, "test.com", collector.Exporters.OtlpExporters["default"].Server.Host)
		assert.Equal(t, 8080, collector.Exporters.OtlpExporters["default"].Server.Port)
		assert.False(t, collector.Exporters.OtlpExporters["default"].TLS.SkipVerify)
		assert.Equal(t, "headers_setter", collector.Exporters.OtlpExporters["default"].Authenticator)
		assert.Equal(t, "insert", collector.Extensions.HeadersSetter.Headers[0].Action)
		assert.Equal(t, "authorization", collector.Extensions.HeadersSetter.Headers[0].Key)
		assert.Equal(t, "token", collector.Extensions.HeadersSetter.Headers[0].Value)
	})

	t.Run("Test 2: Command and Auxiliary Command servers", func(t *testing.T) {
		collector := &Collector{}
		agentConfig := &Config{
			Command: &Command{
				Server: &ServerConfig{
					Host: "test.com",
					Port: 8080,
					Type: Grpc,
				},
				Auth: &AuthConfig{
					Token: "token",
				},
				TLS: &TLSConfig{
					SkipVerify: false,
				},
			},
			AuxiliaryCommand: &Command{
				Server: &ServerConfig{
					Host: "aux-test.com",
					Port: 9090,
					Type: Grpc,
				},
				Auth: &AuthConfig{
					Token: "aux-token",
				},
				TLS: &TLSConfig{
					SkipVerify: false,
				},
			},
		}

		addDefaultOtlpExporter(collector, agentConfig)

		assert.Equal(t, "aux-test.com", collector.Exporters.OtlpExporters["default"].Server.Host)
		assert.Equal(t, 9090, collector.Exporters.OtlpExporters["default"].Server.Port)
		assert.False(t, collector.Exporters.OtlpExporters["default"].TLS.SkipVerify)
		assert.Equal(t, "headers_setter", collector.Exporters.OtlpExporters["default"].Authenticator)
		assert.Equal(t, "insert", collector.Extensions.HeadersSetter.Headers[0].Action)
		assert.Equal(t, "authorization", collector.Extensions.HeadersSetter.Headers[0].Key)
		assert.Equal(t, "aux-token", collector.Extensions.HeadersSetter.Headers[0].Value)
	})
}

func agentConfig() *Config {
	return &Config{
		UUID:    "",
		Version: "",
		Path:    "",
		Log:     &Log{},
		Client: &Client{
			HTTP: &HTTP{
				Timeout: 10 * time.Second,
			},
			Grpc: &GRPC{
				KeepAlive: &KeepAlive{
					Timeout:             5 * time.Second,
					Time:                4 * time.Second,
					PermitWithoutStream: true,
				},
				MaxMessageSize:        1,
				MaxMessageReceiveSize: 20,
				MaxMessageSendSize:    40,
			},
			Backoff: &BackOff{
				InitialInterval:     500 * time.Millisecond,
				MaxInterval:         5 * time.Second,
				MaxElapsedTime:      30 * time.Second,
				RandomizationFactor: 0.5,
				Multiplier:          1.5,
			},
		},
		AllowedDirectories: []string{
			"/etc/nginx/", "/etc/nginx-agent/", "/usr/local/etc/nginx/", "/var/run/nginx/", "/var/log/nginx/",
			"/usr/share/nginx/modules/", "/etc/app_protect/",
		},
<<<<<<< HEAD
		Collector: createDefaultCollectorConfig(),
=======
		Collector: &Collector{
			ConfigPath: "/etc/nginx-agent/nginx-agent-otelcol.yaml",
			Exporters: Exporters{
				OtlpExporters: map[string]*OtlpExporter{
					"default": {
						Server: &ServerConfig{
							Host: "127.0.0.1",
							Port: 1234,
							Type: Grpc,
						},
						TLS: &TLSConfig{
							Cert:       "/path/to/server-cert.pem",
							Key:        "/path/to/server-cert.pem",
							Ca:         "/path/to/server-cert.pem",
							SkipVerify: true,
							ServerName: "remote-saas-server",
						},
					},
				},
			},
			Processors: Processors{
				Batch: map[string]*Batch{
					"default_logs": {
						SendBatchMaxSize: DefCollectorLogsBatchProcessorSendBatchMaxSize,
						SendBatchSize:    DefCollectorLogsBatchProcessorSendBatchSize,
						Timeout:          DefCollectorLogsBatchProcessorTimeout,
					},
				},
				LogsGzip: map[string]*LogsGzip{
					"default": {},
				},
			},
			Receivers: Receivers{
				OtlpReceivers: map[string]*OtlpReceiver{
					"default": {
						Server: &ServerConfig{
							Host: "localhost",
							Port: 4317,
							Type: Grpc,
						},
						Auth: &AuthConfig{
							Token: "even-secreter-token",
						},
						OtlpTLSConfig: &OtlpTLSConfig{
							GenerateSelfSignedCert: false,
							Cert:                   "/path/to/server-cert.pem",
							Key:                    "/path/to/server-cert.pem",
							Ca:                     "/path/to/server-cert.pem",
							SkipVerify:             true,
							ServerName:             "local-data-plane-server",
						},
					},
				},
				NginxReceivers: []NginxReceiver{
					{
						InstanceID: "cd7b8911-c2c5-4daf-b311-dbead151d938",
						StubStatus: APIDetails{
							URL:    "http://localhost:4321/status",
							Listen: "",
						},
						AccessLogs: []AccessLog{
							{
								LogFormat: accessLogFormat,
								FilePath:  "/var/log/nginx/access-custom.conf",
							},
						},
					},
				},
			},
			Extensions: Extensions{
				Health: &Health{
					Server: &ServerConfig{
						Host: "localhost",
						Port: 1337,
					},
					Path: "/",
				},
			},
			Log: &Log{
				Level: "INFO",
				Path:  "/var/log/nginx-agent/opentelemetry-collector-agent.log",
			},
		},
>>>>>>> 6cc0bda8
		Command: &Command{
			Server: &ServerConfig{
				Host: "127.0.0.1",
				Port: 8888,
				Type: Grpc,
			},
			Auth: &AuthConfig{
				Token: "1234",
			},
			TLS: &TLSConfig{
				Cert:       "some.cert",
				Key:        "some.key",
				Ca:         "some.ca",
				SkipVerify: false,
				ServerName: "server-name",
			},
		},
		Labels: make(map[string]any),
	}
}

func createConfig() *Config {
	return &Config{
		Log: &Log{
			Level: "debug",
			Path:  "./test-path",
		},
		Client: &Client{
			HTTP: &HTTP{
				Timeout: 15 * time.Second,
			},
			Grpc: &GRPC{
				KeepAlive: &KeepAlive{
					Timeout:             15 * time.Second,
					Time:                10 * time.Second,
					PermitWithoutStream: false,
				},
				MaxMessageSize:        1048575,
				MaxMessageReceiveSize: 1048575,
				MaxMessageSendSize:    1048575,
				MaxFileSize:           485753,
				FileChunkSize:         48575,
			},
			Backoff: &BackOff{
				InitialInterval:     200 * time.Millisecond,
				MaxInterval:         10 * time.Second,
				MaxElapsedTime:      25 * time.Second,
				RandomizationFactor: 1.5,
				Multiplier:          2.5,
			},
		},
		AllowedDirectories: []string{
			"/etc/nginx-agent", "/etc/nginx", "/usr/local/etc/nginx", "/var/run/nginx",
			"/usr/share/nginx/modules", "/var/log/nginx",
		},
		DataPlaneConfig: &DataPlaneConfig{
			Nginx: &NginxDataPlaneConfig{
				ExcludeLogs:            []string{"/var/log/nginx/error.log", "^/var/log/nginx/.*.log$"},
				ReloadMonitoringPeriod: 30 * time.Second,
				TreatWarningsAsErrors:  true,
			},
		},
		Collector: &Collector{
			ConfigPath: "/etc/nginx-agent/nginx-agent-otelcol.yaml",
			Exporters: Exporters{
				OtlpExporters: map[string]*OtlpExporter{
					"default": {
						Server: &ServerConfig{
							Host: "127.0.0.1",
							Port: 5643,
						},
						Authenticator: "test-saas-token",
						TLS: &TLSConfig{
							Cert:       "/path/to/server-cert.pem",
							Key:        "/path/to/server-key.pem",
							Ca:         "/path/to/server-cert.pem",
							SkipVerify: false,
							ServerName: "test-saas-server",
						},
					},
				},
				PrometheusExporter: &PrometheusExporter{
					Server: &ServerConfig{
						Host: "127.0.0.1",
						Port: 1235,
					},
					TLS: &TLSConfig{
						Cert:       "/path/to/server-cert.pem",
						Key:        "/path/to/server-key.pem",
						Ca:         "/path/to/server-cert.pem",
						SkipVerify: false,
						ServerName: "test-server",
					},
				},
				Debug: &DebugExporter{},
			},
			Processors: Processors{
				Batch: map[string]*Batch{
					"default": {
						SendBatchMaxSize: 1,
						SendBatchSize:    8199,
						Timeout:          30 * time.Second,
					},
					"default_metrics": {
						SendBatchMaxSize: 1000,
						SendBatchSize:    1000,
						Timeout:          30 * time.Second,
					},
					"default_logs": {
						SendBatchMaxSize: 100,
						SendBatchSize:    100,
						Timeout:          60 * time.Second,
					},
				},
				Attribute: map[string]*Attribute{
					"default": {
						Actions: []Action{
							{
								Key:    "test",
								Action: "insert",
								Value:  "value",
							},
						},
					},
				},
				LogsGzip: map[string]*LogsGzip{
					"default": {},
				},
			},
			Receivers: Receivers{
				OtlpReceivers: map[string]*OtlpReceiver{
					"default": {
						Server: &ServerConfig{
							Host: "127.0.0.1",
							Port: 4317,
						},
						Auth: &AuthConfig{
							Token: "secret-receiver-token",
						},
						OtlpTLSConfig: &OtlpTLSConfig{
							GenerateSelfSignedCert: false,
							Cert:                   "/tmp/cert.pem",
							Key:                    "/tmp/key.pem",
							Ca:                     "/tmp/ca.pem",
							SkipVerify:             true,
							ServerName:             "test-local-server",
						},
					},
				},
				HostMetrics: &HostMetrics{
					CollectionInterval: 10 * time.Second,
					InitialDelay:       2 * time.Second,
					Scrapers: &HostMetricsScrapers{
						CPU:        &CPUScraper{},
						Disk:       nil,
						Filesystem: nil,
						Memory:     nil,
						Network:    nil,
					},
				},
			},
			Extensions: Extensions{
				Health: &Health{
					Server: &ServerConfig{
						Host: "127.0.0.1",
						Port: 1337,
					},
					TLS: &TLSConfig{
						Cert:       "/path/to/server-cert.pem",
						Key:        "/path/to/server-key.pem",
						Ca:         "/path/to/server-ca.pem",
						SkipVerify: false,
						ServerName: "server-name",
					},
					Path: "/test",
				},
				HeadersSetter: &HeadersSetter{
					Headers: []Header{
						{
							Action: "action",
							Key:    "key",
							Value:  "value",
						},
						{
							Action: "insert",
							Key:    "label1",
							Value:  "label 1",
						},
						{
							Action: "insert",
							Key:    "label2",
							Value:  "new-value",
						},
					},
				},
			},
			Log: &Log{
				Level: "INFO",
				Path:  "/var/log/nginx-agent/opentelemetry-collector-agent.log",
			},
			Pipelines: Pipelines{
				Metrics: map[string]*Pipeline{
					"default": {
						Receivers:  []string{"host_metrics", "nginx_metrics"},
						Processors: []string{"batch/default_metrics"},
						Exporters:  []string{"otlp/default"},
					},
				},
				Logs: map[string]*Pipeline{
					"default": {
						Receivers:  []string{"tcplog/nginx_app_protect"},
						Processors: []string{"logsgzip/default", "batch/default_logs"},
						Exporters:  []string{"otlp/default"},
					},
				},
			},
		},
		Command: &Command{
			Server: &ServerConfig{
				Host: "127.0.0.1",
				Port: 8888,
				Type: Grpc,
			},
			Auth: &AuthConfig{
				Token:     "1234",
				TokenPath: "path/to/my_token",
			},
			TLS: &TLSConfig{
				Cert:       "some.cert",
				Key:        "some.key",
				Ca:         "some.ca",
				SkipVerify: false,
				ServerName: "server-name",
			},
		},
		AuxiliaryCommand: &Command{
			Server: &ServerConfig{
				Host: "second.management.plane",
				Port: 9999,
				Type: Grpc,
			},
			Auth: &AuthConfig{
				Token:     "1234",
				TokenPath: "path/to/my_token",
			},
			TLS: &TLSConfig{
				Cert:       "some.cert",
				Key:        "some.key",
				Ca:         "some.ca",
				SkipVerify: false,
				ServerName: "server-name",
			},
		},
		Watchers: &Watchers{
			InstanceWatcher: InstanceWatcher{
				MonitoringFrequency: 10 * time.Second,
			},
			InstanceHealthWatcher: InstanceHealthWatcher{
				MonitoringFrequency: 10 * time.Second,
			},
			FileWatcher: FileWatcher{
				MonitoringFrequency: 10 * time.Second,
				ExcludeFiles:        []string{"\\.*log$"},
			},
		},
		Labels: map[string]any{
			"label1": "label 1",
			"label2": "new-value",
			"label3": 123,
		},
		Features: []string{
			config.FeatureCertificates, config.FeatureFileWatcher, config.FeatureMetrics,
			config.FeatureAPIAction, config.FeatureLogsNap,
		},
	}
}

func createDefaultCollectorConfig() *Collector {
	return &Collector{
		ConfigPath: "/etc/nginx-agent/testdata/nginx-agent-otelcol.yaml",
		Exporters: Exporters{
			OtlpExporters: []OtlpExporter{
				{
					Server: &ServerConfig{
						Host: "127.0.0.1",
						Port: 1234,
						Type: Grpc,
					},
					TLS: &TLSConfig{
						Cert:       "/path/to/server-cert.pem",
						Key:        "/path/to/server-cert.pem",
						Ca:         "/path/to/server-cert.pem",
						SkipVerify: true,
						ServerName: "remote-saas-server",
					},
				},
			},
		},
		Processors: Processors{
			Batch: &Batch{
				SendBatchMaxSize: DefCollectorBatchProcessorSendBatchMaxSize,
				SendBatchSize:    DefCollectorBatchProcessorSendBatchSize,
				Timeout:          DefCollectorBatchProcessorTimeout,
			},
			LogsGzip: &LogsGzip{},
		},
		Receivers: Receivers{
			OtlpReceivers: []OtlpReceiver{
				{
					Server: &ServerConfig{
						Host: "localhost",
						Port: 4317,
						Type: Grpc,
					},
					Auth: &AuthConfig{
						Token: "even-secreter-token",
					},
					OtlpTLSConfig: &OtlpTLSConfig{
						GenerateSelfSignedCert: false,
						Cert:                   "/path/to/server-cert.pem",
						Key:                    "/path/to/server-cert.pem",
						Ca:                     "/path/to/server-cert.pem",
						SkipVerify:             true,
						ServerName:             "local-data-plane-server",
					},
				},
			},
			NginxReceivers: []NginxReceiver{
				{
					InstanceID: "cd7b8911-c2c5-4daf-b311-dbead151d938",
					StubStatus: APIDetails{
						URL:    "http://localhost:4321/status",
						Listen: "",
					},
					AccessLogs: []AccessLog{
						{
							LogFormat: accessLogFormat,
							FilePath:  "/var/log/nginx/access-custom.conf",
						},
					},
				},
			},
		},
		Extensions: Extensions{
			Health: &Health{
				Server: &ServerConfig{
					Host: "localhost",
					Port: 1337,
				},
				Path: "/",
			},
		},
		Log: &Log{
			Level: "INFO",
			Path:  "/var/log/nginx-agent/opentelemetry-collector-agent.log",
		},
	}
}<|MERGE_RESOLUTION|>--- conflicted
+++ resolved
@@ -945,93 +945,7 @@
 			"/etc/nginx/", "/etc/nginx-agent/", "/usr/local/etc/nginx/", "/var/run/nginx/", "/var/log/nginx/",
 			"/usr/share/nginx/modules/", "/etc/app_protect/",
 		},
-<<<<<<< HEAD
 		Collector: createDefaultCollectorConfig(),
-=======
-		Collector: &Collector{
-			ConfigPath: "/etc/nginx-agent/nginx-agent-otelcol.yaml",
-			Exporters: Exporters{
-				OtlpExporters: map[string]*OtlpExporter{
-					"default": {
-						Server: &ServerConfig{
-							Host: "127.0.0.1",
-							Port: 1234,
-							Type: Grpc,
-						},
-						TLS: &TLSConfig{
-							Cert:       "/path/to/server-cert.pem",
-							Key:        "/path/to/server-cert.pem",
-							Ca:         "/path/to/server-cert.pem",
-							SkipVerify: true,
-							ServerName: "remote-saas-server",
-						},
-					},
-				},
-			},
-			Processors: Processors{
-				Batch: map[string]*Batch{
-					"default_logs": {
-						SendBatchMaxSize: DefCollectorLogsBatchProcessorSendBatchMaxSize,
-						SendBatchSize:    DefCollectorLogsBatchProcessorSendBatchSize,
-						Timeout:          DefCollectorLogsBatchProcessorTimeout,
-					},
-				},
-				LogsGzip: map[string]*LogsGzip{
-					"default": {},
-				},
-			},
-			Receivers: Receivers{
-				OtlpReceivers: map[string]*OtlpReceiver{
-					"default": {
-						Server: &ServerConfig{
-							Host: "localhost",
-							Port: 4317,
-							Type: Grpc,
-						},
-						Auth: &AuthConfig{
-							Token: "even-secreter-token",
-						},
-						OtlpTLSConfig: &OtlpTLSConfig{
-							GenerateSelfSignedCert: false,
-							Cert:                   "/path/to/server-cert.pem",
-							Key:                    "/path/to/server-cert.pem",
-							Ca:                     "/path/to/server-cert.pem",
-							SkipVerify:             true,
-							ServerName:             "local-data-plane-server",
-						},
-					},
-				},
-				NginxReceivers: []NginxReceiver{
-					{
-						InstanceID: "cd7b8911-c2c5-4daf-b311-dbead151d938",
-						StubStatus: APIDetails{
-							URL:    "http://localhost:4321/status",
-							Listen: "",
-						},
-						AccessLogs: []AccessLog{
-							{
-								LogFormat: accessLogFormat,
-								FilePath:  "/var/log/nginx/access-custom.conf",
-							},
-						},
-					},
-				},
-			},
-			Extensions: Extensions{
-				Health: &Health{
-					Server: &ServerConfig{
-						Host: "localhost",
-						Port: 1337,
-					},
-					Path: "/",
-				},
-			},
-			Log: &Log{
-				Level: "INFO",
-				Path:  "/var/log/nginx-agent/opentelemetry-collector-agent.log",
-			},
-		},
->>>>>>> 6cc0bda8
 		Command: &Command{
 			Server: &ServerConfig{
 				Host: "127.0.0.1",
@@ -1311,10 +1225,10 @@
 
 func createDefaultCollectorConfig() *Collector {
 	return &Collector{
-		ConfigPath: "/etc/nginx-agent/testdata/nginx-agent-otelcol.yaml",
+		ConfigPath: "/etc/nginx-agent/nginx-agent-otelcol.yaml",
 		Exporters: Exporters{
-			OtlpExporters: []OtlpExporter{
-				{
+			OtlpExporters: map[string]*OtlpExporter{
+				"default": {
 					Server: &ServerConfig{
 						Host: "127.0.0.1",
 						Port: 1234,
@@ -1331,16 +1245,20 @@
 			},
 		},
 		Processors: Processors{
-			Batch: &Batch{
-				SendBatchMaxSize: DefCollectorBatchProcessorSendBatchMaxSize,
-				SendBatchSize:    DefCollectorBatchProcessorSendBatchSize,
-				Timeout:          DefCollectorBatchProcessorTimeout,
-			},
-			LogsGzip: &LogsGzip{},
+			Batch: map[string]*Batch{
+				"default_logs": {
+					SendBatchMaxSize: DefCollectorLogsBatchProcessorSendBatchMaxSize,
+					SendBatchSize:    DefCollectorLogsBatchProcessorSendBatchSize,
+					Timeout:          DefCollectorLogsBatchProcessorTimeout,
+				},
+			},
+			LogsGzip: map[string]*LogsGzip{
+				"default": {},
+			},
 		},
 		Receivers: Receivers{
-			OtlpReceivers: []OtlpReceiver{
-				{
+			OtlpReceivers: map[string]*OtlpReceiver{
+				"default": {
 					Server: &ServerConfig{
 						Host: "localhost",
 						Port: 4317,
