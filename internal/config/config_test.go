// Copyright (c) F5, Inc.
//
// This source code is licensed under the Apache License, Version 2.0 license found in the
// LICENSE file in the root directory of this source tree.
package config

import (
	"os"
	"path"
	"testing"
	"time"

	"github.com/nginx/agent/v3/test/helpers"

	"github.com/stretchr/testify/require"

	"github.com/spf13/pflag"
	"github.com/spf13/viper"
	"github.com/stretchr/testify/assert"
)

const accessLogFormat = `$remote_addr - $remote_user [$time_local] \"$request\" $status $body_bytes_sent ` +
	`\"$http_referer\" \"$http_user_agent\" \"$http_x_forwarded_for\"\"$upstream_cache_status\"`

func TestRegisterConfigFile(t *testing.T) {
	viperInstance = viper.NewWithOptions(viper.KeyDelimiter(KeyDelimiter))
	file, err := os.Create("nginx-agent.conf")
	require.NoError(t, err)
	defer helpers.RemoveFileWithErrorCheck(t, file.Name())

	currentDirectory, err := os.Getwd()
	require.NoError(t, err)

	err = RegisterConfigFile()

	require.NoError(t, err)
	assert.Equal(t, path.Join(currentDirectory, "nginx-agent.conf"), viperInstance.GetString(ConfigPathKey))
	assert.NotEmpty(t, viperInstance.GetString(UUIDKey))
}

func TestResolveConfig(t *testing.T) {
	allowedDir := []string{
		"/etc/nginx", "/usr/local/etc/nginx", "/var/run/nginx",
		"/usr/share/nginx/modules", "/var/log/nginx",
	}
	viperInstance = viper.NewWithOptions(viper.KeyDelimiter(KeyDelimiter))
	err := loadPropertiesFromFile("./testdata/nginx-agent.conf")
	require.NoError(t, err)

	// Ensure viper instance has populated values based on config file before resolving to struct.
	assert.True(t, viperInstance.IsSet(CollectorRootKey))
	assert.True(t, viperInstance.IsSet(CollectorConfigPathKey))
	assert.True(t, viperInstance.IsSet(CollectorExportersKey))
	assert.True(t, viperInstance.IsSet(CollectorProcessorsKey))
	assert.True(t, viperInstance.IsSet(CollectorReceiversKey))
	assert.True(t, viperInstance.IsSet(CollectorExtensionsKey))

	actual, err := ResolveConfig()
	require.NoError(t, err)

	assert.Equal(t, "debug", actual.Log.Level)
	assert.Equal(t, "./", actual.Log.Path)

	assert.Equal(t, 30*time.Second, actual.DataPlaneConfig.Nginx.ReloadMonitoringPeriod)
	assert.False(t, actual.DataPlaneConfig.Nginx.TreatWarningsAsErrors)
	assert.Equal(t, "/var/log/nginx/error.log:/var/log/nginx/access.log", actual.DataPlaneConfig.Nginx.ExcludeLogs)

	require.NotNil(t, actual.Collector)
	assert.Equal(t, "/etc/nginx-agent/nginx-agent-otelcol.yaml", actual.Collector.ConfigPath)
	assert.NotEmpty(t, actual.Collector.Receivers)
	assert.Equal(t, Processors{Batch: &Batch{}}, actual.Collector.Processors)
	assert.NotEmpty(t, actual.Collector.Exporters)
	assert.NotEmpty(t, actual.Collector.Extensions)

	assert.Equal(t, 10*time.Second, actual.Client.Timeout)

	assert.Equal(t,
		"/etc/nginx:/usr/local/etc/nginx:/var/run/nginx:/usr/share/nginx/modules:/var/log/nginx:invalid/path",
		actual.ConfigDir,
	)

	assert.Equal(t, allowedDir, actual.AllowedDirectories)

	assert.Equal(t, 5*time.Second, actual.Watchers.InstanceWatcher.MonitoringFrequency)
	assert.Equal(t, 5*time.Second, actual.Watchers.InstanceHealthWatcher.MonitoringFrequency)
	assert.Equal(t, 5*time.Second, actual.Watchers.FileWatcher.MonitoringFrequency)
}

func TestSetVersion(t *testing.T) {
	viperInstance = viper.NewWithOptions(viper.KeyDelimiter(KeyDelimiter))
	setVersion("v1.2.3", "asdf1234")

	assert.Equal(t, "v1.2.3", viperInstance.GetString(VersionKey))
}

func TestRegisterFlags(t *testing.T) {
	viperInstance = viper.NewWithOptions(viper.KeyDelimiter(KeyDelimiter))
	t.Setenv("NGINX_AGENT_LOG_LEVEL", "warn")
	t.Setenv("NGINX_AGENT_LOG_PATH", "/var/log/test/agent.log")
	t.Setenv("NGINX_AGENT_PROCESS_MONITOR_MONITORING_FREQUENCY", "10s")
	t.Setenv("NGINX_AGENT_DATA_PLANE_API_HOST", "example.com")
	t.Setenv("NGINX_AGENT_DATA_PLANE_API_PORT", "9090")
	t.Setenv("NGINX_AGENT_CLIENT_TIMEOUT", "10s")
	registerFlags()

	assert.Equal(t, "warn", viperInstance.GetString(LogLevelKey))
	assert.Equal(t, "/var/log/test/agent.log", viperInstance.GetString(LogPathKey))
	assert.Equal(t, 10*time.Second, viperInstance.GetDuration(ClientTimeoutKey))
}

func TestSeekFileInPaths(t *testing.T) {
	viperInstance = viper.NewWithOptions(viper.KeyDelimiter(KeyDelimiter))
	result, err := seekFileInPaths("nginx-agent.conf", []string{"./", "./testdata"}...)

	require.NoError(t, err)
	assert.Equal(t, "testdata/nginx-agent.conf", result)

	_, err = seekFileInPaths("nginx-agent.conf", []string{"./"}...)
	require.Error(t, err)
}

func TestResolveConfigFilePaths(t *testing.T) {
	viperInstance = viper.NewWithOptions(viper.KeyDelimiter(KeyDelimiter))
	currentDirectory, err := os.Getwd()
	require.NoError(t, err)

	result := getConfigFilePaths()

	assert.Len(t, result, 2)
	assert.Equal(t, "/etc/nginx-agent/", result[0])
	assert.Equal(t, currentDirectory, result[1])
}

func TestLoadPropertiesFromFile(t *testing.T) {
	viperInstance = viper.NewWithOptions(viper.KeyDelimiter(KeyDelimiter))
	err := loadPropertiesFromFile("./testdata/nginx-agent.conf")
	require.NoError(t, err)

	assert.Equal(t, "debug", viperInstance.GetString(LogLevelKey))
	assert.Equal(t, "./", viperInstance.GetString(LogPathKey))

	assert.Equal(t, 10*time.Second, viperInstance.GetDuration(ClientTimeoutKey))

	err = loadPropertiesFromFile("./testdata/unknown.conf")
	require.Error(t, err)
}

func TestNormalizeFunc(t *testing.T) {
	viperInstance = viper.NewWithOptions(viper.KeyDelimiter(KeyDelimiter))
	var expected pflag.NormalizedName = "test-flag-name"
	result := normalizeFunc(&pflag.FlagSet{}, "test_flag.name")
	assert.Equal(t, expected, result)
}

func TestResolveLog(t *testing.T) {
	viperInstance = viper.NewWithOptions(viper.KeyDelimiter(KeyDelimiter))
	viperInstance.Set(LogLevelKey, "error")
	viperInstance.Set(LogPathKey, "/var/log/test/test.log")

	result := resolveLog()
	assert.Equal(t, "error", result.Level)
	assert.Equal(t, "/var/log/test/test.log", result.Path)
}

func TestResolveClient(t *testing.T) {
	viperInstance = viper.NewWithOptions(viper.KeyDelimiter(KeyDelimiter))
	viperInstance.Set(ClientTimeoutKey, time.Hour)

	result := resolveClient()
	assert.Equal(t, time.Hour, result.Timeout)
}

func TestResolveCollector(t *testing.T) {
	testDefault := getAgentConfig()

<<<<<<< HEAD
	t.Run("Test 1: Happy path", func(t *testing.T) {
		expected := testDefault.Collector

		viperInstance = viper.NewWithOptions(viper.KeyDelimiter(KeyDelimiter))
		viperInstance.Set(CollectorConfigPathKey, expected.ConfigPath)
		viperInstance.Set(CollectorReceiversKey, expected.Receivers)
		viperInstance.Set(CollectorBatchProcessorKey, expected.Processors.Batch)
		viperInstance.Set(CollectorBatchProcessorSendBatchSizeKey, expected.Processors.Batch.SendBatchSize)
		viperInstance.Set(CollectorBatchProcessorSendBatchMaxSizeKey, expected.Processors.Batch.SendBatchMaxSize)
		viperInstance.Set(CollectorBatchProcessorTimeoutKey, expected.Processors.Batch.Timeout)
		viperInstance.Set(CollectorExportersKey, expected.Exporters)
		viperInstance.Set(CollectorHealthKey, expected.Health)
		viperInstance.Set(CollectorLogKey, expected.Log)

		actual, err := resolveCollector(testDefault.AllowedDirectories)
		require.NoError(t, err)
		assert.Equal(t, expected, actual)
	})

	t.Run("Test 2: Non allowed path", func(t *testing.T) {
		expected := &Collector{
			ConfigPath: "/path/to/secret",
		}
		errMsg := "collector path /path/to/secret not allowed"

		viperInstance = viper.NewWithOptions(viper.KeyDelimiter(KeyDelimiter))
		viperInstance.Set(CollectorConfigPathKey, expected.ConfigPath)

		_, err := resolveCollector(testDefault.AllowedDirectories)

		require.Error(t, err)
		assert.Contains(t, err.Error(), errMsg)
	})
=======
	for _, test := range tests {
		t.Run(test.name, func(t *testing.T) {
			viperInstance = viper.NewWithOptions(viper.KeyDelimiter(KeyDelimiter))
			viperInstance.Set(CollectorConfigPathKey, test.expected.ConfigPath)
			viperInstance.Set(CollectorReceiversKey, test.expected.Receivers)
			viperInstance.Set(CollectorProcessorsKey, test.expected.Processors)
			viperInstance.Set(CollectorExportersKey, test.expected.Exporters)
			viperInstance.Set(CollectorExtensionsKey, test.expected.Extensions)
			viperInstance.Set(CollectorLogKey, test.expected.Log)

			actual, err := resolveCollector(testDefault.AllowedDirectories)
			if test.shouldErr {
				require.Error(t, err)
				assert.Contains(t, err.Error(), test.errMsg)
			} else {
				require.NoError(t, err)
				assert.Equal(t, test.expected, actual)
			}
		})
	}
>>>>>>> b9de2aab
}

func TestCommand(t *testing.T) {
	viperInstance = viper.NewWithOptions(viper.KeyDelimiter(KeyDelimiter))
	expected := getAgentConfig().Command

	// Server
	viperInstance.Set(CommandServerHostKey, expected.Server.Host)
	viperInstance.Set(CommandServerPortKey, expected.Server.Port)
	viperInstance.Set(CommandServerTypeKey, expected.Server.Type)

	// Auth
	viperInstance.Set(CommandAuthTokenKey, expected.Auth.Token)

	// TLS
	viperInstance.Set(CommandTLSCertKey, expected.TLS.Cert)
	viperInstance.Set(CommandTLSKeyKey, expected.TLS.Key)
	viperInstance.Set(CommandTLSCaKey, expected.TLS.Ca)
	viperInstance.Set(CommandTLSSkipVerifyKey, expected.TLS.SkipVerify)
	viperInstance.Set(CommandTLSServerNameKey, expected.TLS.ServerName)

	// root keys for sections are set
	assert.True(t, viperInstance.IsSet(CommandRootKey))
	assert.True(t, viperInstance.IsSet(CommandServerKey))
	assert.True(t, viperInstance.IsSet(CommandAuthKey))
	assert.True(t, viperInstance.IsSet(CommandTLSKey))

	result := resolveCommand()

	assert.Equal(t, expected.Server, result.Server)
	assert.Equal(t, expected.Auth, result.Auth)
	assert.Equal(t, expected.TLS, result.TLS)
}

func TestMissingServerTLS(t *testing.T) {
	viperInstance = viper.NewWithOptions(viper.KeyDelimiter(KeyDelimiter))

	expected := getAgentConfig().Command
	expected.TLS = nil

	viperInstance.Set(CommandServerHostKey, expected.Server.Host)
	viperInstance.Set(CommandServerPortKey, expected.Server.Port)
	viperInstance.Set(CommandServerTypeKey, expected.Server.Type)
	viperInstance.Set(CommandAuthTokenKey, expected.Auth.Token)

	assert.True(t, viperInstance.IsSet(CommandRootKey))
	assert.True(t, viperInstance.IsSet(CommandServerKey))
	assert.True(t, viperInstance.IsSet(CommandAuthKey))
	assert.False(t, viperInstance.IsSet(CommandTLSKey))

	result := resolveCommand()
	assert.Equal(t, expected.Server, result.Server)
	assert.Equal(t, expected.Auth, result.Auth)
	assert.Nil(t, result.TLS)
}

func TestClient(t *testing.T) {
	viperInstance = viper.NewWithOptions(viper.KeyDelimiter(KeyDelimiter))
	expected := getAgentConfig().Client

	viperInstance.Set(ClientMaxMessageSizeKey, expected.MaxMessageSize)
	viperInstance.Set(ClientPermitWithoutStreamKey, expected.PermitWithoutStream)
	viperInstance.Set(ClientTimeKey, expected.Time)
	viperInstance.Set(ClientTimeoutKey, expected.Timeout)

	// root keys for sections are set appropriately
	assert.True(t, viperInstance.IsSet(ClientMaxMessageSizeKey))
	assert.False(t, viperInstance.IsSet(ClientMaxMessageReceiveSizeKey))
	assert.False(t, viperInstance.IsSet(ClientMaxMessageSendSizeKey))

	viperInstance.Set(ClientMaxMessageReceiveSizeKey, expected.MaxMessageRecieveSize)
	viperInstance.Set(ClientMaxMessageSendSizeKey, expected.MaxMessageSendSize)

	result := resolveClient()

	assert.Equal(t, expected, result)
}

func getAgentConfig() *Config {
	return &Config{
		UUID:    "",
		Version: "",
		Path:    "",
		Log:     &Log{},
		Client: &Client{
			Timeout:               5 * time.Second,
			Time:                  4 * time.Second,
			PermitWithoutStream:   true,
			MaxMessageSize:        1,
			MaxMessageRecieveSize: 20,
			MaxMessageSendSize:    40,
		},
		ConfigDir: "",
		AllowedDirectories: []string{
			"/etc/nginx", "/usr/local/etc/nginx", "/var/run/nginx", "/var/log/nginx", "/usr/share/nginx/modules",
		},
		Collector: &Collector{
			ConfigPath: "/etc/nginx-agent/nginx-agent-otelcol.yaml",
			Exporters: Exporters{
				OtlpExporters: []OtlpExporter{
					{
						Server: &ServerConfig{
							Host: "127.0.0.1",
							Port: 1234,
						},
						Auth: &AuthConfig{
							Token: "super-secret-token",
						},
						TLS: &TLSConfig{
							Cert:       "/path/to/server-cert.pem",
							Key:        "/path/to/server-cert.pem",
							Ca:         "/path/to/server-cert.pem",
							SkipVerify: true,
							ServerName: "remote-saas-server",
						},
					},
				},
			},
			Processors: Processors{
				Batch: &Batch{
					SendBatchMaxSize: DefCollectorBatchProcessorSendBatchMaxSize,
					SendBatchSize:    DefCollectorBatchProcessorSendBatchSize,
					Timeout:          DefCollectorBatchProcessorTimeout,
				},
			},
			Receivers: Receivers{
				OtlpReceivers: []OtlpReceiver{
					{
						Server: &ServerConfig{
							Host: "localhost",
							Port: 4317,
							Type: 0,
						},
						Auth: &AuthConfig{
							Token: "even-secreter-token",
						},
						OtlpTLSConfig: &OtlpTLSConfig{
							GenerateSelfSignedCert: false,
							Cert:                   "/path/to/server-cert.pem",
							Key:                    "/path/to/server-cert.pem",
							Ca:                     "/path/to/server-cert.pem",
							SkipVerify:             true,
							ServerName:             "local-data-plane-server",
						},
					},
				},
				NginxReceivers: []NginxReceiver{
					{
						InstanceID: "cd7b8911-c2c5-4daf-b311-dbead151d938",
						StubStatus: "http://localhost:4321/status",
						AccessLogs: []AccessLog{
							{
								LogFormat: accessLogFormat,
								FilePath:  "/var/log/nginx/access-custom.conf",
							},
						},
					},
				},
			},
			Extensions: Extensions{
				Health: Health{
					Server: &ServerConfig{
						Host: "localhost",
						Port: 1337,
						Type: 0,
					},
				},
			},
			Log: &Log{
				Level: "INFO",
				Path:  "/var/log/nginx-agent/opentelemetry-collector-agent.log",
			},
		},
		Command: &Command{
			Server: &ServerConfig{
				Host: "127.0.0.1",
				Port: 8888,
				Type: Grpc,
			},
			Auth: &AuthConfig{
				Token: "1234",
			},
			TLS: &TLSConfig{
				Cert:       "some.cert",
				Key:        "some.key",
				Ca:         "some.ca",
				SkipVerify: false,
				ServerName: "server-name",
			},
		},
	}
}<|MERGE_RESOLUTION|>--- conflicted
+++ resolved
@@ -173,7 +173,6 @@
 func TestResolveCollector(t *testing.T) {
 	testDefault := getAgentConfig()
 
-<<<<<<< HEAD
 	t.Run("Test 1: Happy path", func(t *testing.T) {
 		expected := testDefault.Collector
 
@@ -185,7 +184,7 @@
 		viperInstance.Set(CollectorBatchProcessorSendBatchMaxSizeKey, expected.Processors.Batch.SendBatchMaxSize)
 		viperInstance.Set(CollectorBatchProcessorTimeoutKey, expected.Processors.Batch.Timeout)
 		viperInstance.Set(CollectorExportersKey, expected.Exporters)
-		viperInstance.Set(CollectorHealthKey, expected.Health)
+		viperInstance.Set(CollectorExtensionsKey, expected.Extensions)
 		viperInstance.Set(CollectorLogKey, expected.Log)
 
 		actual, err := resolveCollector(testDefault.AllowedDirectories)
@@ -207,28 +206,6 @@
 		require.Error(t, err)
 		assert.Contains(t, err.Error(), errMsg)
 	})
-=======
-	for _, test := range tests {
-		t.Run(test.name, func(t *testing.T) {
-			viperInstance = viper.NewWithOptions(viper.KeyDelimiter(KeyDelimiter))
-			viperInstance.Set(CollectorConfigPathKey, test.expected.ConfigPath)
-			viperInstance.Set(CollectorReceiversKey, test.expected.Receivers)
-			viperInstance.Set(CollectorProcessorsKey, test.expected.Processors)
-			viperInstance.Set(CollectorExportersKey, test.expected.Exporters)
-			viperInstance.Set(CollectorExtensionsKey, test.expected.Extensions)
-			viperInstance.Set(CollectorLogKey, test.expected.Log)
-
-			actual, err := resolveCollector(testDefault.AllowedDirectories)
-			if test.shouldErr {
-				require.Error(t, err)
-				assert.Contains(t, err.Error(), test.errMsg)
-			} else {
-				require.NoError(t, err)
-				assert.Equal(t, test.expected, actual)
-			}
-		})
-	}
->>>>>>> b9de2aab
 }
 
 func TestCommand(t *testing.T) {
