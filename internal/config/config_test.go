// Copyright (c) F5, Inc.
//
// This source code is licensed under the Apache License, Version 2.0 license found in the
// LICENSE file in the root directory of this source tree.
package config

import (
	"bytes"
	_ "embed"
	"errors"
	"log/slog"
	"os"
	"path"
	"sort"
	"strings"
	"testing"
	"time"

	conf "github.com/nginx/agent/v3/test/config"

	"github.com/nginx/agent/v3/pkg/config"

	"github.com/nginx/agent/v3/test/helpers"

	"github.com/stretchr/testify/require"

	"github.com/spf13/pflag"
	"github.com/spf13/viper"
	"github.com/stretchr/testify/assert"
)

const accessLogFormat = `$remote_addr - $remote_user [$time_local] \"$request\" $status $body_bytes_sent ` +
	`\"$http_referer\" \"$http_user_agent\" \"$http_x_forwarded_for\"\"$upstream_cache_status\"`

func TestRegisterConfigFile(t *testing.T) {
	viperInstance = viper.NewWithOptions(viper.KeyDelimiter(KeyDelimiter))
	file, err := os.Create("nginx-agent.conf")
	require.NoError(t, err)
	defer helpers.RemoveFileWithErrorCheck(t, file.Name())

	_, err = file.WriteString("log:")
	require.NoError(t, err)

	currentDirectory, err := os.Getwd()
	require.NoError(t, err)

	err = RegisterConfigFile()

	require.NoError(t, err)
	assert.Equal(t, path.Join(currentDirectory, "nginx-agent.conf"), viperInstance.GetString(ConfigPathKey))
	assert.NotEmpty(t, viperInstance.GetString(UUIDKey))
}

func TestResolveConfig(t *testing.T) {
	viperInstance = viper.NewWithOptions(viper.KeyDelimiter(KeyDelimiter))
	err := loadPropertiesFromFile("./testdata/nginx-agent.conf")
	require.NoError(t, err)

	// Ensure viper instance has populated values based on config file before resolving to struct.
	assert.True(t, viperInstance.IsSet(CollectorRootKey))
	assert.True(t, viperInstance.IsSet(CollectorConfigPathKey))
	assert.True(t, viperInstance.IsSet(CollectorExportersKey))
	assert.True(t, viperInstance.IsSet(CollectorProcessorsKey))
	assert.True(t, viperInstance.IsSet(CollectorReceiversKey))
	assert.True(t, viperInstance.IsSet(CollectorExtensionsKey))

	actual, err := ResolveConfig()
	require.NoError(t, err)
	t.Logf("Actual: %+v", actual.AllowedDirectories)
	sort.Slice(actual.Collector.Extensions.HeadersSetter.Headers, func(i, j int) bool {
		headers := actual.Collector.Extensions.HeadersSetter.Headers
		return headers[i].Key < headers[j].Key
	})
	assert.Equal(t, createConfig(), actual)
}

func TestSetVersion(t *testing.T) {
	viperInstance = viper.NewWithOptions(viper.KeyDelimiter(KeyDelimiter))
	setVersion("v1.2.3", "asdf1234")

	assert.Equal(t, "v1.2.3", viperInstance.GetString(VersionKey))
}

func TestRegisterFlags(t *testing.T) {
	viperInstance = viper.NewWithOptions(viper.KeyDelimiter(KeyDelimiter))
	t.Setenv("NGINX_AGENT_LOG_LEVEL", "warn")
	t.Setenv("NGINX_AGENT_LOG_PATH", "/var/log/test/agent.log")
	t.Setenv("NGINX_AGENT_PROCESS_MONITOR_MONITORING_FREQUENCY", "10s")
	t.Setenv("NGINX_AGENT_DATA_PLANE_API_HOST", "example.com")
	t.Setenv("NGINX_AGENT_DATA_PLANE_API_PORT", "9090")
	t.Setenv("NGINX_AGENT_CLIENT_GRPC_KEEPALIVE_TIMEOUT", "10s")
	registerFlags()

	assert.Equal(t, "warn", viperInstance.GetString(LogLevelKey))
	assert.Equal(t, "/var/log/test/agent.log", viperInstance.GetString(LogPathKey))
	assert.Equal(t, 10*time.Second, viperInstance.GetDuration(ClientKeepAliveTimeoutKey))

	checkDefaultsClientValues(t, viperInstance)
}

func checkDefaultsClientValues(t *testing.T, viperInstance *viper.Viper) {
	t.Helper()

	assert.Equal(t, DefHTTPTimeout, viperInstance.GetDuration(ClientHTTPTimeoutKey))

	assert.Equal(t, DefBackoffInitialInterval, viperInstance.GetDuration(ClientBackoffInitialIntervalKey))
	assert.Equal(t, DefBackoffMaxInterval, viperInstance.GetDuration(ClientBackoffMaxIntervalKey))
	assert.InDelta(t, DefBackoffRandomizationFactor, viperInstance.GetFloat64(ClientBackoffRandomizationFactorKey),
		0.01)
	assert.InDelta(t, DefBackoffMultiplier, viperInstance.GetFloat64(ClientBackoffMultiplierKey), 0.01)
	assert.Equal(t, DefBackoffMaxElapsedTime, viperInstance.GetDuration(ClientBackoffMaxElapsedTimeKey))

	assert.Equal(t, DefGRPCKeepAliveTimeout, viperInstance.GetDuration(ClientKeepAliveTimeoutKey))
	assert.Equal(t, DefGRPCKeepAliveTime, viperInstance.GetDuration(ClientKeepAliveTimeKey))
	assert.Equal(t, DefGRPCKeepAlivePermitWithoutStream, viperInstance.GetBool(ClientKeepAlivePermitWithoutStreamKey))

	assert.Equal(t, DefMaxMessageSize, viperInstance.GetInt(ClientGRPCMaxMessageSizeKey))
	assert.Equal(t, DefMaxMessageRecieveSize, viperInstance.GetInt(ClientGRPCMaxMessageReceiveSizeKey))
	assert.Equal(t, DefMaxMessageSendSize, viperInstance.GetInt(ClientGRPCMaxMessageSendSizeKey))
	assert.Equal(t, DefFileChunkSize, viperInstance.GetUint32(ClientGRPCFileChunkSizeKey))
	assert.Equal(t, DefMaxFileSize, viperInstance.GetUint32(ClientGRPCMaxFileSizeKey))
	assert.Equal(t, make(map[string]string), viperInstance.GetStringMapString(LabelsRootKey))
}

func TestSeekFileInPaths(t *testing.T) {
	viperInstance = viper.NewWithOptions(viper.KeyDelimiter(KeyDelimiter))
	result, err := seekFileInPaths("nginx-agent.conf", []string{"./", "./testdata"}...)

	require.NoError(t, err)
	assert.Equal(t, "testdata/nginx-agent.conf", result)

	_, err = seekFileInPaths("nginx-agent.conf", []string{"./"}...)
	require.Error(t, err)
}

func TestResolveConfigFilePaths(t *testing.T) {
	viperInstance = viper.NewWithOptions(viper.KeyDelimiter(KeyDelimiter))
	currentDirectory, err := os.Getwd()
	require.NoError(t, err)

	result := configFilePaths()

	assert.Len(t, result, 2)
	assert.Equal(t, "/etc/nginx-agent/", result[0])
	assert.Equal(t, currentDirectory, result[1])
}

func TestLoadPropertiesFromFile(t *testing.T) {
	viperInstance = viper.NewWithOptions(viper.KeyDelimiter(KeyDelimiter))
	err := loadPropertiesFromFile("./testdata/nginx-agent.conf")
	require.NoError(t, err)

	assert.Equal(t, "debug", viperInstance.GetString(LogLevelKey))
	assert.Equal(t, "./test-path", viperInstance.GetString(LogPathKey))

	assert.Equal(t, 15*time.Second, viperInstance.GetDuration(ClientKeepAliveTimeoutKey))

	err = loadPropertiesFromFile("./testdata/unknown.conf")
	require.Error(t, err)
}

func TestNormalizeFunc(t *testing.T) {
	viperInstance = viper.NewWithOptions(viper.KeyDelimiter(KeyDelimiter))
	var expected pflag.NormalizedName = "test-flag-name"
	result := normalizeFunc(&pflag.FlagSet{}, "test_flag.name")
	assert.Equal(t, expected, result)
}

type deprecatedEnvVarsTest struct {
	name                 string
	expectedLogContent   string
	unexpectedLogContent string
	envVars              map[string]string
	viperKeys            []string
	expectWarning        bool
}

func TestCheckDeprecatedEnvVars(t *testing.T) {
	tests := []deprecatedEnvVarsTest{
		{
			name: "Test 1: should log warning for deprecated env var",
			envVars: map[string]string{
				"NGINX_AGENT_SERVER_HOST": "value",
			},
			viperKeys:          []string{"some_other_key"},
			expectedLogContent: "NGINX_AGENT_SERVER_HOST",
			expectWarning:      true,
		},
		{
			name: "Test 2: should not log warning for valid env var",
			envVars: map[string]string{
				"NGINX_AGENT_LOG_LEVEL": "info",
			},
			viperKeys:            []string{"log_level"},
			unexpectedLogContent: "NGINX_AGENT_LOG_LEVEL",
			expectWarning:        false,
		},
		{
			name: "Test 3: should handle mixed valid and deprecated env vars",
			envVars: map[string]string{
				"NGINX_AGENT_LOG_LEVEL":      "info",
				"NGINX_AGENT_DEPRECATED_VAR": "value",
			},
			viperKeys:            []string{"log_level"},
			expectedLogContent:   "NGINX_AGENT_DEPRECATED_VAR",
			unexpectedLogContent: "NGINX_AGENT_LOG_LEVEL",
			expectWarning:        true,
		},
		{
			name: "Test 4: should ignore non-agent env vars",
			envVars: map[string]string{
				"NGINX_LICENSE": "value",
			},
			viperKeys:     []string{},
			expectWarning: false,
		},
	}

	for _, tc := range tests {
		t.Run(tc.name, func(t *testing.T) {
			runDeprecatedEnvVarsTest(t, tc)
		})
	}
}

func runDeprecatedEnvVarsTest(t *testing.T, tc deprecatedEnvVarsTest) {
	t.Helper()

	originalViper := viperInstance
	viperInstance = viper.NewWithOptions(viper.KeyDelimiter(KeyDelimiter))
	defer func() { viperInstance = originalViper }()

	for key, value := range tc.envVars {
		t.Setenv(key, value)
	}

	for _, key := range tc.viperKeys {
		viperInstance.Set(key, "any-value")
	}

	var logBuffer bytes.Buffer
	handler := slog.NewTextHandler(&logBuffer, nil)
	slog.SetDefault(slog.New(handler))

	checkDeprecatedEnvVars()

	logOutput := logBuffer.String()

	if tc.expectWarning {
		require.NotEmpty(t, logOutput, "Expected a warning log, but got none")
		assert.Contains(t, logOutput, "Detected deprecated or unknown environment variables")
		if tc.expectedLogContent != "" {
			assert.Contains(t, logOutput, tc.expectedLogContent)
		}
		if tc.unexpectedLogContent != "" {
			assert.NotContains(t, logOutput, tc.unexpectedLogContent)
		}
	} else {
		assert.Empty(t, logOutput, "Expected no warning logs")
	}
}

func TestResolveAllowedDirectories(t *testing.T) {
	tests := []struct {
		name           string
		configuredDirs []string
		expected       []string
	}{
		{
			name:           "Test 1: Empty path",
			configuredDirs: []string{""},
			expected:       []string{"/etc/nginx-agent"},
		},
		{
			name:           "Test 2: Absolute path",
			configuredDirs: []string{"/etc/agent/"},
			expected:       []string{"/etc/nginx-agent", "/etc/agent"},
		},
		{
			name:           "Test 3: Absolute paths",
			configuredDirs: []string{"/etc/nginx/"},
			expected:       []string{"/etc/nginx-agent", "/etc/nginx"},
		},
		{
			name:           "Test 4: Absolute path with multiple slashes",
			configuredDirs: []string{"/etc///////////nginx-agent/"},
			expected:       []string{"/etc/nginx-agent"},
		},
		{
			name:           "Test 5: Absolute path with directory traversal",
			configuredDirs: []string{"/etc/nginx/../nginx-agent"},
			expected:       []string{"/etc/nginx-agent"},
		},
		{
			name:           "Test 6: Absolute path with repeat directory traversal",
			configuredDirs: []string{"/etc/nginx-agent/../../../../../nginx-agent"},
			expected:       []string{"/etc/nginx-agent"},
		},
		{
			name:           "Test 7: Absolute path with control characters",
			configuredDirs: []string{"/etc/nginx-agent/\\x08../tmp/"},
			expected:       []string{"/etc/nginx-agent"},
		},
		{
			name:           "Test 8: Absolute path with invisible characters",
			configuredDirs: []string{"/etc/nginx-agent/ㅤㅤㅤ/tmp/"},
			expected:       []string{"/etc/nginx-agent"},
		},
		{
			name:           "Test 9: Absolute path with escaped invisible characters",
			configuredDirs: []string{"/etc/nginx-agent/\\\\ㅤ/tmp/"},
			expected:       []string{"/etc/nginx-agent"},
		},
		{
			name: "Test 10: Mixed paths",
			configuredDirs: []string{
				"nginx-agent",
				"",
				"..",
				"/",
				"\\/",
				".",
				"/etc/nginx/",
			},
			expected: []string{"/etc/nginx-agent", "/etc/nginx"},
		},
		{
			name:           "Test 11: Relative path",
			configuredDirs: []string{"nginx-agent"},
			expected:       []string{"/etc/nginx-agent"},
		},
	}
	for _, test := range tests {
		t.Run(test.name, func(t *testing.T) {
			allowed := resolveAllowedDirectories(test.configuredDirs)
			assert.Equal(t, test.expected, allowed)
		})
	}
}

func TestResolveLog(t *testing.T) {
	viperInstance = viper.NewWithOptions(viper.KeyDelimiter(KeyDelimiter))

	tests := []struct {
		name             string
		logLevel         string
		logPath          string
		expectedLogPath  string
		expectedLogLevel string
	}{
		{
			name:             "Test 1: Log level set to info",
			logLevel:         "info",
			logPath:          "/var/log/test/test.log",
			expectedLogPath:  "/var/log/test/test.log",
			expectedLogLevel: "info",
		},
		{
			name:             "Test 2: Invalid log level set",
			logLevel:         "trace",
			logPath:          "/var/log/test/test.log",
			expectedLogPath:  "/var/log/test/test.log",
			expectedLogLevel: "info",
		},
		{
			name:             "Test 3: Log level set to debug",
			logLevel:         "debug",
			logPath:          "/var/log/test/test.log",
			expectedLogPath:  "/var/log/test/test.log",
			expectedLogLevel: "debug",
		},
		{
			name:             "Test 4: Log level set with capitalization",
			logLevel:         "DEBUG",
			logPath:          "./logs/nginx.log",
			expectedLogPath:  "./logs/nginx.log",
			expectedLogLevel: "DEBUG",
		},
	}

	for _, test := range tests {
		t.Run(test.name, func(t *testing.T) {
			viperInstance.Set(LogLevelKey, test.logLevel)
			viperInstance.Set(LogPathKey, test.logPath)

			result := resolveLog()
			assert.Equal(t, test.expectedLogLevel, result.Level)
			assert.Equal(t, test.expectedLogPath, result.Path)
		})
	}
}

func TestResolveClient(t *testing.T) {
	viperInstance = viper.NewWithOptions(viper.KeyDelimiter(KeyDelimiter))
	viperInstance.Set(ClientKeepAliveTimeoutKey, time.Hour)

	result := resolveClient()
	assert.Equal(t, time.Hour, result.Grpc.KeepAlive.Timeout)
}

func TestResolveCollector(t *testing.T) {
	testDefault := agentConfig()

	t.Run("Test 1: Happy path", func(t *testing.T) {
		expected := testDefault.Collector

		viperInstance = viper.NewWithOptions(viper.KeyDelimiter(KeyDelimiter))
		viperInstance.Set(CollectorConfigPathKey, expected.ConfigPath)
		viperInstance.Set(CollectorLogPathKey, expected.Log.Path)
		viperInstance.Set(CollectorLogLevelKey, expected.Log.Level)
		viperInstance.Set(CollectorReceiversKey, expected.Receivers)
		viperInstance.Set(CollectorProcessorsKey, expected.Processors)
		viperInstance.Set(CollectorExportersKey, expected.Exporters)
		viperInstance.Set(CollectorOtlpExportersKey, expected.Exporters.OtlpExporters)
		viperInstance.Set(CollectorExtensionsHealthServerHostKey, expected.Extensions.Health.Server.Host)
		viperInstance.Set(CollectorExtensionsHealthServerPortKey, expected.Extensions.Health.Server.Port)
		viperInstance.Set(CollectorExtensionsHealthPathKey, expected.Extensions.Health.Path)

		actual, err := resolveCollector(testDefault.AllowedDirectories)
		require.NoError(t, err)
		assert.Equal(t, expected, actual)
	})

	t.Run("Test 2: Non allowed path", func(t *testing.T) {
		expected := &Collector{
			ConfigPath: "/path/to/secret",
		}
		errMsg := "collector path /path/to/secret not allowed"

		viperInstance = viper.NewWithOptions(viper.KeyDelimiter(KeyDelimiter))
		viperInstance.Set(CollectorConfigPathKey, expected.ConfigPath)

		_, err := resolveCollector(testDefault.AllowedDirectories)

		require.Error(t, err)
		assert.Contains(t, err.Error(), errMsg)
	})
}

func TestResolveCollectorLog(t *testing.T) {
	tests := []struct {
		name             string
		logLevel         string
		logPath          string
		agentLogLevel    string
		expectedLogPath  string
		expectedLogLevel string
	}{
		{
			name:             "Test 1: OTel Log Level Set In Config",
			logLevel:         "",
			logPath:          "/tmp/collector.log",
			agentLogLevel:    "debug",
			expectedLogPath:  "/tmp/collector.log",
			expectedLogLevel: "DEBUG",
		},
		{
			name:             "Test 2: Agent Log Level is Warn",
			logLevel:         "",
			logPath:          "/tmp/collector.log",
			agentLogLevel:    "warn",
			expectedLogPath:  "/tmp/collector.log",
			expectedLogLevel: "WARN",
		},
		{
			name:             "Test 3: OTel Log Level Set In Config",
			logLevel:         "INFO",
			logPath:          "/tmp/collector.log",
			agentLogLevel:    "debug",
			expectedLogPath:  "/tmp/collector.log",
			expectedLogLevel: "INFO",
		},
	}

	for _, test := range tests {
		t.Run(test.name, func(t *testing.T) {
			viperInstance = viper.NewWithOptions(viper.KeyDelimiter(KeyDelimiter))
			viperInstance.Set(CollectorLogPathKey, test.logPath)
			viperInstance.Set(LogLevelKey, test.agentLogLevel)

			if test.logLevel != "" {
				viperInstance.Set(CollectorLogLevelKey, test.logLevel)
			}

			log := resolveCollectorLog()

			assert.Equal(t, test.expectedLogLevel, log.Level)
			assert.Equal(t, test.expectedLogPath, log.Path)
		})
	}
}

func TestCommand(t *testing.T) {
	viperInstance = viper.NewWithOptions(viper.KeyDelimiter(KeyDelimiter))
	expected := agentConfig().Command

	// Server
	viperInstance.Set(CommandServerHostKey, expected.Server.Host)
	viperInstance.Set(CommandServerPortKey, expected.Server.Port)
	viperInstance.Set(CommandServerTypeKey, expected.Server.Type)

	// Auth
	viperInstance.Set(CommandAuthTokenKey, expected.Auth.Token)

	// TLS
	viperInstance.Set(CommandTLSCertKey, expected.TLS.Cert)
	viperInstance.Set(CommandTLSKeyKey, expected.TLS.Key)
	viperInstance.Set(CommandTLSCaKey, expected.TLS.Ca)
	viperInstance.Set(CommandTLSSkipVerifyKey, expected.TLS.SkipVerify)
	viperInstance.Set(CommandTLSServerNameKey, expected.TLS.ServerName)

	// root keys for sections are set
	assert.True(t, viperInstance.IsSet(CommandRootKey))
	assert.True(t, viperInstance.IsSet(CommandServerKey))
	assert.True(t, viperInstance.IsSet(CommandAuthKey))
	assert.True(t, viperInstance.IsSet(CommandTLSKey))

	result := resolveCommand()

	assert.Equal(t, expected.Server, result.Server)
	assert.Equal(t, expected.Auth, result.Auth)
	assert.Equal(t, expected.TLS, result.TLS)
}

func TestMissingServerTLS(t *testing.T) {
	viperInstance = viper.NewWithOptions(viper.KeyDelimiter(KeyDelimiter))

	expected := agentConfig().Command

	viperInstance.Set(CommandServerHostKey, expected.Server.Host)
	viperInstance.Set(CommandServerPortKey, expected.Server.Port)
	viperInstance.Set(CommandServerTypeKey, expected.Server.Type)
	viperInstance.Set(CommandAuthTokenKey, expected.Auth.Token)

	assert.True(t, viperInstance.IsSet(CommandRootKey))
	assert.True(t, viperInstance.IsSet(CommandServerKey))
	assert.True(t, viperInstance.IsSet(CommandAuthKey))

	result := resolveCommand()
	assert.Equal(t, expected.Server, result.Server)
	assert.Equal(t, expected.Auth, result.Auth)
	assert.Nil(t, result.TLS)
}

func TestClient(t *testing.T) {
	viperInstance = viper.NewWithOptions(viper.KeyDelimiter(KeyDelimiter))
	expected := agentConfig().Client

	viperInstance.Set(ClientGRPCMaxMessageSizeKey, expected.Grpc.MaxMessageSize)
	viperInstance.Set(ClientKeepAlivePermitWithoutStreamKey, expected.Grpc.KeepAlive.PermitWithoutStream)
	viperInstance.Set(ClientKeepAliveTimeKey, expected.Grpc.KeepAlive.Time)
	viperInstance.Set(ClientKeepAliveTimeoutKey, expected.Grpc.KeepAlive.Timeout)

	viperInstance.Set(ClientHTTPTimeoutKey, expected.HTTP.Timeout)

	viperInstance.Set(ClientBackoffMaxIntervalKey, expected.Backoff.MaxInterval)
	viperInstance.Set(ClientBackoffMultiplierKey, expected.Backoff.Multiplier)
	viperInstance.Set(ClientBackoffMaxElapsedTimeKey, expected.Backoff.MaxElapsedTime)
	viperInstance.Set(ClientBackoffInitialIntervalKey, expected.Backoff.InitialInterval)
	viperInstance.Set(ClientBackoffRandomizationFactorKey, expected.Backoff.RandomizationFactor)

	// root keys for sections are set appropriately
	assert.True(t, viperInstance.IsSet(ClientGRPCMaxMessageSizeKey))
	assert.False(t, viperInstance.IsSet(ClientGRPCMaxMessageReceiveSizeKey))
	assert.False(t, viperInstance.IsSet(ClientGRPCMaxMessageSendSizeKey))

	viperInstance.Set(ClientGRPCMaxMessageReceiveSizeKey, expected.Grpc.MaxMessageReceiveSize)
	viperInstance.Set(ClientGRPCMaxMessageSendSizeKey, expected.Grpc.MaxMessageSendSize)

	result := resolveClient()

	assert.Equal(t, expected, result)
}

func TestResolveLabels(t *testing.T) {
	// Helper to set up the viper instance
	setupViper := func(input map[string]string) {
		viperInstance = viper.New() // Create a new viper instance for isolation
		viperInstance.Set(LabelsRootKey, input)
	}

	tests := []struct {
		input    map[string]string
		expected map[string]interface{}
		name     string
	}{
		{
			name: "Test 1: Integer values",
			input: map[string]string{
				"key1": "123",
				"key2": "456",
			},
			expected: map[string]interface{}{
				"key1": 123,
				"key2": 456,
			},
		},
		{
			name: "Test 2: Float values",
			input: map[string]string{
				"key1": "123.45",
				"key2": "678.90",
			},
			expected: map[string]interface{}{
				"key1": 123.45,
				"key2": 678.9,
			},
		},
		{
			name: "Test 3: Boolean values",
			input: map[string]string{
				"key1": "true",
				"key2": "false",
			},
			expected: map[string]interface{}{
				"key1": true,
				"key2": false,
			},
		},
		{
			name: "Test 4: Mixed types",
			input: map[string]string{
				"key1": "true",
				"key2": "123",
				"key3": "45.67",
				"key4": "hello",
			},
			expected: map[string]interface{}{
				"key1": true,
				"key2": 123,
				"key3": 45.67,
				"key4": "hello",
			},
		},
		{
			name: "Test 5: String values",
			input: map[string]string{
				"key1": "hello",
				"key2": "world",
			},
			expected: map[string]interface{}{
				"key1": "hello",
				"key2": "world",
			},
		},
		{
			name:     "Test 6: Empty input",
			input:    make(map[string]string),
			expected: make(map[string]interface{}),
		},
	}

	for _, tt := range tests {
		t.Run(tt.name, func(t *testing.T) {
			// Setup viper with test input
			setupViper(tt.input)

			// Call the function
			actual := resolveLabels()

			// Assert the results
			assert.Equal(t, tt.expected, actual)
		})
	}
}

func TestResolveLabelsWithYAML(t *testing.T) {
	tests := []struct {
		expected  map[string]interface{}
		name      string
		yamlInput string
	}{
		{
			name: "Test 1: Integer and Float Values",
			yamlInput: `
labels:
  key1: "123"
  key2: "45.67"
`,
			expected: map[string]interface{}{
				"key1": 123,
				"key2": 45.67,
			},
		},
		{
			name: "Test 2: Boolean Values",
			yamlInput: `
labels:
  key1: "true"
  key2: "false"
`,
			expected: map[string]interface{}{
				"key1": true,
				"key2": false,
			},
		},
		{
			name: "Test 3: Nil and Empty Values",
			yamlInput: `
labels:
  key1: "nil"
  key2: ""
`,
			expected: map[string]interface{}{
				"key1": nil,
				"key2": nil,
			},
		},
		{
			name: "Test 4: Array Values",
			yamlInput: `
labels:
  key1: "[1, 2, 3]"
`,
			expected: map[string]interface{}{
				"key1": []interface{}{float64(1), float64(2), float64(3)},
			},
		},
		{
			name: "Test 5: Nested JSON Object",
			yamlInput: `
labels:
  key1: '{"a": 1, "b": 2}'
`,
			expected: map[string]interface{}{
				"key1": map[string]interface{}{
					"a": float64(1),
					"b": float64(2),
				},
			},
		},
		{
			name: "Test 6: Plain Strings",
			yamlInput: `
labels:
  key1: "hello"
  key2: "world"
`,
			expected: map[string]interface{}{
				"key1": "hello",
				"key2": "world",
			},
		},
		{
			name: "Test 7: Specific Strings Example",
			yamlInput: `
labels:
  config-sync-group: "group1"
`,
			expected: map[string]interface{}{
				"config-sync-group": "group1",
			},
		},
	}

	for _, tt := range tests {
		t.Run(tt.name, func(t *testing.T) {
			// Set up viper with YAML input
			viperInstance = viper.New() // Create a new viper instance for isolation
			viperInstance.SetConfigType("yaml")

			err := viperInstance.ReadConfig(strings.NewReader(tt.yamlInput))
			require.NoError(t, err, "Error reading YAML input")

			// Call the function
			actual := resolveLabels()

			// Assert the results
			assert.Equal(t, tt.expected, actual)
		})
	}
}

func TestParseInt(t *testing.T) {
	tests := []struct {
		expected interface{}
		name     string
		input    string
	}{
		{name: "Test 1: Valid Integer", input: "123", expected: 123},
		{name: "Test 2: Negative Integer", input: "-456", expected: -456},
		{name: "Test 3: Zero", input: "0", expected: 0},
		{name: "Test 4: Invalid Integer", input: "abc", expected: nil},
		{name: "Test 5: Empty String", input: "", expected: nil},
		{name: "Test 6: Float String", input: "45.67", expected: nil},
	}

	for _, tt := range tests {
		t.Run(tt.name, func(t *testing.T) {
			result := parseInt(tt.input)
			assert.Equal(t, tt.expected, result)
		})
	}
}

func TestParseFloat(t *testing.T) {
	tests := []struct {
		expected interface{}
		name     string
		input    string
	}{
		{name: "Test 1: Valid Float", input: "45.67", expected: 45.67},
		{name: "Test 2: Negative Float", input: "-123.45", expected: -123.45},
		{name: "Test 3: Valid Integer as Float", input: "123", expected: 123.0},
		{name: "Test 4: Invalid Float", input: "abc", expected: nil},
		{name: "Test 5: Empty String", input: "", expected: nil},
	}

	for _, tt := range tests {
		t.Run(tt.name, func(t *testing.T) {
			result := parseFloat(tt.input)
			assert.Equal(t, tt.expected, result)
		})
	}
}

func TestParseBool(t *testing.T) {
	tests := []struct {
		expected interface{}
		name     string
		input    string
	}{
		{name: "Test 1: True (lowercase)", input: "true", expected: true},
		{name: "Test 2: False (lowercase)", input: "false", expected: false},
		{name: "Test 3: True (uppercase)", input: "TRUE", expected: true},
		{name: "Test 4: False (uppercase)", input: "FALSE", expected: false},
		{name: "Test 5: Numeric True", input: "1", expected: true},
		{name: "Test 6: Numeric False", input: "0", expected: false},
		{name: "Test 7: Invalid Boolean", input: "abc", expected: nil},
		{name: "Test 8: Empty String", input: "", expected: nil},
	}

	for _, tt := range tests {
		t.Run(tt.name, func(t *testing.T) {
			result := parseBool(tt.input)
			assert.Equal(t, tt.expected, result)
		})
	}
}

func TestParseJSON(t *testing.T) {
	tests := []struct {
		expected interface{}
		name     string
		input    string
	}{
		{
			name:  "Test 1: Valid JSON Object",
			input: `{"a": 1, "b": "text"}`,
			expected: map[string]interface{}{
				"a": float64(1),
				"b": "text",
			},
		},
		{
			name:     "Test 2: Valid JSON Array",
			input:    `[1, 2, 3]`,
			expected: []interface{}{float64(1), float64(2), float64(3)},
		},
		{
			name:  "Test 3: Nested JSON",
			input: `{"a": {"b": [1, 2, 3]}}`,
			expected: map[string]interface{}{
				"a": map[string]interface{}{"b": []interface{}{float64(1), float64(2), float64(3)}},
			},
		},
		{name: "Test 4: Invalid JSON", input: `{"a": 1,`, expected: nil},
		{name: "Test 5: Empty String", input: "", expected: nil},
		{name: "Test 6: Plain String", input: `"hello"`, expected: "hello"},
		{name: "Test 7: Number as JSON", input: "123", expected: float64(123)},
		{name: "Test 8: Boolean as JSON", input: "true", expected: true},
	}

	for _, tt := range tests {
		t.Run(tt.name, func(t *testing.T) {
			result := parseJSON(tt.input)
			assert.Equal(t, tt.expected, result)
		})
	}
}

func TestValidateYamlFile(t *testing.T) {
	tests := []struct {
		expected error
		name     string
		input    string
	}{
		{
			name:     "Test 1: Valid NGINX Agent config file",
			input:    "testdata/nginx-agent.conf",
			expected: nil,
		},
		{
			name:     "Test 2: Invalid format NGINX Agent config file",
			input:    "testdata/invalid-format-nginx-agent.conf",
			expected: errors.New("[2:1] unknown field \"level\""),
		},
		{
			name:     "Test 3: Unknown field in NGINX Agent config file",
			input:    "testdata/unknown-field-nginx-agent.conf",
			expected: errors.New("[5:1] unknown field \"unknown_field\""),
		},
	}

	for _, tt := range tests {
		t.Run(tt.name, func(t *testing.T) {
			result := validateYamlFile(tt.input)
			assert.Equal(t, tt.expected, result)
		})
	}
}

func TestResolveExtensions(t *testing.T) {
	tests := []struct {
		name     string
		value    string
		value2   string
		path     string
		path2    string
		expected []string
	}{
		{
			name:     "Test 1: User includes a single value header only",
			value:    "super-secret-token",
			path:     "",
			expected: []string{"super-secret-token"},
		},
		{
			name:     "Test 2: User includes a single filepath header only",
			value:    "",
			path:     "testdata/nginx-token.crt",
			expected: []string{"super-secret-token"},
		},
		{
			name:     "Test 3: User includes both a single token and a single filepath header",
			value:    "very-secret-token",
			path:     "testdata/nginx-token.crt",
			expected: []string{"very-secret-token"},
		},
		{
			name:     "Test 4: User includes neither token nor filepath header",
			value:    "",
			path:     "",
			expected: []string{""},
		},
		{
			name:     "Test 5: User includes multiple headers",
			value:    "super-secret-token",
			value2:   "very-secret-token",
			path:     "",
			path2:    "",
			expected: []string{"super-secret-token", "very-secret-token"},
		},
	}

	viperInstance = viper.NewWithOptions(viper.KeyDelimiter(KeyDelimiter))
	tempDir := t.TempDir()
	var confContent []byte

	for _, tt := range tests {
		t.Run(tt.name, func(t *testing.T) {
			tempFile := helpers.CreateFileWithErrorCheck(t, tempDir, "nginx-agent.conf")
			defer helpers.RemoveFileWithErrorCheck(t, tempFile.Name())

			if len(tt.expected) == 1 {
				confContent = []byte(conf.AgentConfigWithToken(tt.value, tt.path))
			} else {
				confContent = []byte(conf.AgentConfigWithMultipleHeaders(tt.value, tt.path, tt.value2, tt.path2))
			}

			_, writeErr := tempFile.Write(confContent)
			require.NoError(t, writeErr)

			err := loadPropertiesFromFile(tempFile.Name())
			require.NoError(t, err)

			extension := resolveExtensions()
			require.NotNil(t, extension)

			var result []string
			for _, header := range extension.HeadersSetter.Headers {
				result = append(result, header.Value)
			}

			assert.Equal(t, tt.expected, result)

			err = tempFile.Close()
			require.NoError(t, err)
		})
	}
}

func TestResolveExtensions_MultipleHeaders(t *testing.T) {
	tests := []struct {
		name     string
		token    string
		token2   string
		path     string
		path2    string
		expected string
	}{
		{
			name:     "Test 1: User includes a single value header only",
			token:    "super-secret-token",
			path:     "",
			expected: "super-secret-token",
		},
	}

	viperInstance = viper.NewWithOptions(viper.KeyDelimiter(KeyDelimiter))
	tempDir := t.TempDir()

	for _, tt := range tests {
		t.Run(tt.name, func(t *testing.T) {
			tempFile := helpers.CreateFileWithErrorCheck(t, tempDir, "nginx-agent.conf")
			defer helpers.RemoveFileWithErrorCheck(t, tempFile.Name())

			confContent := []byte(conf.AgentConfigWithToken(tt.token, tt.path))
			_, writeErr := tempFile.Write(confContent)
			require.NoError(t, writeErr)

			err := loadPropertiesFromFile(tempFile.Name())
			require.NoError(t, err)

			extension := resolveExtensions()
			require.NotNil(t, extension)
			assert.Equal(t, tt.expected, extension.HeadersSetter.Headers[0].Value)

			err = tempFile.Close()
			require.NoError(t, err)
		})
	}
}

func TestAddDefaultOtlpExporter(t *testing.T) {
	t.Run("Test 1: Command server only", func(t *testing.T) {
		collector := &Collector{}
		agentConfig := &Config{
			Command: &Command{
				Server: &ServerConfig{
					Host: "test.com",
					Port: 8080,
					Type: Grpc,
				},
				Auth: &AuthConfig{
					Token: "token",
				},
				TLS: &TLSConfig{
					SkipVerify: false,
				},
			},
		}

		addDefaultOtlpExporter(collector, agentConfig)

		assert.Equal(t, "test.com", collector.Exporters.OtlpExporters["default"].Server.Host)
		assert.Equal(t, 8080, collector.Exporters.OtlpExporters["default"].Server.Port)
		assert.False(t, collector.Exporters.OtlpExporters["default"].TLS.SkipVerify)
		assert.Equal(t, "headers_setter", collector.Exporters.OtlpExporters["default"].Authenticator)
		assert.Equal(t, "insert", collector.Extensions.HeadersSetter.Headers[0].Action)
		assert.Equal(t, "authorization", collector.Extensions.HeadersSetter.Headers[0].Key)
		assert.Equal(t, "token", collector.Extensions.HeadersSetter.Headers[0].Value)
	})

	t.Run("Test 2: Command and Auxiliary Command servers", func(t *testing.T) {
		collector := &Collector{}
		agentConfig := &Config{
			Command: &Command{
				Server: &ServerConfig{
					Host: "test.com",
					Port: 8080,
					Type: Grpc,
				},
				Auth: &AuthConfig{
					Token: "token",
				},
				TLS: &TLSConfig{
					SkipVerify: false,
				},
			},
			AuxiliaryCommand: &Command{
				Server: &ServerConfig{
					Host: "aux-test.com",
					Port: 9090,
					Type: Grpc,
				},
				Auth: &AuthConfig{
					Token: "aux-token",
				},
				TLS: &TLSConfig{
					SkipVerify: false,
				},
			},
		}

		addDefaultOtlpExporter(collector, agentConfig)

		assert.Equal(t, "aux-test.com", collector.Exporters.OtlpExporters["default"].Server.Host)
		assert.Equal(t, 9090, collector.Exporters.OtlpExporters["default"].Server.Port)
		assert.False(t, collector.Exporters.OtlpExporters["default"].TLS.SkipVerify)
		assert.Equal(t, "headers_setter", collector.Exporters.OtlpExporters["default"].Authenticator)
		assert.Equal(t, "insert", collector.Extensions.HeadersSetter.Headers[0].Action)
		assert.Equal(t, "authorization", collector.Extensions.HeadersSetter.Headers[0].Key)
		assert.Equal(t, "aux-token", collector.Extensions.HeadersSetter.Headers[0].Value)
	})
}

func agentConfig() *Config {
	return &Config{
		UUID:    "",
		Version: "",
		Path:    "",
		Log:     &Log{},
		Client: &Client{
			HTTP: &HTTP{
				Timeout: 10 * time.Second,
			},
			Grpc: &GRPC{
				KeepAlive: &KeepAlive{
					Timeout:             5 * time.Second,
					Time:                4 * time.Second,
					PermitWithoutStream: true,
				},
				MaxMessageSize:        1,
				MaxMessageReceiveSize: 20,
				MaxMessageSendSize:    40,
			},
			Backoff: &BackOff{
				InitialInterval:     500 * time.Millisecond,
				MaxInterval:         5 * time.Second,
				MaxElapsedTime:      30 * time.Second,
				RandomizationFactor: 0.5,
				Multiplier:          1.5,
			},
		},
		AllowedDirectories: []string{
			"/etc/nginx", "/etc/nginx-agent", "/usr/local/etc/nginx", "/var/run/nginx", "/var/log/nginx",
			"/usr/share/nginx/modules", "/etc/app_protect",
		},
		Collector: createDefaultCollectorConfig(),
		Command: &Command{
			Server: &ServerConfig{
				Host: "127.0.0.1",
				Port: 8888,
				Type: Grpc,
			},
			Auth: &AuthConfig{
				Token: "1234",
			},
			TLS: &TLSConfig{
				Cert:       "some.cert",
				Key:        "some.key",
				Ca:         "some.ca",
				SkipVerify: false,
				ServerName: "server-name",
			},
		},
		Labels: make(map[string]any),
	}
}

func createConfig() *Config {
	return &Config{
		Log: &Log{
			Level: "debug",
			Path:  "./test-path",
		},
		SyslogServer: &SyslogServer{
			Port: "1512",
		},
		Client: &Client{
			HTTP: &HTTP{
				Timeout: 15 * time.Second,
			},
			Grpc: &GRPC{
				KeepAlive: &KeepAlive{
					Timeout:             15 * time.Second,
					Time:                10 * time.Second,
					PermitWithoutStream: false,
				},
<<<<<<< HEAD
				MaxMessageSize:        1048575,
				MaxMessageReceiveSize: 1048575,
				MaxMessageSendSize:    1048575,
				MaxFileSize:           485753,
				FileChunkSize:         48575,
				ResponseTimeout:       30 * time.Second,
=======
				MaxMessageSize:            1048575,
				MaxMessageReceiveSize:     1048575,
				MaxMessageSendSize:        1048575,
				MaxFileSize:               485753,
				FileChunkSize:             48575,
				MaxParallelFileOperations: 10,
>>>>>>> b1947ec1
			},
			Backoff: &BackOff{
				InitialInterval:     200 * time.Millisecond,
				MaxInterval:         10 * time.Second,
				MaxElapsedTime:      25 * time.Second,
				RandomizationFactor: 1.5,
				Multiplier:          2.5,
			},
		},
		AllowedDirectories: []string{
			"/etc/nginx-agent", "/etc/nginx", "/usr/local/etc/nginx", "/var/run/nginx",
			"/usr/share/nginx/modules", "/var/log/nginx", "/configs",
		},
		DataPlaneConfig: &DataPlaneConfig{
			Nginx: &NginxDataPlaneConfig{
				ExcludeLogs:            []string{"/var/log/nginx/error.log", "^/var/log/nginx/.*.log$"},
				ReloadMonitoringPeriod: 30 * time.Second,
				TreatWarningsAsErrors:  true,
				ReloadBackoff: &BackOff{
					InitialInterval:     100 * time.Millisecond,
					MaxInterval:         20 * time.Second,
					MaxElapsedTime:      15 * time.Second,
					RandomizationFactor: 1.5,
					Multiplier:          1.5,
				},
			},
		},
		Collector: &Collector{
			ConfigPath:            "/etc/nginx-agent/nginx-agent-otelcol.yaml",
			AdditionalConfigPaths: []string{"/configs/my_config.yaml", "/etc/nginx-agent/nginx-agent-otelcol.yaml"},
			Exporters: Exporters{
				OtlpExporters: map[string]*OtlpExporter{
					"default": {
						Server: &ServerConfig{
							Host: "127.0.0.1",
							Port: 5643,
						},
						Authenticator: "test-saas-token",
						TLS: &TLSConfig{
							Cert:       "/path/to/server-cert.pem",
							Key:        "/path/to/server-key.pem",
							Ca:         "/path/to/server-cert.pem",
							SkipVerify: false,
							ServerName: "test-saas-server",
						},
					},
				},
				PrometheusExporter: &PrometheusExporter{
					Server: &ServerConfig{
						Host: "127.0.0.1",
						Port: 1235,
					},
					TLS: &TLSConfig{
						Cert:       "/path/to/server-cert.pem",
						Key:        "/path/to/server-key.pem",
						Ca:         "/path/to/server-cert.pem",
						SkipVerify: false,
						ServerName: "test-server",
					},
				},
				Debug: &DebugExporter{},
			},
			Processors: Processors{
				Batch: map[string]*Batch{
					"default": {
						SendBatchMaxSize: 1,
						SendBatchSize:    8199,
						Timeout:          30 * time.Second,
					},
					"default_metrics": {
						SendBatchMaxSize: 1000,
						SendBatchSize:    1000,
						Timeout:          30 * time.Second,
					},
					"default_logs": {
						SendBatchMaxSize: 100,
						SendBatchSize:    100,
						Timeout:          60 * time.Second,
					},
				},
				Attribute: map[string]*Attribute{
					"default": {
						Actions: []Action{
							{
								Key:    "test",
								Action: "insert",
								Value:  "value",
							},
						},
					},
				},
				LogsGzip: map[string]*LogsGzip{
					"default": {},
				},
				SecurityViolations: map[string]*SecurityViolations{"default": {}},
			},
			Receivers: Receivers{
				OtlpReceivers: map[string]*OtlpReceiver{
					"default": {
						Server: &ServerConfig{
							Host: "127.0.0.1",
							Port: 4317,
						},
						Auth: &AuthConfig{
							Token: "secret-receiver-token",
						},
						OtlpTLSConfig: &OtlpTLSConfig{
							GenerateSelfSignedCert: false,
							Cert:                   "/tmp/cert.pem",
							Key:                    "/tmp/key.pem",
							Ca:                     "/tmp/ca.pem",
							SkipVerify:             true,
							ServerName:             "test-local-server",
						},
					},
				},
				HostMetrics: &HostMetrics{
					CollectionInterval: 10 * time.Second,
					InitialDelay:       2 * time.Second,
					Scrapers: &HostMetricsScrapers{
						CPU:        &CPUScraper{},
						Disk:       nil,
						Filesystem: nil,
						Memory:     nil,
						Network:    nil,
					},
				},
			},
			Extensions: Extensions{
				Health: &Health{
					Server: &ServerConfig{
						Host: "127.0.0.1",
						Port: 1337,
					},
					TLS: &TLSConfig{
						Cert:       "/path/to/server-cert.pem",
						Key:        "/path/to/server-key.pem",
						Ca:         "/path/to/server-ca.pem",
						SkipVerify: false,
						ServerName: "server-name",
					},
					Path: "/test",
				},
				HeadersSetter: &HeadersSetter{
					Headers: []Header{
						{
							Action: "action",
							Key:    "key",
							Value:  "value",
						},
						{
							Action: "insert",
							Key:    "label1",
							Value:  "label-1",
						},
						{
							Action: "insert",
							Key:    "label2",
							Value:  "new-value",
						},
					},
				},
			},
			Log: &Log{
				Level: "INFO",
				Path:  "/var/log/nginx-agent/opentelemetry-collector-agent.log",
			},
			Pipelines: Pipelines{
				Metrics: map[string]*Pipeline{
					"default": {
						Receivers:  []string{"host_metrics", "nginx_metrics"},
						Processors: []string{"batch/default_metrics"},
						Exporters:  []string{"otlp/default"},
					},
				},
				Logs: map[string]*Pipeline{
					"default": {
						Receivers:  []string{"tcplog/nginx_app_protect"},
						Processors: []string{"logsgzip/default", "batch/default_logs"},
						Exporters:  []string{"otlp/default"},
					},
				},
			},
		},
		Command: &Command{
			Server: &ServerConfig{
				Host: "127.0.0.1",
				Port: 8888,
				Type: Grpc,
			},
			Auth: &AuthConfig{
				Token:     "1234",
				TokenPath: "path/to/my_token",
			},
			TLS: &TLSConfig{
				Cert:       "some.cert",
				Key:        "some.key",
				Ca:         "some.ca",
				SkipVerify: false,
				ServerName: "server-name",
			},
		},
		AuxiliaryCommand: &Command{
			Server: &ServerConfig{
				Host: "second.management.plane",
				Port: 9999,
				Type: Grpc,
			},
			Auth: &AuthConfig{
				Token:     "1234",
				TokenPath: "path/to/my_token",
			},
			TLS: &TLSConfig{
				Cert:       "some.cert",
				Key:        "some.key",
				Ca:         "some.ca",
				SkipVerify: false,
				ServerName: "server-name",
			},
		},
		Watchers: &Watchers{
			InstanceWatcher: InstanceWatcher{
				MonitoringFrequency: 10 * time.Second,
			},
			InstanceHealthWatcher: InstanceHealthWatcher{
				MonitoringFrequency: 10 * time.Second,
			},
			FileWatcher: FileWatcher{
				MonitoringFrequency: 10 * time.Second,
				ExcludeFiles:        []string{"\\.*log$"},
			},
		},
		Labels: map[string]any{
			"label1": "label-1",
			"label2": "new-value",
			"label3": 123,
		},
		Features: []string{
			config.FeatureCertificates, config.FeatureFileWatcher, config.FeatureMetrics,
			config.FeatureAPIAction, config.FeatureLogsNap,
		},
	}
}

func createDefaultCollectorConfig() *Collector {
	return &Collector{
		ConfigPath: "/etc/nginx-agent/nginx-agent-otelcol.yaml",
		Exporters: Exporters{
			OtlpExporters: map[string]*OtlpExporter{
				"default": {
					Server: &ServerConfig{
						Host: "127.0.0.1",
						Port: 1234,
						Type: Grpc,
					},
					TLS: &TLSConfig{
						Cert:       "/path/to/server-cert.pem",
						Key:        "/path/to/server-cert.pem",
						Ca:         "/path/to/server-cert.pem",
						SkipVerify: true,
						ServerName: "remote-saas-server",
					},
				},
			},
		},
		Processors: Processors{
			Batch: map[string]*Batch{
				"default_logs": {
					SendBatchMaxSize: DefCollectorLogsBatchProcessorSendBatchMaxSize,
					SendBatchSize:    DefCollectorLogsBatchProcessorSendBatchSize,
					Timeout:          DefCollectorLogsBatchProcessorTimeout,
				},
			},
			LogsGzip: map[string]*LogsGzip{
				"default": {},
			},
		},
		Receivers: Receivers{
			OtlpReceivers: map[string]*OtlpReceiver{
				"default": {
					Server: &ServerConfig{
						Host: "localhost",
						Port: 4317,
						Type: Grpc,
					},
					Auth: &AuthConfig{
						Token: "even-secreter-token",
					},
					OtlpTLSConfig: &OtlpTLSConfig{
						GenerateSelfSignedCert: false,
						Cert:                   "/path/to/server-cert.pem",
						Key:                    "/path/to/server-cert.pem",
						Ca:                     "/path/to/server-cert.pem",
						SkipVerify:             true,
						ServerName:             "local-data-plane-server",
					},
				},
			},
			NginxReceivers: []NginxReceiver{
				{
					InstanceID: "cd7b8911-c2c5-4daf-b311-dbead151d938",
					StubStatus: APIDetails{
						URL:    "http://localhost:4321/status",
						Listen: "",
					},
					AccessLogs: []AccessLog{
						{
							LogFormat: accessLogFormat,
							FilePath:  "/var/log/nginx/access-custom.conf",
						},
					},
				},
			},
		},
		Extensions: Extensions{
			Health: &Health{
				Server: &ServerConfig{
					Host: "localhost",
					Port: 1337,
				},
				Path: "/",
			},
		},
		Log: &Log{
			Level: "INFO",
			Path:  "/var/log/nginx-agent/opentelemetry-collector-agent.log",
		},
	}
}

func TestValidateLabel(t *testing.T) {
	tests := []struct {
		name     string
		input    string
		expected bool
	}{
		{
			name:     "Test 1: Valid label - simple",
			input:    "label123",
			expected: true,
		},
		{
			name:     "Test 2: Valid label - with dash and underscore",
			input:    "label-123_abc",
			expected: true,
		},
		{
			name:     "Test 3: Invalid label - too long",
			input:    strings.Repeat("a", 257),
			expected: false,
		},
		{
			name:     "Test 4: Invalid label - special char",
			input:    "label$",
			expected: false,
		},
		{
			name:     "Test 5: Invalid label - starts with dash",
			input:    "-label",
			expected: false,
		},
		{
			name:     "Test 6: Invalid label - ends with dash",
			input:    "label-",
			expected: false,
		},
		{
			name:     "Test 7: Invalid label - empty",
			input:    "",
			expected: false,
		},
		{
			name:     "Test 8: Invalid label - contains spaces",
			input:    "label 123",
			expected: false,
		},
	}

	for _, tt := range tests {
		t.Run(tt.name, func(t *testing.T) {
			actual := validateLabel(tt.input)
			assert.Equal(t, tt.expected, actual)
		})
	}
}<|MERGE_RESOLUTION|>--- conflicted
+++ resolved
@@ -1178,21 +1178,13 @@
 					Time:                10 * time.Second,
 					PermitWithoutStream: false,
 				},
-<<<<<<< HEAD
-				MaxMessageSize:        1048575,
-				MaxMessageReceiveSize: 1048575,
-				MaxMessageSendSize:    1048575,
-				MaxFileSize:           485753,
-				FileChunkSize:         48575,
-				ResponseTimeout:       30 * time.Second,
-=======
 				MaxMessageSize:            1048575,
 				MaxMessageReceiveSize:     1048575,
 				MaxMessageSendSize:        1048575,
 				MaxFileSize:               485753,
 				FileChunkSize:             48575,
 				MaxParallelFileOperations: 10,
->>>>>>> b1947ec1
+				ResponseTimeout:           30 * time.Second,
 			},
 			Backoff: &BackOff{
 				InitialInterval:     200 * time.Millisecond,
