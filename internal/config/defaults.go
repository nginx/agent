--- conflicted
+++ resolved
@@ -16,9 +16,8 @@
 	DefNginxReloadMonitoringPeriod = 10 * time.Second
 	DefTreatErrorsAsWarnings       = false
 
-	// Command defaults
-	DefCommandServerHostKey    = "127.0.0.1"
-	DefCommandServerPortKey    = 8080
+	DefCommandServerHostKey    = ""
+	DefCommandServerPortKey    = 0
 	DefCommandServerTypeKey    = "grpc"
 	DefCommandAuthTokenKey     = ""
 	DefCommandTLSCertKey       = ""
@@ -26,13 +25,10 @@
 	DefCommandTLSCaKey         = ""
 	DefCommandTLSSkipVerifyKey = false
 	DefCommandTLServerNameKey  = ""
-<<<<<<< HEAD
 
 	DefMaxMessageSize        = 0       // 0 = unset
 	DefMaxMessageRecieveSize = 4194304 // default 4 MB
 	DefMaxMessageSendSize    = math.MaxInt32
-=======
->>>>>>> f3ec0d76
 
 	// Backoff defaults
 	DefBackoffInitialInterval     = 50 * time.Millisecond
