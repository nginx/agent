// Copyright (c) F5, Inc.
//
// This source code is licensed under the Apache License, Version 2.0 license found in the
// LICENSE file in the root directory of this source tree.
package config

import (
	"time"

	pkg "github.com/nginx/agent/v3/pkg/config"
)

const (
	DefGracefulShutdownPeriod      = 5 * time.Second
	DefNginxReloadMonitoringPeriod = 10 * time.Second
	DefTreatErrorsAsWarnings       = false
	DefNginxApiTlsCa               = ""

	// Nginx Reload Backoff defaults
	DefNginxReloadBackoffInitialInterval     = 500 * time.Millisecond
	DefNginxReloadBackoffRandomizationFactor = 0.5 // the value is 0 <= and < 1
	DefNginxReloadBackoffMultiplier          = 2
	DefNginxReloadBackoffMaxInterval         = 3 * time.Second
	DefNginxReloadBackoffMaxElapsedTime      = 10 * time.Second

	DefSyslogServerPort = "1514"

	DefCommandServerHostKey               = ""
	DefCommandServerPortKey               = 0
	DefCommandServerTypeKey               = "grpc"
	DefCommandAuthTokenKey                = ""
	DefCommandAuthTokenPathKey            = ""
	DefCommandTLSCertKey                  = ""
	DefCommandTLSKeyKey                   = ""
	DefCommandTLSCaKey                    = ""
	DefCommandTLSSkipVerifyKey            = false
	DefCommandTLServerNameKey             = ""
	DefCommandServerProxyURlKey           = ""
	DefCommandServerProxyNoProxyKey       = ""
	DefCommandServerProxyAuthMethodKey    = ""
	DefCommandServerProxyUsernameKey      = ""
	DefCommandServerProxyPasswordKey      = ""
	DefCommandServerProxyTokenKey         = ""
	DefCommandServerProxyTLSCertKey       = ""
	DefCommandServerProxyTLSKeyKey        = ""
	DefCommandServerProxyTLSCaKey         = ""
	DefCommandServerProxyTLSSkipVerifyKey = false
	DefCommandServerProxyTLServerNameKey  = ""
	DefCommandServerProxyTimeoutKey       = 10 * time.Second

	DefAuxiliaryCommandServerHostKey    = ""
	DefAuxiliaryCommandServerPortKey    = 0
	DefAuxiliaryCommandServerTypeKey    = "grpc"
	DefAuxiliaryCommandAuthTokenKey     = ""
	DefAuxiliaryCommandAuthTokenPathKey = ""
	DefAuxiliaryCommandTLSCertKey       = ""
	DefAuxiliaryCommandTLSKeyKey        = ""
	DefAuxiliaryCommandTLSCaKey         = ""
	DefAuxiliaryCommandTLSSkipVerifyKey = false
	DefAuxiliaryCommandTLServerNameKey  = ""

	// Client GRPC Settings
<<<<<<< HEAD
	DefMaxMessageSize               = 0       // 0 = unset
	DefMaxMessageRecieveSize        = 4194304 // default 4 MB
	DefMaxMessageSendSize           = 4194304 // default 4 MB
	DefMaxFileSize           uint32 = 1048576 // 1MB
	DefFileChunkSize         uint32 = 524288  // 0.5MB
	DefResponseTimeout              = 10 * time.Second
=======
	DefMaxMessageSize                   = 0       // 0 = unset
	DefMaxMessageRecieveSize            = 4194304 // default 4 MB
	DefMaxMessageSendSize               = 4194304 // default 4 MB
	DefMaxFileSize               uint32 = 1048576 // 1MB
	DefFileChunkSize             uint32 = 524288  // 0.5MB
	DefMaxParallelFileOperations        = 5
>>>>>>> b1947ec1

	// Client HTTP Settings
	DefHTTPTimeout = 10 * time.Second

	// Client GRPC Keep Alive Settings
	DefGRPCKeepAliveTimeout             = 10 * time.Second
	DefGRPCKeepAliveTime                = 20 * time.Second
	DefGRPCKeepAlivePermitWithoutStream = true

	// Client Backoff defaults
	DefBackoffInitialInterval     = 1 * time.Second
	DefBackoffRandomizationFactor = 0.5 // the value is 0 <= and < 1
	DefBackoffMultiplier          = 3
	DefBackoffMaxInterval         = 20 * time.Second
	DefBackoffMaxElapsedTime      = 1 * time.Minute

	// Watcher defaults
	DefInstanceWatcherMonitoringFrequency       = 5 * time.Second
	DefInstanceHealthWatcherMonitoringFrequency = 5 * time.Second
	DefFileWatcherMonitoringFrequency           = 5 * time.Second

	// Collector defaults
	DefCollectorConfigPath  = "/etc/nginx-agent/opentelemetry-collector-agent.yaml"
	DefCollectorLogLevel    = "INFO"
	DefCollectorLogPath     = "/var/log/nginx-agent/opentelemetry-collector-agent.log"
	DefCollectorTLSCertPath = "/var/lib/nginx-agent/cert.pem"
	DefCollectorTLSKeyPath  = "/var/lib/nginx-agent/key.pem"
	DefCollectorTLSCAPath   = "/var/lib/nginx-agent/ca.pem"
	DefCollectorTLSSANNames = "127.0.0.1,::1,localhost"

	DefCollectorMetricsBatchProcessorSendBatchSize    = 1000
	DefCollectorMetricsBatchProcessorSendBatchMaxSize = 1000
	DefCollectorMetricsBatchProcessorTimeout          = 30 * time.Second
	DefCollectorLogsBatchProcessorSendBatchSize       = 100
	DefCollectorLogsBatchProcessorSendBatchMaxSize    = 100
	DefCollectorLogsBatchProcessorTimeout             = 60 * time.Second

	DefCollectorExtensionsHealthServerHost      = "localhost"
	DefCollectorExtensionsHealthServerPort      = 13133
	DefCollectorExtensionsHealthPath            = "/"
	DefCollectorExtensionsHealthTLSCertPath     = ""
	DefCollectorExtensionsHealthTLSKeyPath      = ""
	DefCollectorExtensionsHealthTLSCAPath       = ""
	DefCollectorExtensionsHealthTLSSkipVerify   = false
	DefCollectorExtensionsHealthTLServerNameKey = ""

	// File defaults
	DefLibDir = "/var/lib/nginx-agent"
)

func DefaultFeatures() []string {
	return []string{
		pkg.FeatureConfiguration,
		pkg.FeatureCertificates,
		pkg.FeatureMetrics,
		pkg.FeatureFileWatcher,
		pkg.FeatureLogsNap,
	}
}

func DefaultAllowedDirectories() []string {
	return []string{
		"/etc/nginx",
		"/usr/local/etc/nginx",
		"/usr/share/nginx/modules",
		"/var/run/nginx",
		"/var/log/nginx",
		"/etc/app_protect",
	}
}

func DefaultExcludedFiles() []string {
	return []string{
		"^.*(\\.log|.swx|~|.swp)$",
	}
}

func DefaultLabels() map[string]string {
	return make(map[string]string)
}<|MERGE_RESOLUTION|>--- conflicted
+++ resolved
@@ -60,21 +60,13 @@
 	DefAuxiliaryCommandTLServerNameKey  = ""
 
 	// Client GRPC Settings
-<<<<<<< HEAD
-	DefMaxMessageSize               = 0       // 0 = unset
-	DefMaxMessageRecieveSize        = 4194304 // default 4 MB
-	DefMaxMessageSendSize           = 4194304 // default 4 MB
-	DefMaxFileSize           uint32 = 1048576 // 1MB
-	DefFileChunkSize         uint32 = 524288  // 0.5MB
-	DefResponseTimeout              = 10 * time.Second
-=======
 	DefMaxMessageSize                   = 0       // 0 = unset
 	DefMaxMessageRecieveSize            = 4194304 // default 4 MB
 	DefMaxMessageSendSize               = 4194304 // default 4 MB
 	DefMaxFileSize               uint32 = 1048576 // 1MB
 	DefFileChunkSize             uint32 = 524288  // 0.5MB
 	DefMaxParallelFileOperations        = 5
->>>>>>> b1947ec1
+	DefResponseTimeout                  = 10 * time.Second
 
 	// Client HTTP Settings
 	DefHTTPTimeout = 10 * time.Second
