// Copyright (c) F5, Inc.
//
// This source code is licensed under the Apache License, Version 2.0 license found in the
// LICENSE file in the root directory of this source tree.
package config

import (
	"time"

	pkg "github.com/nginx/agent/v3/pkg/config"
)

const (
	DefGracefulShutdownPeriod      = 5 * time.Second
	DefNginxReloadMonitoringPeriod = 10 * time.Second
	DefTreatErrorsAsWarnings       = false
	DefNginxApiTlsCa               = ""

	// Nginx Reload Backoff defaults
	DefNginxReloadBackoffInitialInterval     = 500 * time.Millisecond
	DefNginxReloadBackoffRandomizationFactor = 0.5 // the value is 0 <= and < 1
	DefNginxReloadBackoffMultiplier          = 2
	DefNginxReloadBackoffMaxInterval         = 3 * time.Second
	DefNginxReloadBackoffMaxElapsedTime      = 10 * time.Second

	DefSyslogServerPort = "1514"

	DefCommandServerHostKey               = ""
	DefCommandServerPortKey               = 0
	DefCommandServerTypeKey               = "grpc"
	DefCommandAuthTokenKey                = ""
	DefCommandAuthTokenPathKey            = ""
	DefCommandTLSCertKey                  = ""
	DefCommandTLSKeyKey                   = ""
	DefCommandTLSCaKey                    = ""
	DefCommandTLSSkipVerifyKey            = false
	DefCommandTLServerNameKey             = ""
	DefCommandServerProxyURlKey           = ""
	DefCommandServerProxyNoProxyKey       = ""
	DefCommandServerProxyAuthMethodKey    = ""
	DefCommandServerProxyUsernameKey      = ""
	DefCommandServerProxyPasswordKey      = ""
	DefCommandServerProxyTokenKey         = ""
	DefCommandServerProxyTLSCertKey       = ""
	DefCommandServerProxyTLSKeyKey        = ""
	DefCommandServerProxyTLSCaKey         = ""
	DefCommandServerProxyTLSSkipVerifyKey = false
	DefCommandServerProxyTLServerNameKey  = ""
	DefCommandServerProxyTimeoutKey       = 10 * time.Second

	DefAuxiliaryCommandServerHostKey    = ""
	DefAuxiliaryCommandServerPortKey    = 0
	DefAuxiliaryCommandServerTypeKey    = "grpc"
	DefAuxiliaryCommandAuthTokenKey     = ""
	DefAuxiliaryCommandAuthTokenPathKey = ""
	DefAuxiliaryCommandTLSCertKey       = ""
	DefAuxiliaryCommandTLSKeyKey        = ""
	DefAuxiliaryCommandTLSCaKey         = ""
	DefAuxiliaryCommandTLSSkipVerifyKey = false
	DefAuxiliaryCommandTLServerNameKey  = ""

	// Client GRPC Settings
<<<<<<< HEAD
	DefMaxMessageSize                    = 0       // 0 = unset
	DefMaxMessageRecieveSize             = 4194304 // default 4 MB
	DefMaxMessageSendSize                = 4194304 // default 4 MB
	DefMaxFileSize                uint32 = 1048576 // 1MB
	DefFileChunkSize              uint32 = 524288  // 0.5MB
	DefMaxParallelFileOperations         = 5
	DefGRPCConnectionResetTimeout        = 3 * time.Minute
=======
	DefMaxMessageSize                   = 0       // 0 = unset
	DefMaxMessageRecieveSize            = 4194304 // default 4 MB
	DefMaxMessageSendSize               = 4194304 // default 4 MB
	DefMaxFileSize               uint32 = 1048576 // 1MB
	DefFileChunkSize             uint32 = 524288  // 0.5MB
	DefMaxParallelFileOperations        = 5
	DefResponseTimeout                  = 10 * time.Second
>>>>>>> e2ad2308

	// Client HTTP Settings
	DefHTTPTimeout = 10 * time.Second

	// Client GRPC Keep Alive Settings
	DefGRPCKeepAliveTimeout             = 10 * time.Second
	DefGRPCKeepAliveTime                = 20 * time.Second
	DefGRPCKeepAlivePermitWithoutStream = true

	// Client Backoff defaults
	DefBackoffInitialInterval     = 1 * time.Second
	DefBackoffRandomizationFactor = 0.5 // the value is 0 <= and < 1
	DefBackoffMultiplier          = 3
	DefBackoffMaxInterval         = 20 * time.Second
	DefBackoffMaxElapsedTime      = 1 * time.Minute

	// Watcher defaults
	DefInstanceWatcherMonitoringFrequency       = 5 * time.Second
	DefInstanceHealthWatcherMonitoringFrequency = 5 * time.Second
	DefFileWatcherMonitoringFrequency           = 5 * time.Second

	// Collector defaults
	DefCollectorConfigPath  = "/etc/nginx-agent/opentelemetry-collector-agent.yaml"
	DefCollectorLogLevel    = "INFO"
	DefCollectorLogPath     = "/var/log/nginx-agent/opentelemetry-collector-agent.log"
	DefCollectorTLSCertPath = "/var/lib/nginx-agent/cert.pem"
	DefCollectorTLSKeyPath  = "/var/lib/nginx-agent/key.pem"
	DefCollectorTLSCAPath   = "/var/lib/nginx-agent/ca.pem"
	DefCollectorTLSSANNames = "127.0.0.1,::1,localhost"

	DefCollectorMetricsBatchProcessorSendBatchSize    = 1000
	DefCollectorMetricsBatchProcessorSendBatchMaxSize = 1000
	DefCollectorMetricsBatchProcessorTimeout          = 30 * time.Second
	DefCollectorLogsBatchProcessorSendBatchSize       = 100
	DefCollectorLogsBatchProcessorSendBatchMaxSize    = 100
	DefCollectorLogsBatchProcessorTimeout             = 60 * time.Second

	DefCollectorExtensionsHealthServerHost      = "localhost"
	DefCollectorExtensionsHealthServerPort      = 13133
	DefCollectorExtensionsHealthPath            = "/"
	DefCollectorExtensionsHealthTLSCertPath     = ""
	DefCollectorExtensionsHealthTLSKeyPath      = ""
	DefCollectorExtensionsHealthTLSCAPath       = ""
	DefCollectorExtensionsHealthTLSSkipVerify   = false
	DefCollectorExtensionsHealthTLServerNameKey = ""

	// File defaults
	DefLibDir = "/var/lib/nginx-agent"
)

func DefaultFeatures() []string {
	return []string{
		pkg.FeatureConfiguration,
		pkg.FeatureCertificates,
		pkg.FeatureMetrics,
		pkg.FeatureFileWatcher,
		pkg.FeatureLogsNap,
	}
}

func DefaultAllowedDirectories() []string {
	return []string{
		"/etc/nginx",
		"/usr/local/etc/nginx",
		"/usr/share/nginx/modules",
		"/var/run/nginx",
		"/var/log/nginx",
		"/etc/app_protect",
	}
}

func DefaultExcludedFiles() []string {
	return []string{
		"^.*(\\.log|.swx|~|.swp)$",
	}
}

func DefaultLabels() map[string]string {
	return make(map[string]string)
}<|MERGE_RESOLUTION|>--- conflicted
+++ resolved
@@ -60,23 +60,14 @@
 	DefAuxiliaryCommandTLServerNameKey  = ""
 
 	// Client GRPC Settings
-<<<<<<< HEAD
 	DefMaxMessageSize                    = 0       // 0 = unset
 	DefMaxMessageRecieveSize             = 4194304 // default 4 MB
 	DefMaxMessageSendSize                = 4194304 // default 4 MB
 	DefMaxFileSize                uint32 = 1048576 // 1MB
 	DefFileChunkSize              uint32 = 524288  // 0.5MB
 	DefMaxParallelFileOperations         = 5
+	DefResponseTimeout                   = 10 * time.Second
 	DefGRPCConnectionResetTimeout        = 3 * time.Minute
-=======
-	DefMaxMessageSize                   = 0       // 0 = unset
-	DefMaxMessageRecieveSize            = 4194304 // default 4 MB
-	DefMaxMessageSendSize               = 4194304 // default 4 MB
-	DefMaxFileSize               uint32 = 1048576 // 1MB
-	DefFileChunkSize             uint32 = 524288  // 0.5MB
-	DefMaxParallelFileOperations        = 5
-	DefResponseTimeout                  = 10 * time.Second
->>>>>>> e2ad2308
 
 	// Client HTTP Settings
 	DefHTTPTimeout = 10 * time.Second
