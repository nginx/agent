// Copyright (c) F5, Inc.
//
// This source code is licensed under the Apache License, Version 2.0 license found in the
// LICENSE file in the root directory of this source tree.

package cgroup

import (
	"bytes"
	"context"
	"errors"
	"os/exec"
	"path"
	"runtime"
	"strconv"
	"strings"

	"github.com/nginx/agent/v3/internal/collector/containermetricsreceiver/internal"
)

const (
	V1CpuacctStatFile = "cpuacct/cpuacct.stat"
	V1UserKey         = "user"
	V1SystemKey       = "system"

	V2CpuStat   = "cpu.stat"
	V2UserKey   = "user_usec"
	V2SystemKey = "system_usec"

	CPUStatsFileLineLength = 8
	nanoSecondsPerSecond   = 1e9
)

var (
	CPUStatsPath     = "/proc/stat"
	GetNumberOfCores = runtime.NumCPU
)

type (
	ContainerCPUTimes struct {
		userUsage       float64
		systemUsage     float64
		hostSystemUsage float64
	}

	ContainerCPUStats struct {
		NumberOfLogicalCPUs int
		User                float64
		System              float64
	}

	CPUSource struct {
		previous   *ContainerCPUTimes
		basePath   string
		isCgroupV2 bool
	}
)

func NewCPUSource(basePath string) *CPUSource {
	return &CPUSource{
		basePath:   basePath,
		isCgroupV2: internal.IsCgroupV2(basePath),
		previous:   &ContainerCPUTimes{},
	}
}

func (cs *CPUSource) Collect(ctx context.Context) (ContainerCPUStats, error) {
	cpuStats, err := cs.collectCPUStats(ctx)
	if err != nil {
		return ContainerCPUStats{}, err
	}

	return cpuStats, nil
}

<<<<<<< HEAD
func (cs *CPUSource) collectCPUStats() (ContainerCPUStats, error) {
	clockTicks, err := clockTicks()
	const nanosecondsPerMillisecond = 1000
=======
// nolint: mnd
func (cs *CPUSource) collectCPUStats(ctx context.Context) (ContainerCPUStats, error) {
	clockTicks, err := clockTicks(ctx)
>>>>>>> 9c552a32
	if err != nil {
		return ContainerCPUStats{}, err
	}

	// cgroup v2 by default
	filepath := path.Join(cs.basePath, V2CpuStat)
	userKey := V2UserKey
	sysKey := V2SystemKey
	convertUsage := func(usage float64) float64 {
		return usage * nanosecondsPerMillisecond
	}

	if !cs.isCgroupV2 { // cgroup v1
		filepath = path.Join(cs.basePath, V1CpuacctStatFile)
		userKey = V1UserKey
		sysKey = V1SystemKey
		convertUsage = func(usage float64) float64 {
			return usage * nanoSecondsPerSecond / float64(clockTicks)
		}
	}

	cpuTimes, err := cs.cpuUsageTimes(
		filepath,
		userKey,
		sysKey,
	)
	if err != nil {
		return ContainerCPUStats{}, err
	}

	cpuTimes.userUsage = convertUsage(cpuTimes.userUsage)
	cpuTimes.systemUsage = convertUsage(cpuTimes.systemUsage)
	hostSystemUsage, err := systemCPUUsage(clockTicks)
	if err != nil {
		return ContainerCPUStats{}, err
	}
	cpuTimes.hostSystemUsage = hostSystemUsage

	// calculate deltas
	userDelta := cpuTimes.userUsage - cs.previous.userUsage
	systemDelta := cpuTimes.systemUsage - cs.previous.systemUsage
	hostSystemDelta := cpuTimes.hostSystemUsage - cs.previous.hostSystemUsage

	numCores := GetNumberOfCores()
	userPercent := (userDelta / hostSystemDelta) * float64(numCores)
	systemPercent := (systemDelta / hostSystemDelta) * float64(numCores)

	cpuStats := ContainerCPUStats{
		NumberOfLogicalCPUs: numCores,
		User:                userPercent,
		System:              systemPercent,
	}

	cs.previous = cpuTimes

	return cpuStats, nil
}

func (cs *CPUSource) cpuUsageTimes(filePath, userKey, systemKey string) (*ContainerCPUTimes, error) {
	cpuTimes := &ContainerCPUTimes{}
	lines, err := internal.ReadLines(filePath)
	if err != nil {
		return cpuTimes, err
	}

	for _, line := range lines {
		fields := strings.Fields(line)
		switch fields[0] {
		case userKey:
			user, parseErr := strconv.ParseFloat(fields[1], 64)
			if parseErr != nil {
				return cpuTimes, parseErr
			}
			cpuTimes.userUsage = user
		case systemKey:
			system, parseErr := strconv.ParseFloat(fields[1], 64)
			if parseErr != nil {
				return cpuTimes, parseErr
			}
			cpuTimes.systemUsage = system
		}
	}

	return cpuTimes, nil
}

//nolint:revive // cognitive complexity is 14
func systemCPUUsage(clockTicks int) (float64, error) {
	lines, err := internal.ReadLines(CPUStatsPath)
	if err != nil {
		return 0, err
	}

	for _, line := range lines {
		parts := strings.Fields(line)
		if parts[0] == "cpu" {
			if len(parts) < CPUStatsFileLineLength {
				return 0, errors.New("unable to process " + CPUStatsPath + ". Invalid number of fields for cpu line")
			}
			var totalClockTicks float64
			for _, i := range parts[1:CPUStatsFileLineLength] {
				v, parseErr := strconv.ParseFloat(i, 64)
				if parseErr != nil {
					return 0, err
				}
				totalClockTicks += v
			}

			return (totalClockTicks * nanoSecondsPerSecond) / float64(clockTicks), nil
		}
	}

	return 0, errors.New("unable to process " + CPUStatsPath + ". No cpu found")
}

func clockTicks(ctx context.Context) (int, error) {
	cmd := exec.CommandContext(ctx, "getconf", "CLK_TCK")
	out := new(bytes.Buffer)
	cmd.Stdout = out

	err := cmd.Run()
	if err != nil {
		return 0, err
	}

	return strconv.Atoi(strings.TrimSuffix(out.String(), "\n"))
}<|MERGE_RESOLUTION|>--- conflicted
+++ resolved
@@ -73,15 +73,9 @@
 	return cpuStats, nil
 }
 
-<<<<<<< HEAD
-func (cs *CPUSource) collectCPUStats() (ContainerCPUStats, error) {
-	clockTicks, err := clockTicks()
-	const nanosecondsPerMillisecond = 1000
-=======
-// nolint: mnd
 func (cs *CPUSource) collectCPUStats(ctx context.Context) (ContainerCPUStats, error) {
 	clockTicks, err := clockTicks(ctx)
->>>>>>> 9c552a32
+	const nanosecondsPerMillisecond = 1000
 	if err != nil {
 		return ContainerCPUStats{}, err
 	}
