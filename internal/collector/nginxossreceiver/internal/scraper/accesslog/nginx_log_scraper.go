--- conflicted
+++ resolved
@@ -98,21 +98,12 @@
 		wg:       &sync.WaitGroup{},
 	}
 
-<<<<<<< HEAD
-	stanzaPipeline, err := nls.initStanzaPipeline(operators, settings.Logger)
-=======
 	var err error
 	nls.pipe, err = nls.initStanzaPipeline(operators, settings.Logger)
->>>>>>> 53c32249
 	if err != nil {
 		return nil, fmt.Errorf("init stanza pipeline: %w", err)
 	}
 
-<<<<<<< HEAD
-	nls.pipe = stanzaPipeline
-
-=======
->>>>>>> 53c32249
 	return nls, nil
 }
 
