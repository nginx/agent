--- conflicted
+++ resolved
@@ -2,15 +2,11 @@
 //
 // This source code is licensed under the Apache License, Version 2.0 license found in the
 // LICENSE file in the root directory of this source tree.
+
 package collector
 
 import (
-<<<<<<< HEAD
-	"errors"
-
 	"github.com/nginx/agent/v3/internal/collector/containermetricsreceiver"
-=======
->>>>>>> 9ba0f77e
 	nginxreceiver "github.com/nginx/agent/v3/internal/collector/nginxossreceiver"
 	"github.com/nginx/agent/v3/internal/collector/nginxplusreceiver"
 
