// Copyright (c) F5, Inc.
//
// This source code is licensed under the Apache License, Version 2.0 license found in the
// LICENSE file in the root directory of this source tree.
package collector

import (
	"context"
	"errors"
	"fmt"
	"log/slog"
	"os"
	"strings"
	"sync"
	"time"

	pkgConfig "github.com/nginx/agent/v3/pkg/config"

	"github.com/nginx/agent/v3/api/grpc/mpi/v1"
	"github.com/nginx/agent/v3/internal/backoff"
	"github.com/nginx/agent/v3/internal/bus"
	"github.com/nginx/agent/v3/internal/collector/types"
	"github.com/nginx/agent/v3/internal/config"
	"github.com/nginx/agent/v3/internal/model"
	"go.opentelemetry.io/collector/otelcol"
)

const (
	maxTimeToWaitForShutdown  = 30 * time.Second
	defaultCollectionInterval = 1 * time.Minute
	filePermission            = 0o600
	// To conform to the rfc3164 spec the timestamp in the logs need to be formatted correctly.
	// Here are some examples of what the timestamp conversions look like.
	// Notice how if the day begins with a zero that the zero is replaced with an empty space.

	// 2024-11-06T17:19:24+00:00 ---> Nov  6 17:19:24
	// 2024-11-16T17:19:24+00:00 ---> Nov 16 17:19:24
	timestampConversionExpression = `'EXPR(let timestamp = split(split(body, ">")[1], " ")[0]; ` +
		`let newTimestamp = ` +
		`timestamp matches "(\\d{4})-(\\d{2})-(0\\d{1})T(\\d{2}):(\\d{2}):(\\d{2})([+-]\\d{2}:\\d{2}|Z)" ` +
		`? (let utcTime = ` +
		`date(timestamp).UTC(); utcTime.Format("Jan  2 15:04:05")) : date(timestamp).Format("Jan 02 15:04:05"); ` +
		`split(body, ">")[0] + ">" + newTimestamp + " " + split(body, " ", 2)[1])'`
)

type (
	// Collector The OTel collector plugin start an embedded OTel collector for metrics collection in the OTel format.
	Collector struct {
		service types.CollectorInterface
		cancel  context.CancelFunc
		config  *config.Config
		mu      *sync.Mutex
		stopped bool
	}
)

var (
	_         bus.Plugin = (*Collector)(nil)
	initMutex            = &sync.Mutex{}
)

// NewCollector is the constructor for the Collector plugin.
func NewCollector(conf *config.Config) (*Collector, error) {
	initMutex.Lock()

	defer initMutex.Unlock()
	if conf == nil {
		return nil, errors.New("nil agent config")
	}

	if conf.Collector == nil {
		return nil, errors.New("nil collector config")
	}

	if conf.Collector.Log != nil && conf.Collector.Log.Path != "" && conf.Collector.Log.Path != "stdout" {
		err := os.WriteFile(conf.Collector.Log.Path, []byte{}, filePermission)
		if err != nil {
			return nil, err
		}
	}

	settings := OTelCollectorSettings(conf)
	oTelCollector, err := otelcol.NewCollector(settings)
	if err != nil {
		return nil, err
	}

	return &Collector{
		config:  conf,
		service: oTelCollector,
		stopped: true,
		mu:      &sync.Mutex{},
	}, nil
}

func (oc *Collector) State() otelcol.State {
	oc.mu.Lock()
	defer oc.mu.Unlock()

	return oc.service.GetState()
}

// Init initializes and starts the plugin
func (oc *Collector) Init(ctx context.Context, mp bus.MessagePipeInterface) error {
	slog.InfoContext(ctx, "Starting OTel Collector plugin")

	var runCtx context.Context
	runCtx, oc.cancel = context.WithCancel(ctx)

	if !oc.config.AreReceiversConfigured() {
		slog.InfoContext(runCtx, "No receivers configured for OTel Collector. "+
			"Waiting to discover a receiver before starting OTel collector.")

		return nil
	}

	err := writeCollectorConfig(oc.config.Collector)
	if err != nil {
		return fmt.Errorf("write OTel Collector config: %w", err)
	}

	if oc.config.Collector.Receivers.OtlpReceivers != nil {
		oc.processReceivers(ctx, oc.config.Collector.Receivers.OtlpReceivers)
	}

	if !oc.stopped {
		return errors.New("OTel collector already running")
	}

	slog.InfoContext(ctx, "Starting OTel collector")
	bootErr := oc.bootup(runCtx)
	if bootErr != nil {
		slog.ErrorContext(runCtx, "Unable to start OTel Collector", "error", bootErr)
	}

	return nil
}

// Info the plugin.
func (oc *Collector) Info() *bus.Info {
	return &bus.Info{
		Name: "collector",
	}
}

// Close the plugin.
func (oc *Collector) Close(ctx context.Context) error {
	slog.InfoContext(ctx, "Closing OTel Collector plugin")

	if !oc.stopped {
		slog.InfoContext(ctx, "Shutting down OTel Collector", "state", oc.service.GetState())
		oc.service.Shutdown()
		oc.cancel()

		settings := *oc.config.Client.Backoff
		settings.MaxElapsedTime = maxTimeToWaitForShutdown
		err := backoff.WaitUntil(ctx, &settings, func() error {
			if oc.service.GetState() == otelcol.StateClosed {
				return nil
			}

			return errors.New("OTel Collector not in a closed state yet")
		})

		if err != nil {
			slog.ErrorContext(ctx, "Failed to shutdown OTel Collector", "error", err, "state", oc.service.GetState())
		} else {
			slog.InfoContext(ctx, "OTel Collector shutdown", "state", oc.service.GetState())
			oc.stopped = true
		}
	}

	return nil
}

// Process an incoming Message Bus message in the plugin
func (oc *Collector) Process(ctx context.Context, msg *bus.Message) {
	switch msg.Topic {
	case bus.NginxConfigUpdateTopic:
		oc.handleNginxConfigUpdate(ctx, msg)
	case bus.ResourceUpdateTopic:
		oc.handleResourceUpdate(ctx, msg)
	default:
		slog.DebugContext(ctx, "OTel collector plugin unknown topic", "topic", msg.Topic)
	}
}

// Subscriptions returns the list of topics the plugin is subscribed to
func (oc *Collector) Subscriptions() []string {
	return []string{
		bus.ResourceUpdateTopic,
		bus.NginxConfigUpdateTopic,
	}
}

// Process receivers and log warning for sub-optimal configurations
func (oc *Collector) processReceivers(ctx context.Context, receivers map[string]*config.OtlpReceiver) {
	for _, receiver := range receivers {
		if receiver.OtlpTLSConfig == nil {
			slog.WarnContext(ctx, "OTel receiver is configured without TLS. Connections are unencrypted.")
			continue
		}

		if receiver.OtlpTLSConfig.GenerateSelfSignedCert {
			slog.WarnContext(ctx,
				"Self-signed certificate for OTel receiver requested, "+
					"this is not recommended for production environments.",
			)

			if receiver.OtlpTLSConfig.ExistingCert {
				slog.WarnContext(ctx,
					"Certificate file already exists, skipping self-signed certificate generation",
				)
			}
		} else {
			slog.WarnContext(ctx, "OTel receiver is configured without TLS. Connections are unencrypted.")
		}
	}
}

// nolint: revive, cyclop
func (oc *Collector) bootup(ctx context.Context) error {
	errChan := make(chan error)

	go func() {
		if oc.service == nil {
			errChan <- errors.New("unable to start OTel collector: service is nil")
			return
		}

		appErr := oc.service.Run(ctx)
		if appErr != nil {
			errChan <- appErr
		}
		slog.InfoContext(ctx, "OTel collector run finished")
	}()

	for {
		select {
		case err := <-errChan:
			return err
		default:
			if oc.service == nil {
				return errors.New("unable to start otel collector: service is nil")
			}

			state := oc.service.GetState()
			switch state {
			case otelcol.StateStarting:
				// NoOp
				continue
			case otelcol.StateRunning:
				oc.stopped = false
				return nil
			case otelcol.StateClosing:
			case otelcol.StateClosed:
				oc.stopped = true
			default:
				return fmt.Errorf("unable to start, otelcol state is %s", state)
			}
		}
	}
}

func (oc *Collector) handleNginxConfigUpdate(ctx context.Context, msg *bus.Message) {
	slog.DebugContext(ctx, "OTel collector plugin received nginx config update message")
	oc.mu.Lock()
	defer oc.mu.Unlock()

	nginxConfigContext, ok := msg.Data.(*model.NginxConfigContext)
	if !ok {
		slog.ErrorContext(ctx, "Unable to cast message payload to *model.NginxConfigContext", "payload", msg.Data)
		return
	}

	reloadCollector := oc.checkForNewReceivers(ctx, nginxConfigContext)

	if reloadCollector {
		slog.InfoContext(ctx, "Reloading OTel collector config, nginx config updated")
		err := writeCollectorConfig(oc.config.Collector)
		if err != nil {
			slog.ErrorContext(ctx, "Failed to write OTel Collector config", "error", err)
			return
		}

		oc.restartCollector(ctx)
	}
}

func (oc *Collector) handleResourceUpdate(ctx context.Context, msg *bus.Message) {
	slog.DebugContext(ctx, "OTel collector plugin received resource update message")
	oc.mu.Lock()
	defer oc.mu.Unlock()

	resourceUpdateContext, ok := msg.Data.(*v1.Resource)
	if !ok {
		slog.ErrorContext(ctx, "Unable to cast message payload to *v1.Resource", "payload", msg.Data)
		return
	}

	resourceProcessorUpdated := oc.updateResourceProcessor(resourceUpdateContext)
	headersSetterExtensionUpdated := oc.updateHeadersSetterExtension(ctx, resourceUpdateContext)

	if resourceProcessorUpdated || headersSetterExtensionUpdated {
		slog.InfoContext(ctx, "Reloading OTel collector config, resource updated")
		err := writeCollectorConfig(oc.config.Collector)
		if err != nil {
			slog.ErrorContext(ctx, "Failed to write OTel Collector config", "error", err)
			return
		}

		oc.restartCollector(ctx)
	}
}

func (oc *Collector) updateResourceProcessor(resourceUpdateContext *v1.Resource) bool {
	resourceProcessorUpdated := false

	if oc.config.Collector.Processors.Resource == nil {
		oc.config.Collector.Processors.Resource = make(map[string]*config.Resource)
		oc.config.Collector.Processors.Resource["default"] = &config.Resource{
			Attributes: make([]config.ResourceAttribute, 0),
		}
	}

	if oc.config.Collector.Processors.Resource["default"] != nil &&
		resourceUpdateContext.GetResourceId() != "" {
		resourceProcessorUpdated = oc.updateResourceAttributes(
			[]config.ResourceAttribute{
				{
					Key:    "resource.id",
					Action: "insert",
					Value:  resourceUpdateContext.GetResourceId(),
				},
			},
		)
	}

	return resourceProcessorUpdated
}

func (oc *Collector) updateHeadersSetterExtension(
	ctx context.Context,
	resourceUpdateContext *v1.Resource,
) bool {
	headersSetterExtensionUpdated := false

	if oc.config.Collector.Extensions.HeadersSetter != nil &&
		oc.config.Collector.Extensions.HeadersSetter.Headers != nil {
		isUUIDHeaderSet := false
		for _, header := range oc.config.Collector.Extensions.HeadersSetter.Headers {
			if header.Key == "uuid" {
				isUUIDHeaderSet = true
				break
			}
		}

		if !isUUIDHeaderSet {
			slog.DebugContext(
				ctx, "Adding uuid header to OTel collector",
				"uuid", resourceUpdateContext.GetResourceId(),
			)
			oc.config.Collector.Extensions.HeadersSetter.Headers = append(
				oc.config.Collector.Extensions.HeadersSetter.Headers,
				config.Header{
					Action: "insert",
					Key:    "uuid",
					Value:  resourceUpdateContext.GetResourceId(),
				},
			)

			headersSetterExtensionUpdated = true
		}
	}

	return headersSetterExtensionUpdated
}

func (oc *Collector) restartCollector(ctx context.Context) {
	err := oc.Close(ctx)
	if err != nil {
		slog.ErrorContext(ctx, "Failed to shutdown OTel Collector", "error", err)
		return
	}

	settings := OTelCollectorSettings(oc.config)
	oTelCollector, err := otelcol.NewCollector(settings)
	if err != nil {
		slog.ErrorContext(ctx, "Failed to create OTel Collector", "error", err)
		return
	}
	oc.service = oTelCollector

	var runCtx context.Context
	runCtx, oc.cancel = context.WithCancel(ctx)

	if !oc.stopped {
		slog.ErrorContext(ctx, "Unable to restart OTel collector, failed to stop collector")
		return
	}

	slog.InfoContext(ctx, "Restarting OTel collector")
	bootErr := oc.bootup(runCtx)
	if bootErr != nil {
		slog.ErrorContext(runCtx, "Unable to start OTel Collector", "error", bootErr)
	}
}

func (oc *Collector) checkForNewReceivers(ctx context.Context, nginxConfigContext *model.NginxConfigContext) bool {
	nginxReceiverFound, reloadCollector := oc.updateExistingNginxPlusReceiver(nginxConfigContext)

	if !nginxReceiverFound && nginxConfigContext.PlusAPI.URL != "" {
		slog.DebugContext(ctx, "Adding new NGINX Plus receiver", "url", nginxConfigContext.PlusAPI.URL)
		oc.config.Collector.Receivers.NginxPlusReceivers = append(
			oc.config.Collector.Receivers.NginxPlusReceivers,
			config.NginxPlusReceiver{
				InstanceID: nginxConfigContext.InstanceID,
				PlusAPI: config.APIDetails{
					URL:      nginxConfigContext.PlusAPI.URL,
					Listen:   nginxConfigContext.PlusAPI.Listen,
					Location: nginxConfigContext.PlusAPI.Location,
				},
				CollectionInterval: defaultCollectionInterval,
			},
		)
		slog.DebugContext(ctx, "NGINX Plus API found, NGINX Plus receiver enabled to scrape metrics")

		reloadCollector = true
	} else if nginxConfigContext.PlusAPI.URL == "" {
		slog.WarnContext(ctx, "NGINX Plus API is not configured, searching for stub status endpoint")
		reloadCollector = oc.addNginxOssReceiver(ctx, nginxConfigContext)
	}

	if oc.config.IsFeatureEnabled(pkgConfig.FeatureLogsNap) {
		tcplogReceiversFound := oc.updateNginxAppProtectTcplogReceivers(nginxConfigContext)
		if tcplogReceiversFound {
			reloadCollector = true
		}
	} else {
		slog.DebugContext(ctx, "NAP logs feature disabled", "enabled_features", oc.config.Features)
	}

	return reloadCollector
}

func (oc *Collector) addNginxOssReceiver(ctx context.Context, nginxConfigContext *model.NginxConfigContext) bool {
	nginxReceiverFound, reloadCollector := oc.updateExistingNginxOSSReceiver(nginxConfigContext)

	if !nginxReceiverFound && nginxConfigContext.StubStatus.URL != "" {
		slog.DebugContext(ctx, "Adding new NGINX OSS receiver", "url", nginxConfigContext.StubStatus.URL)
		oc.config.Collector.Receivers.NginxReceivers = append(
			oc.config.Collector.Receivers.NginxReceivers,
			config.NginxReceiver{
				InstanceID: nginxConfigContext.InstanceID,
				StubStatus: config.APIDetails{
					URL:      nginxConfigContext.StubStatus.URL,
					Listen:   nginxConfigContext.StubStatus.Listen,
					Location: nginxConfigContext.StubStatus.Location,
				},
				AccessLogs:         toConfigAccessLog(nginxConfigContext.AccessLogs),
				CollectionInterval: defaultCollectionInterval,
			},
		)
		slog.DebugContext(ctx, "Stub status endpoint found, OSS receiver enabled to scrape metrics")

		reloadCollector = true
	} else if nginxConfigContext.StubStatus.URL == "" {
		slog.WarnContext(ctx, "Stub status endpoint not found, NGINX metrics not available")
	}

	return reloadCollector
}

func (oc *Collector) updateExistingNginxPlusReceiver(
	nginxConfigContext *model.NginxConfigContext,
) (nginxReceiverFound, reloadCollector bool) {
	for index, nginxPlusReceiver := range oc.config.Collector.Receivers.NginxPlusReceivers {
		if nginxPlusReceiver.InstanceID == nginxConfigContext.InstanceID {
			nginxReceiverFound = true

			if nginxPlusReceiver.PlusAPI.URL != nginxConfigContext.PlusAPI.URL {
				oc.config.Collector.Receivers.NginxPlusReceivers = append(
					oc.config.Collector.Receivers.NginxPlusReceivers[:index],
					oc.config.Collector.Receivers.NginxPlusReceivers[index+1:]...,
				)
				if nginxConfigContext.PlusAPI.URL != "" {
					slog.Debug("Updating existing NGINX Plus receiver", "url",
						nginxConfigContext.PlusAPI.URL)
					nginxPlusReceiver.PlusAPI.URL = nginxConfigContext.PlusAPI.URL
					oc.config.Collector.Receivers.NginxPlusReceivers = append(
						oc.config.Collector.Receivers.NginxPlusReceivers,
						nginxPlusReceiver,
					)
				}

				reloadCollector = true
				nginxReceiverFound = true
			}

			return nginxReceiverFound, reloadCollector
		}
	}

	return nginxReceiverFound, reloadCollector
}

func (oc *Collector) updateExistingNginxOSSReceiver(
	nginxConfigContext *model.NginxConfigContext,
) (nginxReceiverFound, reloadCollector bool) {
	for index, nginxReceiver := range oc.config.Collector.Receivers.NginxReceivers {
		if nginxReceiver.InstanceID == nginxConfigContext.InstanceID {
			nginxReceiverFound = true

			if isOSSReceiverChanged(nginxReceiver, nginxConfigContext) {
				oc.config.Collector.Receivers.NginxReceivers = append(
					oc.config.Collector.Receivers.NginxReceivers[:index],
					oc.config.Collector.Receivers.NginxReceivers[index+1:]...,
				)
				if nginxConfigContext.StubStatus.URL != "" {
					slog.Debug("Updating existing NGINX OSS receiver", "url",
						nginxConfigContext.StubStatus.URL)
					nginxReceiver.StubStatus = config.APIDetails{
						URL:      nginxConfigContext.StubStatus.URL,
						Listen:   nginxConfigContext.StubStatus.Listen,
						Location: nginxConfigContext.StubStatus.Location,
					}
					nginxReceiver.AccessLogs = toConfigAccessLog(nginxConfigContext.AccessLogs)
					oc.config.Collector.Receivers.NginxReceivers = append(
						oc.config.Collector.Receivers.NginxReceivers,
						nginxReceiver,
					)
				}

				reloadCollector = true
				nginxReceiverFound = true
			}

			return nginxReceiverFound, reloadCollector
		}
	}

	return nginxReceiverFound, reloadCollector
}

func (oc *Collector) updateNginxAppProtectTcplogReceivers(nginxConfigContext *model.NginxConfigContext) bool {
	newTcplogReceiverAdded := false
<<<<<<< HEAD

	if oc.config.Collector.Receivers.TcplogReceivers == nil {
		oc.config.Collector.Receivers.TcplogReceivers = make(map[string]*config.TcplogReceiver)
	}

	if nginxConfigContext.NAPSysLogServers != nil {
	napLoop:
		for _, napSysLogServer := range nginxConfigContext.NAPSysLogServers {
			if oc.doesTcplogReceiverAlreadyExist(napSysLogServer) {
				continue napLoop
			}

			oc.config.Collector.Receivers.TcplogReceivers["nginx_app_protect"] = &config.TcplogReceiver{
				ListenAddress: napSysLogServer,
				Operators: []config.Operator{
					{
						Type: "add",
						Fields: map[string]string{
							"field": "body",
							"value": timestampConversionExpression,
=======
	if nginxConfigContext.NAPSysLogServer != "" {
		if !oc.doesTcplogReceiverAlreadyExist(nginxConfigContext.NAPSysLogServer) {
			oc.config.Collector.Receivers.TcplogReceivers = append(
				oc.config.Collector.Receivers.TcplogReceivers,
				config.TcplogReceiver{
					ListenAddress: nginxConfigContext.NAPSysLogServer,
					Operators: []config.Operator{
						{
							Type: "add",
							Fields: map[string]string{
								"field": "body",
								"value": timestampConversionExpression,
							},
>>>>>>> 1e8bd296
						},
					},
					{
						Type: "syslog_parser",
						Fields: map[string]string{
							"protocol": "rfc3164",
						},
					},
					{
						Type: "remove",
						Fields: map[string]string{
							"field": "attributes.message",
						},
					},
					{
						Type: "add",
						Fields: map[string]string{
							"field": "resource[\"instance.id\"]",
							"value": nginxConfigContext.InstanceID,
						},
					},
				},
			}

			newTcplogReceiverAdded = true
		}
	}

	tcplogReceiverDeleted := oc.areNapReceiversDeleted(nginxConfigContext)

	return newTcplogReceiverAdded || tcplogReceiverDeleted
}

func (oc *Collector) areNapReceiversDeleted(nginxConfigContext *model.NginxConfigContext) bool {
	listenAddressesToBeDeleted := oc.configDeletedNapReceivers(nginxConfigContext)
	if len(listenAddressesToBeDeleted) != 0 {
		delete(oc.config.Collector.Receivers.TcplogReceivers, "nginx_app_protect")
		return true
	}

	return false
}

func (oc *Collector) configDeletedNapReceivers(nginxConfigContext *model.NginxConfigContext) map[string]bool {
	elements := make(map[string]bool)

	for _, tcplogReceiver := range oc.config.Collector.Receivers.TcplogReceivers {
		elements[tcplogReceiver.ListenAddress] = true
	}

	if nginxConfigContext.NAPSysLogServer != "" {
		addressesToDelete := make(map[string]bool)
		if !elements[nginxConfigContext.NAPSysLogServer] {
			addressesToDelete[nginxConfigContext.NAPSysLogServer] = true
		}

		return addressesToDelete
	}

	return elements
}

func (oc *Collector) doesTcplogReceiverAlreadyExist(listenAddress string) bool {
	for _, tcplogReceiver := range oc.config.Collector.Receivers.TcplogReceivers {
		if listenAddress == tcplogReceiver.ListenAddress {
			return true
		}
	}

	return false
}

// nolint: revive
func (oc *Collector) updateResourceAttributes(
	attributesToAdd []config.ResourceAttribute,
) (actionUpdated bool) {
	actionUpdated = false

	if oc.config.Collector.Processors.Resource["default"].Attributes != nil {
	OUTER:
		for _, toAdd := range attributesToAdd {
			for _, action := range oc.config.Collector.Processors.Resource["default"].Attributes {
				if action.Key == toAdd.Key {
					continue OUTER
				}
			}
			oc.config.Collector.Processors.Resource["default"].Attributes = append(
				oc.config.Collector.Processors.Resource["default"].Attributes,
				toAdd,
			)
			actionUpdated = true
		}
	}

	return actionUpdated
}

func isOSSReceiverChanged(nginxReceiver config.NginxReceiver, nginxConfigContext *model.NginxConfigContext) bool {
	return nginxReceiver.StubStatus.URL != nginxConfigContext.StubStatus.URL ||
		len(nginxReceiver.AccessLogs) != len(nginxConfigContext.AccessLogs)
}

func toConfigAccessLog(al []*model.AccessLog) []config.AccessLog {
	if al == nil {
		return nil
	}

	results := make([]config.AccessLog, 0, len(al))
	for _, ctxAccessLog := range al {
		results = append(results, config.AccessLog{
			LogFormat: escapeString(ctxAccessLog.Format),
			FilePath:  ctxAccessLog.Name,
		})
	}

	return results
}

func escapeString(input string) string {
	output := strings.ReplaceAll(input, "$", "$$")
	output = strings.ReplaceAll(output, "\"", "\\\"")

	return output
}<|MERGE_RESOLUTION|>--- conflicted
+++ resolved
@@ -544,42 +544,21 @@
 
 func (oc *Collector) updateNginxAppProtectTcplogReceivers(nginxConfigContext *model.NginxConfigContext) bool {
 	newTcplogReceiverAdded := false
-<<<<<<< HEAD
 
 	if oc.config.Collector.Receivers.TcplogReceivers == nil {
 		oc.config.Collector.Receivers.TcplogReceivers = make(map[string]*config.TcplogReceiver)
 	}
 
-	if nginxConfigContext.NAPSysLogServers != nil {
-	napLoop:
-		for _, napSysLogServer := range nginxConfigContext.NAPSysLogServers {
-			if oc.doesTcplogReceiverAlreadyExist(napSysLogServer) {
-				continue napLoop
-			}
-
+	if nginxConfigContext.NAPSysLogServer != "" {
+		if !oc.doesTcplogReceiverAlreadyExist(nginxConfigContext.NAPSysLogServer) {
 			oc.config.Collector.Receivers.TcplogReceivers["nginx_app_protect"] = &config.TcplogReceiver{
-				ListenAddress: napSysLogServer,
+				ListenAddress: nginxConfigContext.NAPSysLogServer,
 				Operators: []config.Operator{
 					{
 						Type: "add",
 						Fields: map[string]string{
 							"field": "body",
 							"value": timestampConversionExpression,
-=======
-	if nginxConfigContext.NAPSysLogServer != "" {
-		if !oc.doesTcplogReceiverAlreadyExist(nginxConfigContext.NAPSysLogServer) {
-			oc.config.Collector.Receivers.TcplogReceivers = append(
-				oc.config.Collector.Receivers.TcplogReceivers,
-				config.TcplogReceiver{
-					ListenAddress: nginxConfigContext.NAPSysLogServer,
-					Operators: []config.Operator{
-						{
-							Type: "add",
-							Fields: map[string]string{
-								"field": "body",
-								"value": timestampConversionExpression,
-							},
->>>>>>> 1e8bd296
 						},
 					},
 					{
