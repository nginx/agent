// Copyright (c) F5, Inc.
//
// This source code is licensed under the Apache License, Version 2.0 license found in the
// LICENSE file in the root directory of this source tree.
package collector

import (
	"context"
	"errors"
	"fmt"
	"log/slog"
	"os"
	"strings"
	"sync"
	"time"

	"github.com/nginx/agent/v3/api/grpc/mpi/v1"
	"github.com/nginx/agent/v3/internal/backoff"
	"github.com/nginx/agent/v3/internal/bus"
	"github.com/nginx/agent/v3/internal/config"
	"github.com/nginx/agent/v3/internal/model"
	"go.opentelemetry.io/collector/otelcol"
)

const (
	maxTimeToWaitForShutdown = 30 * time.Second
	filePermission           = 0o600
)

type (
	// Collector The OTel collector plugin start an embedded OTel collector for metrics collection in the OTel format.
	Collector struct {
		service *otelcol.Collector
		cancel  context.CancelFunc
		config  *config.Config
		mu      *sync.Mutex
		stopped bool
	}
)

var _ bus.Plugin = (*Collector)(nil)

// NewCollector is the constructor for the Collector plugin.
func New(conf *config.Config) (*Collector, error) {
	if conf == nil {
		return nil, errors.New("nil agent config")
	}

	if conf.Collector == nil {
		return nil, errors.New("nil collector config")
	}

	if conf.Collector.Log != nil && conf.Collector.Log.Path != "" {
		err := os.WriteFile(conf.Collector.Log.Path, []byte{}, filePermission)
		if err != nil {
			return nil, err
		}
	}

	settings := OTelCollectorSettings(conf)
	oTelCollector, err := otelcol.NewCollector(settings)
	if err != nil {
		return nil, err
	}

	return &Collector{
		config:  conf,
		service: oTelCollector,
		stopped: true,
		mu:      &sync.Mutex{},
	}, nil
}

// Init initializes and starts the plugin
func (oc *Collector) Init(ctx context.Context, mp bus.MessagePipeInterface) error {
	slog.InfoContext(ctx, "Starting OTel Collector plugin")

	var runCtx context.Context
	runCtx, oc.cancel = context.WithCancel(ctx)

	if !oc.config.AreReceiversConfigured() {
		slog.InfoContext(runCtx, "No receivers configured for OTel Collector. "+
			"Waiting to discover a receiver before starting OTel collector.")

		return nil
	}

	err := writeCollectorConfig(oc.config.Collector)
	if err != nil {
		return fmt.Errorf("write OTel Collector config: %w", err)
	}

	if oc.config.Collector.Receivers.OtlpReceivers != nil {
		oc.processReceivers(ctx, oc.config.Collector.Receivers.OtlpReceivers)
	}

	bootErr := oc.bootup(runCtx)
	if bootErr != nil {
		slog.ErrorContext(runCtx, "Unable to start OTel Collector", "error", bootErr)
	}

	return nil
}

// Process receivers and log warning for sub-optimal configurations
func (oc *Collector) processReceivers(ctx context.Context, receivers []config.OtlpReceiver) {
	for _, receiver := range receivers {
		if receiver.OtlpTLSConfig == nil {
			slog.WarnContext(ctx, "OTEL receiver is configured without TLS. Connections are unencrypted.")
			continue
		}

		if receiver.OtlpTLSConfig.GenerateSelfSignedCert {
			slog.WarnContext(ctx,
				"Self-signed certificate for OTEL receiver requested, "+
					"this is not recommended for production environments.",
			)

			if receiver.OtlpTLSConfig.ExistingCert {
				slog.WarnContext(ctx,
					"Certificate file already exists, skipping self-signed certificate generation",
				)
			}
		} else {
			slog.WarnContext(ctx, "OTEL receiver is configured without TLS. Connections are unencrypted.")
		}
	}
}

func (oc *Collector) bootup(ctx context.Context) error {
	slog.InfoContext(ctx, "Starting OTel collector")
	errChan := make(chan error)

	go func() {
		appErr := oc.service.Run(ctx)
		if appErr != nil {
			errChan <- appErr
		}
		slog.InfoContext(ctx, "OTel collector run finished")
	}()

	for {
		select {
		case err := <-errChan:
			return err
		default:
			state := oc.service.GetState()

			switch state {
			case otelcol.StateStarting:
				// NoOp
				continue
			case otelcol.StateRunning:
				oc.stopped = false
				return nil
			case otelcol.StateClosing:
			case otelcol.StateClosed:
				oc.stopped = true
			default:
				return fmt.Errorf("unable to start, otelcol state is %s", state)
			}
		}
	}
}

// Info the plugin.
func (oc *Collector) Info() *bus.Info {
	return &bus.Info{
		Name: "collector",
	}
}

// Close the plugin.
func (oc *Collector) Close(ctx context.Context) error {
	slog.InfoContext(ctx, "Closing OTel Collector plugin")

	if !oc.stopped {
		slog.InfoContext(ctx, "Shutting down OTel Collector", "state", oc.service.GetState())
		oc.service.Shutdown()
		oc.cancel()

		settings := oc.config.Common
		settings.MaxElapsedTime = maxTimeToWaitForShutdown
		err := backoff.WaitUntil(ctx, oc.config.Common, func() error {
			if oc.service.GetState() == otelcol.StateClosed {
				return nil
			}

			return errors.New("OTel Collector not in a closed state yet")
		})

		if err != nil {
			slog.ErrorContext(ctx, "Failed to shutdown OTel Collector", "error", err, "state", oc.service.GetState())
		} else {
			slog.InfoContext(ctx, "OTel Collector shutdown", "state", oc.service.GetState())
		}
	}

	return nil
}

// Process an incoming Message Bus message in the plugin
func (oc *Collector) Process(ctx context.Context, msg *bus.Message) {
	switch msg.Topic {
	case bus.NginxConfigUpdateTopic:
		oc.handleNginxConfigUpdate(ctx, msg)
	case bus.ResourceUpdateTopic:
		oc.handleResourceUpdate(ctx, msg)
	default:
		slog.DebugContext(ctx, "OTel collector plugin unknown topic", "topic", msg.Topic)
	}
}

// Subscriptions returns the list of topics the plugin is subscribed to
func (oc *Collector) Subscriptions() []string {
	return []string{
		bus.ResourceUpdateTopic,
		bus.NginxConfigUpdateTopic,
	}
}

func (oc *Collector) handleNginxConfigUpdate(ctx context.Context, msg *bus.Message) {
	oc.mu.Lock()
	defer oc.mu.Unlock()

	nginxConfigContext, ok := msg.Data.(*model.NginxConfigContext)
	if !ok {
		slog.ErrorContext(ctx, "Unable to cast message payload to *model.NginxConfigContext", "payload", msg.Data)
		return
	}

	reloadCollector := oc.checkForNewNginxReceivers(nginxConfigContext)

	if reloadCollector {
		slog.InfoContext(ctx, "Reloading OTel collector config")
		err := writeCollectorConfig(oc.config.Collector)
		if err != nil {
			slog.ErrorContext(ctx, "Failed to write OTel Collector config", "error", err)
			return
		}

		oc.restartCollector(ctx)
	}
}

func (oc *Collector) handleResourceUpdate(ctx context.Context, msg *bus.Message) {
	oc.mu.Lock()
	defer oc.mu.Unlock()

	resourceUpdateContext, ok := msg.Data.(*v1.Resource)
	if !ok {
		slog.ErrorContext(ctx, "Unable to cast message payload to *v1.Resource", "payload", msg.Data)
		return
	}

<<<<<<< HEAD
	attributeProcessorUpdated := oc.updateAttributeProcessor(resourceUpdateContext)
	headersSetterExtensionUpdated := oc.updateHeadersSetterExtension(ctx, resourceUpdateContext)

	if attributeProcessorUpdated || headersSetterExtensionUpdated {
		slog.InfoContext(ctx, "Reloading OTel collector config")
		err := writeCollectorConfig(oc.config.Collector)
		if err != nil {
			slog.ErrorContext(ctx, "Failed to write OTel Collector config", "error", err)
			return
		}

		oc.restartCollector(ctx)
	}
}

func (oc *Collector) updateAttributeProcessor(resourceUpdateContext *v1.Resource) bool {
	attributeProcessorUpdated := false

	if oc.config.Collector.Processors.Attribute == nil {
		oc.config.Collector.Processors.Attribute = &config.Attribute{
			Actions: make([]config.Action, 0),
=======
	if oc.config.Collector.Processors.Resource == nil {
		oc.config.Collector.Processors.Resource = &config.Resource{
			Attributes: make([]config.ResourceAttribute, 0),
>>>>>>> 9a2d9780
		}
	}

	if oc.config.Collector.Processors.Resource != nil &&
		resourceUpdateContext.GetResourceId() != "" {
<<<<<<< HEAD
		attributeProcessorUpdated = oc.updateAttributeActions(
			[]config.Action{
=======
		reloadCollector = oc.updateResourceAttributes(
			[]config.ResourceAttribute{
>>>>>>> 9a2d9780
				{
					Key:    "resource.id",
					Action: "insert",
					Value:  resourceUpdateContext.GetResourceId(),
				},
			},
		)
	}

	return attributeProcessorUpdated
}

func (oc *Collector) updateHeadersSetterExtension(
	ctx context.Context,
	resourceUpdateContext *v1.Resource,
) bool {
	headersSetterExtensionUpdated := false

	if oc.config.Collector.Extensions.HeadersSetter != nil &&
		oc.config.Collector.Extensions.HeadersSetter.Headers != nil {
		isUUIDHeaderSet := false
		for _, header := range oc.config.Collector.Extensions.HeadersSetter.Headers {
			if header.Key == "uuid" {
				isUUIDHeaderSet = true
				break
			}
		}

		if !isUUIDHeaderSet {
			slog.DebugContext(
				ctx, "Adding uuid header to OTel collector",
				"uuid", resourceUpdateContext.GetResourceId(),
			)
			oc.config.Collector.Extensions.HeadersSetter.Headers = append(
				oc.config.Collector.Extensions.HeadersSetter.Headers,
				config.Header{
					Action: "insert",
					Key:    "uuid",
					Value:  resourceUpdateContext.GetResourceId(),
				},
			)

			headersSetterExtensionUpdated = true
		}
	}

	return headersSetterExtensionUpdated
}

func (oc *Collector) restartCollector(ctx context.Context) {
	err := oc.Close(ctx)
	if err != nil {
		slog.ErrorContext(ctx, "Failed to shutdown OTel Collector", "error", err)
		return
	}

	settings := OTelCollectorSettings(oc.config)
	oTelCollector, err := otelcol.NewCollector(settings)
	if err != nil {
		slog.ErrorContext(ctx, "Failed to create OTel Collector", "error", err)
		return
	}
	oc.service = oTelCollector

	var runCtx context.Context
	runCtx, oc.cancel = context.WithCancel(ctx)

	bootErr := oc.bootup(runCtx)
	if bootErr != nil {
		slog.ErrorContext(runCtx, "Unable to start OTel Collector", "error", bootErr)
	}
}

func (oc *Collector) checkForNewNginxReceivers(nginxConfigContext *model.NginxConfigContext) bool {
	nginxReceiverFound, reloadCollector := oc.updateExistingNginxPlusReceiver(nginxConfigContext)

	if !nginxReceiverFound && nginxConfigContext.PlusAPI != "" {
		oc.config.Collector.Receivers.NginxPlusReceivers = append(
			oc.config.Collector.Receivers.NginxPlusReceivers,
			config.NginxPlusReceiver{
				InstanceID: nginxConfigContext.InstanceID,
				PlusAPI:    nginxConfigContext.PlusAPI,
			},
		)

		reloadCollector = true
	} else if nginxConfigContext.PlusAPI == "" {
		nginxReceiverFound, reloadCollector = oc.updateExistingNginxOSSReceiver(nginxConfigContext)

		if !nginxReceiverFound && nginxConfigContext.StubStatus != "" {
			oc.config.Collector.Receivers.NginxReceivers = append(
				oc.config.Collector.Receivers.NginxReceivers,
				config.NginxReceiver{
					InstanceID: nginxConfigContext.InstanceID,
					StubStatus: nginxConfigContext.StubStatus,
					AccessLogs: toConfigAccessLog(nginxConfigContext.AccessLogs),
				},
			)

			reloadCollector = true
		}
	}

	return reloadCollector
}

func (oc *Collector) updateExistingNginxPlusReceiver(
	nginxConfigContext *model.NginxConfigContext,
) (nginxReceiverFound, reloadCollector bool) {
	for index, nginxPlusReceiver := range oc.config.Collector.Receivers.NginxPlusReceivers {
		if nginxPlusReceiver.InstanceID == nginxConfigContext.InstanceID {
			nginxReceiverFound = true

			if nginxPlusReceiver.PlusAPI != nginxConfigContext.PlusAPI {
				oc.config.Collector.Receivers.NginxPlusReceivers = append(
					oc.config.Collector.Receivers.NginxPlusReceivers[:index],
					oc.config.Collector.Receivers.NginxPlusReceivers[index+1:]...,
				)
				if nginxConfigContext.PlusAPI != "" {
					nginxPlusReceiver.PlusAPI = nginxConfigContext.PlusAPI
					oc.config.Collector.Receivers.NginxPlusReceivers = append(
						oc.config.Collector.Receivers.NginxPlusReceivers,
						nginxPlusReceiver,
					)
				}

				reloadCollector = true
				nginxReceiverFound = true
			}

			return nginxReceiverFound, reloadCollector
		}
	}

	return nginxReceiverFound, reloadCollector
}

func (oc *Collector) updateExistingNginxOSSReceiver(
	nginxConfigContext *model.NginxConfigContext,
) (nginxReceiverFound, reloadCollector bool) {
	for index, nginxReceiver := range oc.config.Collector.Receivers.NginxReceivers {
		if nginxReceiver.InstanceID == nginxConfigContext.InstanceID {
			nginxReceiverFound = true

			if isOSSReceiverChanged(nginxReceiver, nginxConfigContext) {
				oc.config.Collector.Receivers.NginxReceivers = append(
					oc.config.Collector.Receivers.NginxReceivers[:index],
					oc.config.Collector.Receivers.NginxReceivers[index+1:]...,
				)
				if nginxConfigContext.StubStatus != "" {
					nginxReceiver.StubStatus = nginxConfigContext.StubStatus
					nginxReceiver.AccessLogs = toConfigAccessLog(nginxConfigContext.AccessLogs)
					oc.config.Collector.Receivers.NginxReceivers = append(
						oc.config.Collector.Receivers.NginxReceivers,
						nginxReceiver,
					)
				}

				reloadCollector = true
				nginxReceiverFound = true
			}

			return nginxReceiverFound, reloadCollector
		}
	}

	return nginxReceiverFound, reloadCollector
}

// nolint: revive
<<<<<<< HEAD
func (oc *Collector) updateAttributeActions(
	actionsToAdd []config.Action,
) (actionUpdated bool) {
	actionUpdated = false
=======
func (oc *Collector) updateResourceAttributes(
	attributesToAdd []config.ResourceAttribute,
) (reloadCollector bool) {
	reloadCollector = false
>>>>>>> 9a2d9780

	if oc.config.Collector.Processors.Resource.Attributes != nil {
	OUTER:
		for _, toAdd := range attributesToAdd {
			for _, action := range oc.config.Collector.Processors.Resource.Attributes {
				if action.Key == toAdd.Key {
					continue OUTER
				}
			}
			oc.config.Collector.Processors.Resource.Attributes = append(
				oc.config.Collector.Processors.Resource.Attributes,
				toAdd,
			)
			actionUpdated = true
		}
	}

	return actionUpdated
}

func isOSSReceiverChanged(nginxReceiver config.NginxReceiver, nginxConfigContext *model.NginxConfigContext) bool {
	return nginxReceiver.StubStatus != nginxConfigContext.StubStatus ||
		len(nginxReceiver.AccessLogs) != len(nginxConfigContext.AccessLogs)
}

func toConfigAccessLog(al []*model.AccessLog) []config.AccessLog {
	if al == nil {
		return nil
	}

	results := make([]config.AccessLog, 0, len(al))
	for _, ctxAccessLog := range al {
		results = append(results, config.AccessLog{
			LogFormat: escapeString(ctxAccessLog.Format),
			FilePath:  ctxAccessLog.Name,
		})
	}

	return results
}

func escapeString(input string) string {
	output := strings.ReplaceAll(input, "$", "$$")
	output = strings.ReplaceAll(output, "\"", "\\\"")

	return output
}<|MERGE_RESOLUTION|>--- conflicted
+++ resolved
@@ -253,11 +253,10 @@
 		return
 	}
 
-<<<<<<< HEAD
-	attributeProcessorUpdated := oc.updateAttributeProcessor(resourceUpdateContext)
+	resourceProcessorUpdated := oc.updateResourceProcessor(resourceUpdateContext)
 	headersSetterExtensionUpdated := oc.updateHeadersSetterExtension(ctx, resourceUpdateContext)
 
-	if attributeProcessorUpdated || headersSetterExtensionUpdated {
+	if resourceProcessorUpdated || headersSetterExtensionUpdated {
 		slog.InfoContext(ctx, "Reloading OTel collector config")
 		err := writeCollectorConfig(oc.config.Collector)
 		if err != nil {
@@ -269,29 +268,19 @@
 	}
 }
 
-func (oc *Collector) updateAttributeProcessor(resourceUpdateContext *v1.Resource) bool {
-	attributeProcessorUpdated := false
-
-	if oc.config.Collector.Processors.Attribute == nil {
-		oc.config.Collector.Processors.Attribute = &config.Attribute{
-			Actions: make([]config.Action, 0),
-=======
+func (oc *Collector) updateResourceProcessor(resourceUpdateContext *v1.Resource) bool {
+	resourceProcessorUpdated := false
+
 	if oc.config.Collector.Processors.Resource == nil {
 		oc.config.Collector.Processors.Resource = &config.Resource{
 			Attributes: make([]config.ResourceAttribute, 0),
->>>>>>> 9a2d9780
 		}
 	}
 
 	if oc.config.Collector.Processors.Resource != nil &&
 		resourceUpdateContext.GetResourceId() != "" {
-<<<<<<< HEAD
-		attributeProcessorUpdated = oc.updateAttributeActions(
-			[]config.Action{
-=======
-		reloadCollector = oc.updateResourceAttributes(
+		resourceProcessorUpdated = oc.updateResourceAttributes(
 			[]config.ResourceAttribute{
->>>>>>> 9a2d9780
 				{
 					Key:    "resource.id",
 					Action: "insert",
@@ -301,7 +290,7 @@
 		)
 	}
 
-	return attributeProcessorUpdated
+	return resourceProcessorUpdated
 }
 
 func (oc *Collector) updateHeadersSetterExtension(
@@ -462,17 +451,10 @@
 }
 
 // nolint: revive
-<<<<<<< HEAD
-func (oc *Collector) updateAttributeActions(
-	actionsToAdd []config.Action,
+func (oc *Collector) updateResourceAttributes(
+	attributesToAdd []config.ResourceAttribute,
 ) (actionUpdated bool) {
 	actionUpdated = false
-=======
-func (oc *Collector) updateResourceAttributes(
-	attributesToAdd []config.ResourceAttribute,
-) (reloadCollector bool) {
-	reloadCollector = false
->>>>>>> 9a2d9780
 
 	if oc.config.Collector.Processors.Resource.Attributes != nil {
 	OUTER:
