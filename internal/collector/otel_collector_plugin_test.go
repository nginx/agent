// Copyright (c) F5, Inc.
//
// This source code is licensed under the Apache License, Version 2.0 license found in the
// LICENSE file in the root directory of this source tree.
package collector

import (
	"bytes"
	"context"
	"errors"
	"fmt"
	"path/filepath"
<<<<<<< HEAD
	"strings"
=======
>>>>>>> d64f32b0
	"testing"

	"github.com/nginx/agent/v3/test/protos"
	"github.com/nginx/agent/v3/test/stub"
	"github.com/stretchr/testify/assert"
	"github.com/stretchr/testify/require"
	"go.opentelemetry.io/collector/otelcol"

	"github.com/nginx/agent/v3/internal/bus"
	"github.com/nginx/agent/v3/internal/collector/types/typesfakes"
	"github.com/nginx/agent/v3/internal/config"
	"github.com/nginx/agent/v3/internal/model"
	"github.com/nginx/agent/v3/test/helpers"
	"github.com/nginx/agent/v3/test/types"
)

func TestCollector_New(t *testing.T) {
	tmpDir := t.TempDir()

	tests := []struct {
		config        *config.Config
		expectedError error
		name          string
	}{
		{
			name:          "Nil agent config",
			config:        nil,
			expectedError: errors.New("nil agent config"),
		},
		{
			name: "Nil collector config",
			config: &config.Config{
				Collector: nil,
			},
			expectedError: errors.New("nil collector config"),
		},
		{
			name: "File write error",
			config: &config.Config{
				Collector: &config.Collector{
					Log: &config.Log{Path: "/invalid/path"},
				},
			},
			expectedError: errors.New("open /invalid/path: no such file or directory"),
		},
		{
			name: "Successful initialization",
			config: &config.Config{
				Collector: &config.Collector{
					Log: &config.Log{Path: filepath.Join(tmpDir, "test.log")},
				},
			},
			expectedError: nil,
		},
	}

	for _, tt := range tests {
		t.Run(tt.name, func(t *testing.T) {
			collector, err := New(tt.config)

			if tt.expectedError != nil {
				require.Error(t, err)
				assert.Equal(t, tt.expectedError.Error(), err.Error())
			} else {
				require.NoError(t, err)
				assert.NotNil(t, collector)
			}
		})
	}
}

func TestCollector_Init(t *testing.T) {
	tmpDir := t.TempDir()

	tests := []struct {
		name          string
		expectedLog   string
		expectedError bool
	}{
		{
			name:          "Default configured",
			expectedError: false,
			expectedLog:   "",
		},
		{
			name:          "No receivers set in config",
			expectedError: true,
			expectedLog:   "No receivers configured for OTel Collector",
		},
	}
	for _, tt := range tests {
		t.Run(tt.name, func(t *testing.T) {
			conf := types.OTelConfig(t)

			var collector *Collector
			var err error
			logBuf := &bytes.Buffer{}
			stub.StubLoggerWith(logBuf)

			conf.Collector.Log = &config.Log{Path: filepath.Join(tmpDir, "test.log")}

			if tt.expectedError {
				conf.Collector.Receivers = config.Receivers{}
			}

			collector, err = New(conf)
			require.NoError(t, err, "NewCollector should not return an error with valid config")

			collector.service = createFakeCollector()

			initError := collector.Init(context.Background(), nil)
			require.NoError(t, initError)

			helpers.ValidateLog(t, tt.expectedLog, logBuf)

			require.NoError(t, collector.Close(context.TODO()))
		})
	}
}

func TestCollector_InitAndClose(t *testing.T) {
	conf := types.OTelConfig(t)
	conf.Collector.Log.Path = ""

	collector, err := New(conf)
	require.NoError(t, err, "NewCollector should not return an error with valid config")

	ctx := context.Background()
	messagePipe := bus.NewMessagePipe(10)
	err = messagePipe.Register(10, []bus.Plugin{collector})

	require.NoError(t, err)
	require.NoError(t, collector.Init(ctx, messagePipe), "Init should not return an error")

	collector.service = createFakeCollector()

	assert.Equal(t, otelcol.StateRunning, collector.GetState())

	require.NoError(t, collector.Close(ctx), "Close should not return an error")

	assert.Equal(t, otelcol.StateClosed, collector.GetState())
}

// nolint: revive
func TestCollector_ProcessNginxConfigUpdateTopic(t *testing.T) {
	tests := []struct {
		name      string
		message   *bus.Message
		receivers config.Receivers
	}{
		{
			name: "Test 1: NGINX Plus receiver",
			message: &bus.Message{
				Topic: bus.NginxConfigUpdateTopic,
				Data: &model.NginxConfigContext{
					InstanceID: "123",
					PlusAPI: &model.APIDetails{
						URL:      "",
						Listen:   "",
						Location: "",
					},
				},
			},
			receivers: config.Receivers{
				HostMetrics:   nil,
				OtlpReceivers: nil,
				NginxPlusReceivers: []config.NginxPlusReceiver{
					{
						InstanceID: "123",
						PlusAPI: config.APIDetails{
							URL:      "",
							Listen:   "",
							Location: "",
						},
					},
				},
			},
		},
		{
			name: "Test 2: NGINX receiver",
			message: &bus.Message{
				Topic: bus.NginxConfigUpdateTopic,
				Data: &model.NginxConfigContext{
					InstanceID: "123",
					StubStatus: &model.APIDetails{
						URL:      "",
						Listen:   "",
						Location: "",
					},
					PlusAPI: &model.APIDetails{
						URL:      "",
						Listen:   "",
						Location: "",
					},
					AccessLogs: []*model.AccessLog{
						{
							Name:   "/var/log/nginx/access.log",
							Format: "$remote_addr - $remote_user [$time_local] \"$request\"",
						},
					},
				},
			},
			receivers: config.Receivers{
				HostMetrics:   nil,
				OtlpReceivers: nil,
				NginxReceivers: []config.NginxReceiver{
					{
						InstanceID: "123",
						StubStatus: config.APIDetails{
							URL:      "",
							Listen:   "",
							Location: "",
						},
						AccessLogs: []config.AccessLog{
							{
								FilePath:  "/var/log/nginx/access.log",
								LogFormat: "$$remote_addr - $$remote_user [$$time_local] \\\"$$request\\\"",
							},
						},
					},
				},
			},
		},
	}

	for _, test := range tests {
		t.Run(test.name, func(tt *testing.T) {
			nginxPlusMock := helpers.NewMockNGINXPlusAPIServer(t)
			defer nginxPlusMock.Close()

			conf := types.OTelConfig(t)

			conf.Command = nil

			conf.Collector.Log.Path = ""
			conf.Collector.Receivers.HostMetrics = nil
			conf.Collector.Receivers.OtlpReceivers = nil

			if len(test.receivers.NginxPlusReceivers) == 1 {
				apiDetails := config.APIDetails{
					URL:      fmt.Sprintf("%s/api", nginxPlusMock.URL),
					Listen:   "",
					Location: "",
				}

				test.receivers.NginxPlusReceivers[0].PlusAPI = apiDetails

				model, ok := test.message.Data.(*model.NginxConfigContext)
				if !ok {
					t.Logf("Can't cast type")
					t.Fail()
				}

				model.PlusAPI.URL = apiDetails.URL
				model.PlusAPI.Listen = apiDetails.Listen
				model.PlusAPI.Location = apiDetails.Location
			} else {
				apiDetails := config.APIDetails{
					URL:      fmt.Sprintf("%s/stub_status", nginxPlusMock.URL),
					Listen:   "",
					Location: "",
				}
				test.receivers.NginxReceivers[0].StubStatus = apiDetails

				model, ok := test.message.Data.(*model.NginxConfigContext)
				if !ok {
					t.Logf("Can't cast type")
					t.Fail()
				}

				model.StubStatus.URL = apiDetails.URL
				model.PlusAPI.Listen = apiDetails.Listen
				model.PlusAPI.Location = apiDetails.Location
			}

			conf.Collector.Processors.Batch = nil
			conf.Collector.Processors.Attribute = nil
			conf.Collector.Processors.Resource = nil
			conf.Collector.Extensions.Health = nil
			conf.Collector.Extensions.HeadersSetter = nil
			conf.Collector.Exporters.PrometheusExporter = nil

			collector, err := New(conf)
			require.NoError(tt, err, "NewCollector should not return an error with valid config")

			collector.service = createFakeCollector()

			ctx := context.Background()
			messagePipe := bus.NewMessagePipe(10)
			err = messagePipe.Register(10, []bus.Plugin{collector})

			require.NoError(tt, err)
			require.NoError(tt, collector.Init(ctx, messagePipe), "Init should not return an error")

			collector.Process(ctx, test.message)

			assert.Equal(tt, test.receivers, collector.config.Collector.Receivers)

			defer collector.Close(ctx)
		})
	}
}

func TestCollector_ProcessResourceUpdateTopic(t *testing.T) {
	conf := types.OTelConfig(t)
	conf.Collector.Log.Path = ""
	conf.Collector.Processors.Batch = nil
	conf.Collector.Processors.Attribute = nil
	conf.Collector.Processors.Resource = nil
	conf.Collector.Exporters.OtlpExporters = nil
	conf.Collector.Exporters.PrometheusExporter = &config.PrometheusExporter{
		Server: &config.ServerConfig{
			Host: "",
			Port: 0,
			Type: 0,
		},
		TLS: &config.TLSConfig{
			Cert:       "",
			Key:        "",
			Ca:         "",
			ServerName: "",
			SkipVerify: false,
		},
	}

	tests := []struct {
		message    *bus.Message
		processors config.Processors
		name       string
		headers    []config.Header
	}{
		{
			name: "Test 1: Resource update adds resource id attribute",
			message: &bus.Message{
				Topic: bus.ResourceUpdateTopic,
				Data:  protos.GetHostResource(),
			},
			processors: config.Processors{
				Resource: &config.Resource{
					Attributes: []config.ResourceAttribute{
						{
							Key:    "resource.id",
							Action: "insert",
							Value:  "1234",
						},
					},
				},
			},
			headers: []config.Header{
				{
					Action: "insert",
					Key:    "authorization",
					Value:  "fake-authorization",
				},
				{
					Action: "insert",
					Key:    "uuid",
					Value:  "1234",
				},
			},
		},
	}

	for _, test := range tests {
		t.Run(test.name, func(tt *testing.T) {
			collector, err := New(conf)
			require.NoError(tt, err, "NewCollector should not return an error with valid config")

			collector.service = createFakeCollector()

			ctx := context.Background()
			messagePipe := bus.NewMessagePipe(10)
			err = messagePipe.Register(10, []bus.Plugin{collector})

			require.NoError(tt, err)
			require.NoError(tt, collector.Init(ctx, messagePipe), "Init should not return an error")

			collector.Process(ctx, test.message)

			assert.Equal(tt, test.processors, collector.config.Collector.Processors)
			assert.Equal(tt, test.headers, collector.config.Collector.Extensions.HeadersSetter.Headers)

			defer collector.Close(ctx)
		})
	}
}

func TestCollector_ProcessResourceUpdateTopicFails(t *testing.T) {
	conf := types.OTelConfig(t)
	conf.Collector.Log.Path = ""
	conf.Collector.Processors.Batch = nil
	conf.Collector.Processors.Attribute = nil
	conf.Collector.Processors.Resource = nil
	conf.Collector.Exporters.OtlpExporters = nil
	conf.Collector.Exporters.PrometheusExporter = &config.PrometheusExporter{
		Server: &config.ServerConfig{
			Host: "",
			Port: 0,
			Type: 0,
		},
		TLS: &config.TLSConfig{
			Cert:       "",
			Key:        "",
			Ca:         "",
			ServerName: "",
			SkipVerify: false,
		},
	}

	tests := []struct {
		message    *bus.Message
		processors config.Processors
		name       string
	}{
		{
			name: "Test 1: Message cannot be parsed to v1.Resource",
			message: &bus.Message{
				Topic: bus.ResourceUpdateTopic,
				Data:  struct{}{},
			},
		},
	}

	for _, test := range tests {
		t.Run(test.name, func(tt *testing.T) {
			collector, err := New(conf)
			require.NoError(tt, err, "NewCollector should not return an error with valid config")

			collector.service = createFakeCollector()

			ctx := context.Background()
			messagePipe := bus.NewMessagePipe(10)
			err = messagePipe.Register(10, []bus.Plugin{collector})

			require.NoError(tt, err)
			require.NoError(tt, collector.Init(ctx, messagePipe), "Init should not return an error")
			defer collector.Close(ctx)

			collector.Process(ctx, test.message)

			assert.Equal(tt,
				config.Processors{
					Batch:     nil,
					Attribute: nil,
					Resource:  nil,
				},
				collector.config.Collector.Processors)
		})
	}
}

// nolint: dupl
func TestCollector_updateExistingNginxOSSReceiver(t *testing.T) {
	conf := types.OTelConfig(t)
	conf.Collector.Log.Path = ""

	tests := []struct {
		name               string
		nginxConfigContext *model.NginxConfigContext
		existingReceivers  config.Receivers
		expectedReceivers  config.Receivers
	}{
		{
			name: "Test 1: Existing NGINX Receiver",
			nginxConfigContext: &model.NginxConfigContext{
				InstanceID: "123",
				StubStatus: &model.APIDetails{
					URL:      "http://new-test-host:8080/api",
					Listen:   "",
					Location: "",
				},
				AccessLogs: []*model.AccessLog{
					{
						Name:   "/etc/nginx/test.log",
						Format: `$remote_addr [$time_local] "$request" $status`,
					},
				},
			},
			existingReceivers: config.Receivers{
				NginxReceivers: []config.NginxReceiver{
					{
						InstanceID: "123",
						StubStatus: config.APIDetails{
							URL:      "http://test.com:8080/api",
							Listen:   "",
							Location: "",
						},
						AccessLogs: []config.AccessLog{
							{
								FilePath:  "/etc/nginx/existing.log",
								LogFormat: `$remote_addr [$time_local] "$request"`,
							},
						},
					},
				},
			},
			expectedReceivers: config.Receivers{
				NginxReceivers: []config.NginxReceiver{
					{
						InstanceID: "123",
						StubStatus: config.APIDetails{
							URL:      "http://new-test-host:8080/api",
							Listen:   "",
							Location: "",
						},
						AccessLogs: []config.AccessLog{
							{
								FilePath:  "/etc/nginx/test.log",
								LogFormat: "$$remote_addr [$$time_local] \\\"$$request\\\" $$status",
							},
						},
					},
				},
			},
		},
		{
			name: "Test 2: Removing NGINX Receiver",
			nginxConfigContext: &model.NginxConfigContext{
				InstanceID: "123",
				StubStatus: &model.APIDetails{
					URL:      "",
					Listen:   "",
					Location: "",
				},
			},
			existingReceivers: config.Receivers{
				NginxReceivers: []config.NginxReceiver{
					{
						InstanceID: "123",
						StubStatus: config.APIDetails{
							URL:      "http://test.com:8080/api",
							Listen:   "",
							Location: "",
						},
					},
				},
			},
			expectedReceivers: config.Receivers{
				NginxReceivers: []config.NginxReceiver{},
			},
		},
	}

	for _, test := range tests {
		t.Run(test.name, func(tt *testing.T) {
			conf.Collector.Receivers = test.existingReceivers
			collector, err := New(conf)
			require.NoError(tt, err, "NewCollector should not return an error with valid config")

			collector.service = createFakeCollector()

			nginxReceiverFound, reloadCollector := collector.updateExistingNginxOSSReceiver(test.nginxConfigContext)

			assert.True(tt, nginxReceiverFound)
			assert.True(tt, reloadCollector)
			assert.Equal(tt, test.expectedReceivers, collector.config.Collector.Receivers)
		})
	}
}

// nolint: dupl
func TestCollector_updateExistingNginxPlusReceiver(t *testing.T) {
	conf := types.OTelConfig(t)
	conf.Collector.Log.Path = ""

	tests := []struct {
		name               string
		nginxConfigContext *model.NginxConfigContext
		existingReceivers  config.Receivers
		expectedReceivers  config.Receivers
	}{
		{
			name: "Test 1: Existing NGINX Plus Receiver",
			nginxConfigContext: &model.NginxConfigContext{
				InstanceID: "123",
				PlusAPI: &model.APIDetails{
					URL:      "http://new-test-host:8080/api",
					Listen:   "",
					Location: "",
				},
			},
			existingReceivers: config.Receivers{
				NginxPlusReceivers: []config.NginxPlusReceiver{
					{
						InstanceID: "123",
						PlusAPI: config.APIDetails{
							URL:      "http://test.com:8080/api",
							Listen:   "",
							Location: "",
						},
					},
				},
			},
			expectedReceivers: config.Receivers{
				NginxPlusReceivers: []config.NginxPlusReceiver{
					{
						InstanceID: "123",
						PlusAPI: config.APIDetails{
							URL:      "http://new-test-host:8080/api",
							Listen:   "",
							Location: "",
						},
					},
				},
			},
		},
		{
			name: "Test 2: Removing NGINX Plus Receiver",
			nginxConfigContext: &model.NginxConfigContext{
				InstanceID: "123",
				PlusAPI: &model.APIDetails{
					URL:      "",
					Listen:   "",
					Location: "",
				},
			},
			existingReceivers: config.Receivers{
				NginxPlusReceivers: []config.NginxPlusReceiver{
					{
						InstanceID: "123",
						PlusAPI: config.APIDetails{
							URL:      "http://test.com:8080/api",
							Listen:   "",
							Location: "",
						},
					},
				},
			},
			expectedReceivers: config.Receivers{
				NginxPlusReceivers: []config.NginxPlusReceiver{},
			},
		},
	}

	for _, test := range tests {
		t.Run(test.name, func(tt *testing.T) {
			conf.Collector.Receivers = test.existingReceivers
			collector, err := New(conf)
			require.NoError(tt, err, "NewCollector should not return an error with valid config")

			collector.service = createFakeCollector()

			nginxReceiverFound, reloadCollector := collector.updateExistingNginxPlusReceiver(test.nginxConfigContext)

			assert.True(tt, nginxReceiverFound)
			assert.True(tt, reloadCollector)
			assert.Equal(tt, test.expectedReceivers, collector.config.Collector.Receivers)
		})
	}
}

func TestCollector_updateResourceAttributes(t *testing.T) {
	conf := types.OTelConfig(t)
	conf.Collector.Log.Path = ""
	conf.Collector.Processors.Batch = nil
	conf.Collector.Processors.Attribute = nil
	conf.Collector.Processors.Resource = nil

	tests := []struct {
		name                   string
		setup                  []config.ResourceAttribute
		attributes             []config.ResourceAttribute
		expectedAttribs        []config.ResourceAttribute
		expectedReloadRequired bool
	}{
		{
			name:                   "Test 1: No Actions returns false",
			setup:                  []config.ResourceAttribute{},
			attributes:             []config.ResourceAttribute{},
			expectedReloadRequired: false,
			expectedAttribs:        []config.ResourceAttribute{},
		},
		{
			name:                   "Test 2: Adding an action returns true",
			setup:                  []config.ResourceAttribute{},
			attributes:             []config.ResourceAttribute{{Key: "test", Action: "insert", Value: "test value"}},
			expectedReloadRequired: true,
			expectedAttribs:        []config.ResourceAttribute{{Key: "test", Action: "insert", Value: "test value"}},
		},
		{
			name:  "Test 3: Adding a duplicate key doesn't append",
			setup: []config.ResourceAttribute{{Key: "test", Action: "insert", Value: "test value 1"}},
			attributes: []config.ResourceAttribute{
				{Key: "test", Action: "insert", Value: "updated value 2"},
			},
			expectedReloadRequired: false,
			expectedAttribs:        []config.ResourceAttribute{{Key: "test", Action: "insert", Value: "test value 1"}},
		},
	}

	for _, test := range tests {
		t.Run(test.name, func(tt *testing.T) {
			collector, err := New(conf)
			require.NoError(tt, err, "NewCollector should not return an error with valid config")

			collector.service = createFakeCollector()

			// set up Actions
			conf.Collector.Processors.Resource = &config.Resource{Attributes: test.setup}

			reloadRequired := collector.updateResourceAttributes(test.attributes)
			assert.Equal(tt,
				test.expectedAttribs,
				conf.Collector.Processors.Resource.Attributes)
			assert.Equal(tt, test.expectedReloadRequired, reloadRequired)
		})
	}
}

func TestCollector_updateTcplogReceivers(t *testing.T) {
	conf := types.OTelConfig(t)
	conf.Collector.Log.Path = ""
	conf.Collector.Processors.Batch = nil
	conf.Collector.Processors.Attribute = nil
	conf.Collector.Processors.Resource = nil

	collector, err := New(conf)
	require.NoError(t, err)

	nginxConfigContext := &model.NginxConfigContext{
		NAPSysLogServers: []string{
			"localhost:151",
		},
	}

	assert.Empty(t, conf.Collector.Receivers.TcplogReceivers)

	t.Run("Test 1: New TcplogReceiver added", func(tt *testing.T) {
		tcplogReceiverAdded := collector.updateTcplogReceivers(nginxConfigContext)

		assert.True(tt, tcplogReceiverAdded)
		assert.Len(tt, conf.Collector.Receivers.TcplogReceivers, 1)
		assert.Equal(tt, "localhost:151", conf.Collector.Receivers.TcplogReceivers[0].ListenAddress)
		assert.Len(tt, conf.Collector.Receivers.TcplogReceivers[0].Operators, 4)
	})

	// Calling updateTcplogReceivers shouldn't update the TcplogReceivers slice
	// since there is already a receiver with the same ListenAddress
	t.Run("Test 2: TcplogReceiver already exists", func(tt *testing.T) {
		tcplogReceiverAdded := collector.updateTcplogReceivers(nginxConfigContext)
		assert.False(t, tcplogReceiverAdded)
		assert.Len(t, conf.Collector.Receivers.TcplogReceivers, 1)
		assert.Equal(t, "localhost:151", conf.Collector.Receivers.TcplogReceivers[0].ListenAddress)
		assert.Len(t, conf.Collector.Receivers.TcplogReceivers[0].Operators, 4)
	})
}

func createFakeCollector() *typesfakes.FakeCollectorInterface {
	fakeCollector := &typesfakes.FakeCollectorInterface{}
	fakeCollector.RunStub = func(ctx context.Context) error { return nil }
	fakeCollector.GetStateReturnsOnCall(0, otelcol.StateRunning)
	fakeCollector.GetStateReturnsOnCall(1, otelcol.StateClosing)
	fakeCollector.ShutdownCalls(func() {
		fakeCollector.GetStateReturns(otelcol.StateClosed)
	})

	return fakeCollector
}<|MERGE_RESOLUTION|>--- conflicted
+++ resolved
@@ -10,10 +10,6 @@
 	"errors"
 	"fmt"
 	"path/filepath"
-<<<<<<< HEAD
-	"strings"
-=======
->>>>>>> d64f32b0
 	"testing"
 
 	"github.com/nginx/agent/v3/test/protos"
