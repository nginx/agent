// Copyright (c) F5, Inc.
//
// This source code is licensed under the Apache License, Version 2.0 license found in the
// LICENSE file in the root directory of this source tree.
package collector

import (
	"bytes"
	"context"
	"errors"
	"fmt"
	"strings"
	"testing"

	"github.com/nginx/agent/v3/test/protos"
	"github.com/nginx/agent/v3/test/stub"
	"github.com/stretchr/testify/assert"
	"github.com/stretchr/testify/require"
	"go.opentelemetry.io/collector/otelcol"

	"github.com/nginx/agent/v3/internal/bus"
	"github.com/nginx/agent/v3/internal/collector/types/typesfakes"
	"github.com/nginx/agent/v3/internal/config"
	"github.com/nginx/agent/v3/internal/model"
	"github.com/nginx/agent/v3/test/helpers"
	"github.com/nginx/agent/v3/test/types"
)

func TestCollector_New(t *testing.T) {
	tests := []struct {
		config        *config.Config
		expectedError error
		name          string
	}{
		{
			name:          "Nil agent config",
			config:        nil,
			expectedError: errors.New("nil agent config"),
		},
		{
			name: "Nil collector config",
			config: &config.Config{
				Collector: nil,
			},
			expectedError: errors.New("nil collector config"),
		},
		{
			name: "File write error",
			config: &config.Config{
				Collector: &config.Collector{
					Log: &config.Log{Path: "/invalid/path"},
				},
			},
			expectedError: errors.New("open /invalid/path: no such file or directory"),
		},
		{
			name: "Successful initialization",
			config: &config.Config{
				Collector: &config.Collector{
					Log: &config.Log{Path: "/tmp/test.log"},
				},
			},
			expectedError: nil,
		},
	}

	for _, tt := range tests {
		t.Run(tt.name, func(t *testing.T) {
			collector, err := New(tt.config)

			if tt.expectedError != nil {
				require.Error(t, err)
				assert.Equal(t, tt.expectedError.Error(), err.Error())
			} else {
				require.NoError(t, err)
				assert.NotNil(t, collector)
			}
		})
	}
}

func TestCollector_Init(t *testing.T) {
	tests := []struct {
		name          string
		expectedLog   string
		expectedError bool
	}{
		{
			name:          "Default configured",
			expectedError: false,
			expectedLog:   "",
		},
		{
			name:          "No receivers set in config",
			expectedError: true,
			expectedLog:   "No receivers configured for OTel Collector",
		},
	}
	for _, tt := range tests {
		t.Run(tt.name, func(t *testing.T) {
			conf := types.OTelConfig(t)

			var collector *Collector
			var err error
			logBuf := &bytes.Buffer{}
			stub.StubLoggerWith(logBuf)

			conf.Collector.Log = &config.Log{Path: "/tmp/test.log"}

			if tt.expectedError {
				conf.Collector.Receivers = config.Receivers{}
			}

			collector, err = New(conf)
			require.NoError(t, err, "NewCollector should not return an error with valid config")

			collector.service = createFakeCollector()

			initError := collector.Init(context.Background(), nil)
			require.NoError(t, initError)

			validateLog(t, tt.expectedLog, logBuf)

			require.NoError(t, collector.Close(context.TODO()))
		})
	}
}

func validateLog(t *testing.T, expectedLog string, logBuf *bytes.Buffer) {
	t.Helper()

	if expectedLog != "" {
		if !strings.Contains(logBuf.String(), expectedLog) {
			t.Errorf("Expected log to contain %q, but got %q", expectedLog, logBuf.String())
		}
	}
}

func TestCollector_InitAndClose(t *testing.T) {
	conf := types.OTelConfig(t)
	conf.Collector.Log.Path = ""

	collector, err := New(conf)
	require.NoError(t, err, "NewCollector should not return an error with valid config")

	ctx := context.Background()
	messagePipe := bus.NewMessagePipe(10)
	err = messagePipe.Register(10, []bus.Plugin{collector})

	require.NoError(t, err)
	require.NoError(t, collector.Init(ctx, messagePipe), "Init should not return an error")

	collector.service = createFakeCollector()

	assert.Equal(t, otelcol.StateRunning, collector.GetState())

	require.NoError(t, collector.Close(ctx), "Close should not return an error")

	assert.Equal(t, otelcol.StateClosed, collector.GetState())
}

// nolint: revive
func TestCollector_ProcessNginxConfigUpdateTopic(t *testing.T) {
	tests := []struct {
		name      string
		message   *bus.Message
		receivers config.Receivers
	}{
		{
			name: "Test 1: NGINX Plus receiver",
			message: &bus.Message{
				Topic: bus.NginxConfigUpdateTopic,
				Data: &model.NginxConfigContext{
					InstanceID: "123",
					PlusAPI:    "",
				},
			},
			receivers: config.Receivers{
<<<<<<< HEAD
				HostMetrics: &config.HostMetrics{
					CollectionInterval: time.Minute,
					InitialDelay:       time.Second,
					Scrapers: &config.HostMetricsScrapers{
						CPU:        &config.CPUScraper{},
						Disk:       &config.DiskScraper{},
						Filesystem: &config.FilesystemScraper{},
						Memory:     &config.MemoryScraper{},
						Network:    &config.NetworkScraper{},
					},
				},
				SyslogReceivers: []config.SyslogReceiver{
					{
						Server:     []string{"127.0.0.1:1515"},
						InstanceID: "00",
						Protocol:   "rfc3164"},
				},
				OtlpReceivers: types.OtlpReceivers(),
=======
				HostMetrics:   nil,
				OtlpReceivers: nil,
>>>>>>> ca1c4689
				NginxPlusReceivers: []config.NginxPlusReceiver{
					{
						InstanceID: "123",
						PlusAPI:    "",
					},
				},
			},
		},
		{
			name: "Test 2: NGINX receiver",
			message: &bus.Message{
				Topic: bus.NginxConfigUpdateTopic,
				Data: &model.NginxConfigContext{
					InstanceID: "123",
					StubStatus: "",
					AccessLogs: []*model.AccessLog{
						{
							Name:   "/var/log/nginx/access.log",
							Format: "$remote_addr - $remote_user [$time_local] \"$request\"",
						},
					},
				},
			},
			receivers: config.Receivers{
<<<<<<< HEAD
				HostMetrics: &config.HostMetrics{
					CollectionInterval: time.Minute,
					InitialDelay:       time.Second,
					Scrapers: &config.HostMetricsScrapers{
						CPU:        &config.CPUScraper{},
						Disk:       &config.DiskScraper{},
						Filesystem: &config.FilesystemScraper{},
						Memory:     &config.MemoryScraper{},
						Network:    &config.NetworkScraper{},
					},
				},
				OtlpReceivers: types.OtlpReceivers(),
				SyslogReceivers: []config.SyslogReceiver{
					{
						Server:     []string{"127.0.0.1:1515"},
						InstanceID: "00",
						Protocol:   "rfc3164"},
				},
=======
				HostMetrics:   nil,
				OtlpReceivers: nil,
>>>>>>> ca1c4689
				NginxReceivers: []config.NginxReceiver{
					{
						InstanceID: "123",
						StubStatus: "",
						AccessLogs: []config.AccessLog{
							{
								FilePath:  "/var/log/nginx/access.log",
								LogFormat: "$$remote_addr - $$remote_user [$$time_local] \\\"$$request\\\"",
							},
						},
					},
				},
			},
		},
	}

	for _, test := range tests {
		t.Run(test.name, func(tt *testing.T) {
			nginxPlusMock := helpers.NewMockNGINXPlusAPIServer(t)
			defer nginxPlusMock.Close()

			conf := types.OTelConfig(t)

			conf.Command = nil

			conf.Collector.Log.Path = ""
			conf.Collector.Receivers.HostMetrics = nil
			conf.Collector.Receivers.OtlpReceivers = nil

			if len(test.receivers.NginxPlusReceivers) == 1 {
				url := fmt.Sprintf("%s/api", nginxPlusMock.URL)
				test.receivers.NginxPlusReceivers[0].PlusAPI = url

				model, ok := test.message.Data.(*model.NginxConfigContext)
				if !ok {
					t.Logf("Can't cast type")
					t.Fail()
				}

				model.PlusAPI = url
			} else {
				url := fmt.Sprintf("%s/stub_status", nginxPlusMock.URL)
				test.receivers.NginxReceivers[0].StubStatus = url

				model, ok := test.message.Data.(*model.NginxConfigContext)
				if !ok {
					t.Logf("Can't cast type")
					t.Fail()
				}

				model.StubStatus = url
			}

			conf.Collector.Processors.Batch = nil
			conf.Collector.Processors.Attribute = nil
			conf.Collector.Processors.Resource = nil
			conf.Collector.Extensions.Health = nil
			conf.Collector.Extensions.HeadersSetter = nil
			conf.Collector.Exporters.PrometheusExporter = nil

			collector, err := New(conf)
			require.NoError(tt, err, "NewCollector should not return an error with valid config")

			collector.service = createFakeCollector()

			ctx := context.Background()
			messagePipe := bus.NewMessagePipe(10)
			err = messagePipe.Register(10, []bus.Plugin{collector})

			require.NoError(tt, err)
			require.NoError(tt, collector.Init(ctx, messagePipe), "Init should not return an error")

			collector.Process(ctx, test.message)

			assert.Equal(tt, test.receivers, collector.config.Collector.Receivers)

			defer collector.Close(ctx)
		})
	}
}

func TestCollector_ProcessResourceUpdateTopic(t *testing.T) {
	conf := types.OTelConfig(t)
	conf.Collector.Log.Path = ""
	conf.Collector.Processors.Batch = nil
	conf.Collector.Processors.Attribute = nil
	conf.Collector.Processors.Resource = nil
	conf.Collector.Exporters.OtlpExporters = nil
	conf.Collector.Exporters.PrometheusExporter = &config.PrometheusExporter{
		Server: &config.ServerConfig{
			Host: "",
			Port: 0,
			Type: 0,
		},
		TLS: &config.TLSConfig{
			Cert:       "",
			Key:        "",
			Ca:         "",
			ServerName: "",
			SkipVerify: false,
		},
	}

	tests := []struct {
		message    *bus.Message
		processors config.Processors
		name       string
		headers    []config.Header
	}{
		{
			name: "Test 1: Resource update adds resource id attribute",
			message: &bus.Message{
				Topic: bus.ResourceUpdateTopic,
				Data:  protos.GetHostResource(),
			},
			processors: config.Processors{
				Resource: &config.Resource{
					Attributes: []config.ResourceAttribute{
						{
							Key:    "resource.id",
							Action: "insert",
							Value:  "1234",
						},
					},
				},
			},
			headers: []config.Header{
				{
					Action: "insert",
					Key:    "authorization",
					Value:  "fake-authorization",
				},
				{
					Action: "insert",
					Key:    "uuid",
					Value:  "1234",
				},
			},
		},
	}

	for _, test := range tests {
		t.Run(test.name, func(tt *testing.T) {
			collector, err := New(conf)
			require.NoError(tt, err, "NewCollector should not return an error with valid config")

			collector.service = createFakeCollector()

			ctx := context.Background()
			messagePipe := bus.NewMessagePipe(10)
			err = messagePipe.Register(10, []bus.Plugin{collector})

			require.NoError(tt, err)
			require.NoError(tt, collector.Init(ctx, messagePipe), "Init should not return an error")

			collector.Process(ctx, test.message)

			assert.Equal(tt, test.processors, collector.config.Collector.Processors)
			assert.Equal(tt, test.headers, collector.config.Collector.Extensions.HeadersSetter.Headers)

			defer collector.Close(ctx)
		})
	}
}

func TestCollector_ProcessResourceUpdateTopicFails(t *testing.T) {
	conf := types.OTelConfig(t)
	conf.Collector.Log.Path = ""
	conf.Collector.Processors.Batch = nil
	conf.Collector.Processors.Attribute = nil
	conf.Collector.Processors.Resource = nil
	conf.Collector.Exporters.OtlpExporters = nil
	conf.Collector.Exporters.PrometheusExporter = &config.PrometheusExporter{
		Server: &config.ServerConfig{
			Host: "",
			Port: 0,
			Type: 0,
		},
		TLS: &config.TLSConfig{
			Cert:       "",
			Key:        "",
			Ca:         "",
			ServerName: "",
			SkipVerify: false,
		},
	}

	tests := []struct {
		message    *bus.Message
		processors config.Processors
		name       string
	}{
		{
			name: "Test 1: Message cannot be parsed to v1.Resource",
			message: &bus.Message{
				Topic: bus.ResourceUpdateTopic,
				Data:  struct{}{},
			},
		},
	}

	for _, test := range tests {
		t.Run(test.name, func(tt *testing.T) {
			collector, err := New(conf)
			require.NoError(tt, err, "NewCollector should not return an error with valid config")

			collector.service = createFakeCollector()

			ctx := context.Background()
			messagePipe := bus.NewMessagePipe(10)
			err = messagePipe.Register(10, []bus.Plugin{collector})

			require.NoError(tt, err)
			require.NoError(tt, collector.Init(ctx, messagePipe), "Init should not return an error")
			defer collector.Close(ctx)

			collector.Process(ctx, test.message)

			assert.Equal(tt,
				config.Processors{
					Batch:     nil,
					Attribute: nil,
					Resource:  nil,
				},
				collector.config.Collector.Processors)
		})
	}
}

// nolint: dupl
func TestCollector_updateExistingNginxOSSReceiver(t *testing.T) {
	conf := types.OTelConfig(t)
	conf.Collector.Log.Path = ""

	tests := []struct {
		name               string
		nginxConfigContext *model.NginxConfigContext
		existingReceivers  config.Receivers
		expectedReceivers  config.Receivers
	}{
		{
			name: "Test 1: Existing NGINX Receiver",
			nginxConfigContext: &model.NginxConfigContext{
				InstanceID: "123",
				StubStatus: "http://new-test-host:8080/api",
				AccessLogs: []*model.AccessLog{
					{
						Name:   "/etc/nginx/test.log",
						Format: `$remote_addr [$time_local] "$request" $status`,
					},
				},
			},
			existingReceivers: config.Receivers{
				NginxReceivers: []config.NginxReceiver{
					{
						InstanceID: "123",
						StubStatus: "http://test.com:8080/api",
						AccessLogs: []config.AccessLog{
							{
								FilePath:  "/etc/nginx/existing.log",
								LogFormat: `$remote_addr [$time_local] "$request"`,
							},
						},
					},
				},
			},
			expectedReceivers: config.Receivers{
				NginxReceivers: []config.NginxReceiver{
					{
						InstanceID: "123",
						StubStatus: "http://new-test-host:8080/api",
						AccessLogs: []config.AccessLog{
							{
								FilePath:  "/etc/nginx/test.log",
								LogFormat: "$$remote_addr [$$time_local] \\\"$$request\\\" $$status",
							},
						},
					},
				},
			},
		},
		{
			name: "Test 2: Removing NGINX Receiver",
			nginxConfigContext: &model.NginxConfigContext{
				InstanceID: "123",
				StubStatus: "",
			},
			existingReceivers: config.Receivers{
				NginxReceivers: []config.NginxReceiver{
					{
						InstanceID: "123",
						StubStatus: "http://test.com:8080/api",
					},
				},
			},
			expectedReceivers: config.Receivers{
				NginxReceivers: []config.NginxReceiver{},
			},
		},
	}

	for _, test := range tests {
		t.Run(test.name, func(tt *testing.T) {
			conf.Collector.Receivers = test.existingReceivers
			collector, err := New(conf)
			require.NoError(tt, err, "NewCollector should not return an error with valid config")

			nginxReceiverFound, reloadCollector := collector.updateExistingNginxOSSReceiver(test.nginxConfigContext)

			assert.True(tt, nginxReceiverFound)
			assert.True(tt, reloadCollector)
			assert.Equal(tt, test.expectedReceivers, collector.config.Collector.Receivers)
		})
	}
}

// nolint: dupl
func TestCollector_updateExistingNginxPlusReceiver(t *testing.T) {
	conf := types.OTelConfig(t)
	conf.Collector.Log.Path = ""

	tests := []struct {
		name               string
		nginxConfigContext *model.NginxConfigContext
		existingReceivers  config.Receivers
		expectedReceivers  config.Receivers
	}{
		{
			name: "Test 1: Existing NGINX Plus Receiver",
			nginxConfigContext: &model.NginxConfigContext{
				InstanceID: "123",
				PlusAPI:    "http://new-test-host:8080/api",
			},
			existingReceivers: config.Receivers{
				NginxPlusReceivers: []config.NginxPlusReceiver{
					{
						InstanceID: "123",
						PlusAPI:    "http://test.com:8080/api",
					},
				},
			},
			expectedReceivers: config.Receivers{
				NginxPlusReceivers: []config.NginxPlusReceiver{
					{
						InstanceID: "123",
						PlusAPI:    "http://new-test-host:8080/api",
					},
				},
			},
		},
		{
			name: "Test 2: Removing NGINX Plus Receiver",
			nginxConfigContext: &model.NginxConfigContext{
				InstanceID: "123",
				PlusAPI:    "",
			},
			existingReceivers: config.Receivers{
				NginxPlusReceivers: []config.NginxPlusReceiver{
					{
						InstanceID: "123",
						PlusAPI:    "http://test.com:8080/api",
					},
				},
			},
			expectedReceivers: config.Receivers{
				NginxPlusReceivers: []config.NginxPlusReceiver{},
			},
		},
	}

	for _, test := range tests {
		t.Run(test.name, func(tt *testing.T) {
			conf.Collector.Receivers = test.existingReceivers
			collector, err := New(conf)
			require.NoError(tt, err, "NewCollector should not return an error with valid config")

			nginxReceiverFound, reloadCollector := collector.updateExistingNginxPlusReceiver(test.nginxConfigContext)

			assert.True(tt, nginxReceiverFound)
			assert.True(tt, reloadCollector)
			assert.Equal(tt, test.expectedReceivers, collector.config.Collector.Receivers)
		})
	}
}

func TestCollector_updateResourceAttributes(t *testing.T) {
	conf := types.OTelConfig(t)
	conf.Collector.Log.Path = ""
	conf.Collector.Processors.Batch = nil
	conf.Collector.Processors.Attribute = nil
	conf.Collector.Processors.Resource = nil

	tests := []struct {
		name                   string
		setup                  []config.ResourceAttribute
		attributes             []config.ResourceAttribute
		expectedAttribs        []config.ResourceAttribute
		expectedReloadRequired bool
	}{
		{
			name:                   "Test 1: No Actions returns false",
			setup:                  []config.ResourceAttribute{},
			attributes:             []config.ResourceAttribute{},
			expectedReloadRequired: false,
			expectedAttribs:        []config.ResourceAttribute{},
		},
		{
			name:                   "Test 2: Adding an action returns true",
			setup:                  []config.ResourceAttribute{},
			attributes:             []config.ResourceAttribute{{Key: "test", Action: "insert", Value: "test value"}},
			expectedReloadRequired: true,
			expectedAttribs:        []config.ResourceAttribute{{Key: "test", Action: "insert", Value: "test value"}},
		},
		{
			name:  "Test 3: Adding a duplicate key doesn't append",
			setup: []config.ResourceAttribute{{Key: "test", Action: "insert", Value: "test value 1"}},
			attributes: []config.ResourceAttribute{
				{Key: "test", Action: "insert", Value: "updated value 2"},
			},
			expectedReloadRequired: false,
			expectedAttribs:        []config.ResourceAttribute{{Key: "test", Action: "insert", Value: "test value 1"}},
		},
	}

	for _, test := range tests {
		t.Run(test.name, func(tt *testing.T) {
			collector, err := New(conf)
			require.NoError(tt, err, "NewCollector should not return an error with valid config")

			// set up Actions
			conf.Collector.Processors.Resource = &config.Resource{Attributes: test.setup}

			reloadRequired := collector.updateResourceAttributes(test.attributes)
			assert.Equal(tt,
				test.expectedAttribs,
				conf.Collector.Processors.Resource.Attributes)
			assert.Equal(tt, test.expectedReloadRequired, reloadRequired)
		})
	}
}

func createFakeCollector() *typesfakes.FakeCollectorInterface {
	fakeCollector := &typesfakes.FakeCollectorInterface{}
	fakeCollector.RunStub = func(ctx context.Context) error { return nil }
	fakeCollector.GetStateReturnsOnCall(0, otelcol.StateRunning)
	fakeCollector.GetStateReturnsOnCall(1, otelcol.StateClosing)
	fakeCollector.ShutdownCalls(func() {
		fakeCollector.GetStateReturns(otelcol.StateClosed)
	})

	return fakeCollector
}<|MERGE_RESOLUTION|>--- conflicted
+++ resolved
@@ -176,29 +176,14 @@
 				},
 			},
 			receivers: config.Receivers{
-<<<<<<< HEAD
-				HostMetrics: &config.HostMetrics{
-					CollectionInterval: time.Minute,
-					InitialDelay:       time.Second,
-					Scrapers: &config.HostMetricsScrapers{
-						CPU:        &config.CPUScraper{},
-						Disk:       &config.DiskScraper{},
-						Filesystem: &config.FilesystemScraper{},
-						Memory:     &config.MemoryScraper{},
-						Network:    &config.NetworkScraper{},
-					},
-				},
+				HostMetrics:   nil,
+				OtlpReceivers: nil,
 				SyslogReceivers: []config.SyslogReceiver{
 					{
 						Server:     []string{"127.0.0.1:1515"},
 						InstanceID: "00",
 						Protocol:   "rfc3164"},
 				},
-				OtlpReceivers: types.OtlpReceivers(),
-=======
-				HostMetrics:   nil,
-				OtlpReceivers: nil,
->>>>>>> ca1c4689
 				NginxPlusReceivers: []config.NginxPlusReceiver{
 					{
 						InstanceID: "123",
@@ -223,29 +208,14 @@
 				},
 			},
 			receivers: config.Receivers{
-<<<<<<< HEAD
-				HostMetrics: &config.HostMetrics{
-					CollectionInterval: time.Minute,
-					InitialDelay:       time.Second,
-					Scrapers: &config.HostMetricsScrapers{
-						CPU:        &config.CPUScraper{},
-						Disk:       &config.DiskScraper{},
-						Filesystem: &config.FilesystemScraper{},
-						Memory:     &config.MemoryScraper{},
-						Network:    &config.NetworkScraper{},
-					},
-				},
-				OtlpReceivers: types.OtlpReceivers(),
+				HostMetrics:   nil,
+				OtlpReceivers: nil,
 				SyslogReceivers: []config.SyslogReceiver{
 					{
 						Server:     []string{"127.0.0.1:1515"},
 						InstanceID: "00",
 						Protocol:   "rfc3164"},
 				},
-=======
-				HostMetrics:   nil,
-				OtlpReceivers: nil,
->>>>>>> ca1c4689
 				NginxReceivers: []config.NginxReceiver{
 					{
 						InstanceID: "123",
