--- conflicted
+++ resolved
@@ -9,11 +9,7 @@
 	"context"
 	"errors"
 	"fmt"
-<<<<<<< HEAD
 	"path/filepath"
-	"strings"
-=======
->>>>>>> 8d7c4deb
 	"testing"
 
 	"github.com/nginx/agent/v3/test/protos"
