// Copyright (c) F5, Inc.
//
// This source code is licensed under the Apache License, Version 2.0 license found in the
// LICENSE file in the root directory of this source tree.
package collector

import (
	"bytes"
	"context"
	"errors"
	"path/filepath"
	"testing"

	"github.com/nginx/agent/v3/test/protos"
	"github.com/nginx/agent/v3/test/stub"
	"github.com/stretchr/testify/assert"
	"github.com/stretchr/testify/require"
	"go.opentelemetry.io/collector/otelcol"

	"github.com/nginx/agent/v3/internal/bus"
	"github.com/nginx/agent/v3/internal/collector/types/typesfakes"
	"github.com/nginx/agent/v3/internal/config"
	"github.com/nginx/agent/v3/internal/model"
	"github.com/nginx/agent/v3/test/helpers"
	"github.com/nginx/agent/v3/test/types"
)

func TestCollector_New(t *testing.T) {
	tmpDir := t.TempDir()

	tests := []struct {
		config        *config.Config
		expectedError error
		name          string
	}{
		{
			name:          "Nil agent config",
			config:        nil,
			expectedError: errors.New("nil agent config"),
		},
		{
			name: "Nil collector config",
			config: &config.Config{
				Collector: nil,
			},
			expectedError: errors.New("nil collector config"),
		},
		{
			name: "File write error",
			config: &config.Config{
				Collector: &config.Collector{
					Log: &config.Log{Path: "/invalid/path"},
				},
			},
			expectedError: errors.New("open /invalid/path: no such file or directory"),
		},
		{
			name: "Successful initialization",
			config: &config.Config{
				Collector: &config.Collector{
					Log: &config.Log{Path: filepath.Join(tmpDir, "test.log")},
				},
			},
			expectedError: nil,
		},
	}

	for _, tt := range tests {
		t.Run(tt.name, func(t *testing.T) {
			collector, err := NewCollector(tt.config)

			if tt.expectedError != nil {
				require.Error(t, err)
				assert.Equal(t, tt.expectedError.Error(), err.Error())
			} else {
				require.NoError(t, err)
				assert.NotNil(t, collector)
			}
		})
	}
}

func TestCollector_Init(t *testing.T) {
	tmpDir := t.TempDir()

	tests := []struct {
		name          string
		expectedLog   string
		expectedError bool
	}{
		{
			name:          "Default configured",
			expectedError: false,
			expectedLog:   "",
		},
		{
			name:          "No receivers set in config",
			expectedError: true,
			expectedLog:   "No receivers configured for OTel Collector",
		},
	}
	for _, tt := range tests {
		t.Run(tt.name, func(t *testing.T) {
			conf := types.OTelConfig(t)

			var collector *Collector
			var err error
			logBuf := &bytes.Buffer{}
			stub.StubLoggerWith(logBuf)

			conf.Collector.Log = &config.Log{Path: filepath.Join(tmpDir, "test.log")}

			if tt.expectedError {
				conf.Collector.Receivers = config.Receivers{}
			}

			collector, err = NewCollector(conf)
			require.NoError(t, err, "NewCollector should not return an error with valid config")

			collector.service = createFakeCollector()

			initError := collector.Init(context.Background(), nil)
			require.NoError(t, initError)

			helpers.ValidateLog(t, tt.expectedLog, logBuf)

			require.NoError(t, collector.Close(context.TODO()))
		})
	}
}

func TestCollector_InitAndClose(t *testing.T) {
	conf := types.OTelConfig(t)
	conf.Collector.Log.Path = ""

	collector, err := NewCollector(conf)
	require.NoError(t, err, "NewCollector should not return an error with valid config")

	ctx := context.Background()
	messagePipe := bus.NewMessagePipe(10)
	err = messagePipe.Register(10, []bus.Plugin{collector})

	require.NoError(t, err)
	require.NoError(t, collector.Init(ctx, messagePipe), "Init should not return an error")

	collector.service = createFakeCollector()

	assert.Equal(t, otelcol.StateRunning, collector.State())

	require.NoError(t, collector.Close(ctx), "Close should not return an error")

	assert.Equal(t, otelcol.StateClosed, collector.State())
}

// nolint: revive
func TestCollector_ProcessNginxConfigUpdateTopic(t *testing.T) {
	tests := []struct {
		name      string
		message   *bus.Message
		receivers config.Receivers
	}{
		{
			name: "Test 1: NGINX Plus receiver",
			message: &bus.Message{
				Topic: bus.NginxConfigUpdateTopic,
				Data: &model.NginxConfigContext{
					InstanceID: "123",
					PlusAPI: &model.APIDetails{
						URL:      "",
						Listen:   "",
						Location: "",
					},
				},
			},
			receivers: config.Receivers{
				HostMetrics:   nil,
				OtlpReceivers: nil,
				NginxPlusReceivers: []config.NginxPlusReceiver{
					{
						InstanceID: "123",
						PlusAPI: config.APIDetails{
							URL:      "",
							Listen:   "",
							Location: "",
						},
						CollectionInterval: defaultCollectionInterval,
					},
				},
			},
		},
		{
			name: "Test 2: NGINX receiver",
			message: &bus.Message{
				Topic: bus.NginxConfigUpdateTopic,
				Data: &model.NginxConfigContext{
					InstanceID: "123",
					StubStatus: &model.APIDetails{
						URL:      "",
						Listen:   "",
						Location: "",
					},
					PlusAPI: &model.APIDetails{
						URL:      "",
						Listen:   "",
						Location: "",
					},
					AccessLogs: []*model.AccessLog{
						{
							Name:   "/var/log/nginx/access.log",
							Format: "$remote_addr - $remote_user [$time_local] \"$request\"",
						},
					},
				},
			},
			receivers: config.Receivers{
				HostMetrics:   nil,
				OtlpReceivers: nil,
				NginxReceivers: []config.NginxReceiver{
					{
						InstanceID: "123",
						StubStatus: config.APIDetails{
							URL:      "",
							Listen:   "",
							Location: "",
						},
						AccessLogs: []config.AccessLog{
							{
								FilePath:  "/var/log/nginx/access.log",
								LogFormat: "$$remote_addr - $$remote_user [$$time_local] \\\"$$request\\\"",
							},
						},
						CollectionInterval: defaultCollectionInterval,
					},
				},
			},
		},
	}

	for _, test := range tests {
		t.Run(test.name, func(tt *testing.T) {
			nginxPlusMock := helpers.NewMockNGINXPlusAPIServer(t)
			defer nginxPlusMock.Close()

			conf := types.OTelConfig(t)

			conf.Command = nil

			conf.Collector.Log.Path = ""
			conf.Collector.Receivers.HostMetrics = nil
			conf.Collector.Receivers.OtlpReceivers = nil

			if len(test.receivers.NginxPlusReceivers) == 1 {
				apiDetails := config.APIDetails{
					URL:      nginxPlusMock.URL + "/api",
					Listen:   "",
					Location: "",
				}

				test.receivers.NginxPlusReceivers[0].PlusAPI = apiDetails

				model, ok := test.message.Data.(*model.NginxConfigContext)
				if !ok {
					t.Logf("Can't cast type")
					t.Fail()
				}

				model.PlusAPI.URL = apiDetails.URL
				model.PlusAPI.Listen = apiDetails.Listen
				model.PlusAPI.Location = apiDetails.Location
			} else {
				apiDetails := config.APIDetails{
					URL:      nginxPlusMock.URL + "/stub_status",
					Listen:   "",
					Location: "",
				}
				test.receivers.NginxReceivers[0].StubStatus = apiDetails

				model, ok := test.message.Data.(*model.NginxConfigContext)
				if !ok {
					t.Logf("Can't cast type")
					t.Fail()
				}

				model.StubStatus.URL = apiDetails.URL
				model.PlusAPI.Listen = apiDetails.Listen
				model.PlusAPI.Location = apiDetails.Location
			}

			conf.Collector.Processors.Batch = nil
			conf.Collector.Processors.Attribute = nil
			conf.Collector.Processors.Resource = nil
			conf.Collector.Extensions.Health = nil
			conf.Collector.Extensions.HeadersSetter = nil
			conf.Collector.Exporters.PrometheusExporter = nil

			collector, err := NewCollector(conf)
			require.NoError(tt, err, "NewCollector should not return an error with valid config")

			collector.service = createFakeCollector()

			ctx := context.Background()
			messagePipe := bus.NewMessagePipe(10)
			err = messagePipe.Register(10, []bus.Plugin{collector})

			require.NoError(tt, err)
			require.NoError(tt, collector.Init(ctx, messagePipe), "Init should not return an error")

			collector.Process(ctx, test.message)

			assert.Equal(tt, test.receivers, collector.config.Collector.Receivers)

			defer collector.Close(ctx)
		})
	}
}

func TestCollector_ProcessResourceUpdateTopic(t *testing.T) {
	conf := types.OTelConfig(t)
	conf.Collector.Log.Path = ""
	conf.Collector.Processors.Batch = nil
	conf.Collector.Processors.Attribute = nil
	conf.Collector.Processors.Resource = nil
	conf.Collector.Exporters.OtlpExporters = nil
	conf.Collector.Exporters.PrometheusExporter = &config.PrometheusExporter{
		Server: &config.ServerConfig{
			Host: "",
			Port: 0,
			Type: config.Grpc,
		},
		TLS: &config.TLSConfig{
			Cert:       "",
			Key:        "",
			Ca:         "",
			ServerName: "",
			SkipVerify: false,
		},
	}

	tests := []struct {
		message    *bus.Message
		processors config.Processors
		name       string
		headers    []config.Header
	}{
		{
			name: "Test 1: Resource update adds resource id attribute",
			message: &bus.Message{
				Topic: bus.ResourceUpdateTopic,
				Data:  protos.HostResource(),
			},
			processors: config.Processors{
				Resource: map[string]*config.Resource{
					"default": {
						Attributes: []config.ResourceAttribute{
							{
								Key:    "resource.id",
								Action: "insert",
								Value:  "1234",
							},
						},
					},
				},
			},
			headers: []config.Header{
				{
					Action: "insert",
					Key:    "authorization",
					Value:  "fake-authorization",
				},
				{
					Action: "insert",
					Key:    "uuid",
					Value:  "1234",
				},
			},
		},
	}

	for _, test := range tests {
		t.Run(test.name, func(tt *testing.T) {
			collector, err := NewCollector(conf)
			require.NoError(tt, err, "NewCollector should not return an error with valid config")

			collector.service = createFakeCollector()

			ctx := context.Background()
			messagePipe := bus.NewMessagePipe(10)
			err = messagePipe.Register(10, []bus.Plugin{collector})

			require.NoError(tt, err)
			require.NoError(tt, collector.Init(ctx, messagePipe), "Init should not return an error")

			collector.Process(ctx, test.message)

			assert.Equal(tt, test.processors, collector.config.Collector.Processors)
			assert.Equal(tt, test.headers, collector.config.Collector.Extensions.HeadersSetter.Headers)

			defer collector.Close(ctx)
		})
	}
}

func TestCollector_ProcessResourceUpdateTopicFails(t *testing.T) {
	conf := types.OTelConfig(t)
	conf.Collector.Log.Path = ""
	conf.Collector.Processors.Batch = nil
	conf.Collector.Processors.Attribute = nil
	conf.Collector.Processors.Resource = nil
	conf.Collector.Processors.LogsGzip = nil
	conf.Collector.Exporters.OtlpExporters = nil
	conf.Collector.Exporters.PrometheusExporter = &config.PrometheusExporter{
		Server: &config.ServerConfig{
			Host: "",
			Port: 0,
			Type: config.Grpc,
		},
		TLS: &config.TLSConfig{
			Cert:       "",
			Key:        "",
			Ca:         "",
			ServerName: "",
			SkipVerify: false,
		},
	}

	tests := []struct {
		message    *bus.Message
		processors config.Processors
		name       string
	}{
		{
			name: "Test 1: Message cannot be parsed to v1.Resource",
			message: &bus.Message{
				Topic: bus.ResourceUpdateTopic,
				Data:  struct{}{},
			},
		},
	}

	for _, test := range tests {
		t.Run(test.name, func(tt *testing.T) {
			collector, err := NewCollector(conf)
			require.NoError(tt, err, "NewCollector should not return an error with valid config")

			collector.service = createFakeCollector()

			ctx := context.Background()
			messagePipe := bus.NewMessagePipe(10)
			err = messagePipe.Register(10, []bus.Plugin{collector})

			require.NoError(tt, err)
			require.NoError(tt, collector.Init(ctx, messagePipe), "Init should not return an error")
			defer collector.Close(ctx)

			collector.Process(ctx, test.message)

			assert.Equal(tt,
				config.Processors{
					Batch:     nil,
					Attribute: nil,
					Resource:  nil,
					LogsGzip:  nil,
				},
				collector.config.Collector.Processors)
		})
	}
}

// nolint: dupl
func TestCollector_updateExistingNginxOSSReceiver(t *testing.T) {
	conf := types.OTelConfig(t)
	conf.Collector.Log.Path = ""

	tests := []struct {
		name               string
		nginxConfigContext *model.NginxConfigContext
		existingReceivers  config.Receivers
		expectedReceivers  config.Receivers
	}{
		{
			name: "Test 1: Existing NGINX Receiver",
			nginxConfigContext: &model.NginxConfigContext{
				InstanceID: "123",
				StubStatus: &model.APIDetails{
					URL:      "http://new-test-host:8080/api",
					Listen:   "",
					Location: "",
				},
				AccessLogs: []*model.AccessLog{
					{
						Name:   "/etc/nginx/test.log",
						Format: `$remote_addr [$time_local] "$request" $status`,
					},
				},
			},
			existingReceivers: config.Receivers{
				NginxReceivers: []config.NginxReceiver{
					{
						InstanceID: "123",
						StubStatus: config.APIDetails{
							URL:      "http://test.com:8080/api",
							Listen:   "",
							Location: "",
						},
						AccessLogs: []config.AccessLog{
							{
								FilePath:  "/etc/nginx/existing.log",
								LogFormat: `$remote_addr [$time_local] "$request"`,
							},
						},
					},
				},
			},
			expectedReceivers: config.Receivers{
				NginxReceivers: []config.NginxReceiver{
					{
						InstanceID: "123",
						StubStatus: config.APIDetails{
							URL:      "http://new-test-host:8080/api",
							Listen:   "",
							Location: "",
						},
						AccessLogs: []config.AccessLog{
							{
								FilePath:  "/etc/nginx/test.log",
								LogFormat: "$$remote_addr [$$time_local] \\\"$$request\\\" $$status",
							},
						},
					},
				},
			},
		},
		{
			name: "Test 2: Removing NGINX Receiver",
			nginxConfigContext: &model.NginxConfigContext{
				InstanceID: "123",
				StubStatus: &model.APIDetails{
					URL:      "",
					Listen:   "",
					Location: "",
				},
			},
			existingReceivers: config.Receivers{
				NginxReceivers: []config.NginxReceiver{
					{
						InstanceID: "123",
						StubStatus: config.APIDetails{
							URL:      "http://test.com:8080/api",
							Listen:   "",
							Location: "",
						},
					},
				},
			},
			expectedReceivers: config.Receivers{
				NginxReceivers: []config.NginxReceiver{},
			},
		},
	}

	for _, test := range tests {
		t.Run(test.name, func(tt *testing.T) {
			conf.Collector.Receivers = test.existingReceivers
			collector, err := NewCollector(conf)
			require.NoError(tt, err, "NewCollector should not return an error with valid config")

			collector.service = createFakeCollector()

			nginxReceiverFound, reloadCollector := collector.updateExistingNginxOSSReceiver(test.nginxConfigContext)

			assert.True(tt, nginxReceiverFound)
			assert.True(tt, reloadCollector)
			assert.Equal(tt, test.expectedReceivers, collector.config.Collector.Receivers)
		})
	}
}

// nolint: dupl
func TestCollector_updateExistingNginxPlusReceiver(t *testing.T) {
	conf := types.OTelConfig(t)
	conf.Collector.Log.Path = ""

	tests := []struct {
		name               string
		nginxConfigContext *model.NginxConfigContext
		existingReceivers  config.Receivers
		expectedReceivers  config.Receivers
	}{
		{
			name: "Test 1: Existing NGINX Plus Receiver",
			nginxConfigContext: &model.NginxConfigContext{
				InstanceID: "123",
				PlusAPI: &model.APIDetails{
					URL:      "http://new-test-host:8080/api",
					Listen:   "",
					Location: "",
				},
			},
			existingReceivers: config.Receivers{
				NginxPlusReceivers: []config.NginxPlusReceiver{
					{
						InstanceID: "123",
						PlusAPI: config.APIDetails{
							URL:      "http://test.com:8080/api",
							Listen:   "",
							Location: "",
						},
					},
				},
			},
			expectedReceivers: config.Receivers{
				NginxPlusReceivers: []config.NginxPlusReceiver{
					{
						InstanceID: "123",
						PlusAPI: config.APIDetails{
							URL:      "http://new-test-host:8080/api",
							Listen:   "",
							Location: "",
						},
					},
				},
			},
		},
		{
			name: "Test 2: Removing NGINX Plus Receiver",
			nginxConfigContext: &model.NginxConfigContext{
				InstanceID: "123",
				PlusAPI: &model.APIDetails{
					URL:      "",
					Listen:   "",
					Location: "",
				},
			},
			existingReceivers: config.Receivers{
				NginxPlusReceivers: []config.NginxPlusReceiver{
					{
						InstanceID: "123",
						PlusAPI: config.APIDetails{
							URL:      "http://test.com:8080/api",
							Listen:   "",
							Location: "",
						},
					},
				},
			},
			expectedReceivers: config.Receivers{
				NginxPlusReceivers: []config.NginxPlusReceiver{},
			},
		},
	}

	for _, test := range tests {
		t.Run(test.name, func(tt *testing.T) {
			conf.Collector.Receivers = test.existingReceivers
			collector, err := NewCollector(conf)
			require.NoError(tt, err, "NewCollector should not return an error with valid config")

			collector.service = createFakeCollector()

			nginxReceiverFound, reloadCollector := collector.updateExistingNginxPlusReceiver(test.nginxConfigContext)

			assert.True(tt, nginxReceiverFound)
			assert.True(tt, reloadCollector)
			assert.Equal(tt, test.expectedReceivers, collector.config.Collector.Receivers)
		})
	}
}

func TestCollector_updateResourceAttributes(t *testing.T) {
	conf := types.OTelConfig(t)
	conf.Collector.Log.Path = ""
	conf.Collector.Processors.Batch = nil
	conf.Collector.Processors.Attribute = nil
	conf.Collector.Processors.Resource = nil

	tests := []struct {
		name                   string
		setup                  []config.ResourceAttribute
		attributes             []config.ResourceAttribute
		expectedAttribs        []config.ResourceAttribute
		expectedReloadRequired bool
	}{
		{
			name:                   "Test 1: No Actions returns false",
			setup:                  []config.ResourceAttribute{},
			attributes:             []config.ResourceAttribute{},
			expectedReloadRequired: false,
			expectedAttribs:        []config.ResourceAttribute{},
		},
		{
			name:                   "Test 2: Adding an action returns true",
			setup:                  []config.ResourceAttribute{},
			attributes:             []config.ResourceAttribute{{Key: "test", Action: "insert", Value: "test value"}},
			expectedReloadRequired: true,
			expectedAttribs:        []config.ResourceAttribute{{Key: "test", Action: "insert", Value: "test value"}},
		},
		{
			name:  "Test 3: Adding a duplicate key doesn't append",
			setup: []config.ResourceAttribute{{Key: "test", Action: "insert", Value: "test value 1"}},
			attributes: []config.ResourceAttribute{
				{Key: "test", Action: "insert", Value: "updated value 2"},
			},
			expectedReloadRequired: false,
			expectedAttribs:        []config.ResourceAttribute{{Key: "test", Action: "insert", Value: "test value 1"}},
		},
	}

	for _, test := range tests {
		t.Run(test.name, func(tt *testing.T) {
			collector, err := NewCollector(conf)
			require.NoError(tt, err, "NewCollector should not return an error with valid config")

			collector.service = createFakeCollector()

			// set up Actions
			conf.Collector.Processors.Resource = make(map[string]*config.Resource)
			conf.Collector.Processors.Resource["default"] = &config.Resource{Attributes: test.setup}

			reloadRequired := collector.updateResourceAttributes(test.attributes)
			assert.Equal(tt,
				test.expectedAttribs,
				conf.Collector.Processors.Resource["default"].Attributes)
			assert.Equal(tt, test.expectedReloadRequired, reloadRequired)
		})
	}
}

func TestCollector_updateNginxAppProtectTcplogReceivers(t *testing.T) {
	conf := types.OTelConfig(t)
	conf.Collector.Log.Path = ""
	conf.Collector.Processors.Batch = nil
	conf.Collector.Processors.Attribute = nil
	conf.Collector.Processors.Resource = nil
	conf.Collector.Processors.LogsGzip = nil
	collector, err := NewCollector(conf)
	require.NoError(t, err)

	nginxConfigContext := &model.NginxConfigContext{
		NAPSysLogServer: "localhost:151",
	}

	assert.Empty(t, conf.Collector.Receivers.TcplogReceivers)

	t.Run("Test 1: NewCollector TcplogReceiver added", func(tt *testing.T) {
		tcplogReceiverAdded := collector.updateNginxAppProtectTcplogReceivers(nginxConfigContext)

		assert.True(tt, tcplogReceiverAdded)
		assert.Len(tt, conf.Collector.Receivers.TcplogReceivers, 1)
		assert.Equal(tt, "localhost:151", conf.Collector.Receivers.TcplogReceivers["nginx_app_protect"].ListenAddress)
		assert.Len(tt, conf.Collector.Receivers.TcplogReceivers["nginx_app_protect"].Operators, 4)
	})

	// Calling updateNginxAppProtectTcplogReceivers shouldn't update the TcplogReceivers slice
	// since there is already a receiver with the same ListenAddress
	t.Run("Test 2: TcplogReceiver already exists", func(tt *testing.T) {
		tcplogReceiverAdded := collector.updateNginxAppProtectTcplogReceivers(nginxConfigContext)
		assert.False(t, tcplogReceiverAdded)
		assert.Len(t, conf.Collector.Receivers.TcplogReceivers, 1)
		assert.Equal(t, "localhost:151", conf.Collector.Receivers.TcplogReceivers["nginx_app_protect"].ListenAddress)
		assert.Len(t, conf.Collector.Receivers.TcplogReceivers["nginx_app_protect"].Operators, 4)
	})

	t.Run("Test 3: TcplogReceiver deleted", func(tt *testing.T) {
		tcplogReceiverDeleted := collector.updateNginxAppProtectTcplogReceivers(&model.NginxConfigContext{})
		assert.True(t, tcplogReceiverDeleted)
		assert.Empty(t, conf.Collector.Receivers.TcplogReceivers)
	})

<<<<<<< HEAD
	t.Run("Test 4: NewCollector tcplogReceiver added and deleted another", func(tt *testing.T) {
		tcplogReceiverDeleted := collector.updateNginxAppProtectTcplogReceivers(
			&model.NginxConfigContext{
				NAPSysLogServers: []string{
					"localhost:152",
				},
			},
		)

=======
	t.Run("Test 4: New tcplogReceiver added and deleted another", func(tt *testing.T) {
		tcplogReceiverDeleted := collector.
			updateTcplogReceivers(&model.NginxConfigContext{NAPSysLogServer: "localhost:152"})
>>>>>>> 1e8bd296
		assert.True(t, tcplogReceiverDeleted)
		assert.Len(t, conf.Collector.Receivers.TcplogReceivers, 1)
		assert.Equal(t, "localhost:152", conf.Collector.Receivers.TcplogReceivers["nginx_app_protect"].ListenAddress)
		assert.Len(t, conf.Collector.Receivers.TcplogReceivers["nginx_app_protect"].Operators, 4)
	})
}

func createFakeCollector() *typesfakes.FakeCollectorInterface {
	fakeCollector := &typesfakes.FakeCollectorInterface{}
	fakeCollector.RunStub = func(ctx context.Context) error { return nil }
	fakeCollector.GetStateReturnsOnCall(0, otelcol.StateRunning)
	fakeCollector.GetStateReturnsOnCall(1, otelcol.StateClosing)
	fakeCollector.ShutdownCalls(func() {
		fakeCollector.GetStateReturns(otelcol.StateClosed)
	})

	return fakeCollector
}<|MERGE_RESOLUTION|>--- conflicted
+++ resolved
@@ -766,21 +766,13 @@
 		assert.Empty(t, conf.Collector.Receivers.TcplogReceivers)
 	})
 
-<<<<<<< HEAD
 	t.Run("Test 4: NewCollector tcplogReceiver added and deleted another", func(tt *testing.T) {
 		tcplogReceiverDeleted := collector.updateNginxAppProtectTcplogReceivers(
 			&model.NginxConfigContext{
-				NAPSysLogServers: []string{
-					"localhost:152",
-				},
+				NAPSysLogServer: "localhost:152",
 			},
 		)
 
-=======
-	t.Run("Test 4: New tcplogReceiver added and deleted another", func(tt *testing.T) {
-		tcplogReceiverDeleted := collector.
-			updateTcplogReceivers(&model.NginxConfigContext{NAPSysLogServer: "localhost:152"})
->>>>>>> 1e8bd296
 		assert.True(t, tcplogReceiverDeleted)
 		assert.Len(t, conf.Collector.Receivers.TcplogReceivers, 1)
 		assert.Equal(t, "localhost:152", conf.Collector.Receivers.TcplogReceivers["nginx_app_protect"].ListenAddress)
