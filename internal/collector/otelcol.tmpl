--- conflicted
+++ resolved
@@ -253,13 +253,8 @@
         {{- if ne .Exporters.Debug nil }}
         - debug
         {{- end  }}
-<<<<<<< HEAD
-    {{- end  }}
-    {{- if ne .Receivers.TcplogReceivers nil }}
-=======
     {{- end }}    
     {{- if gt (len .Receivers.TcplogReceivers) 0 }}
->>>>>>> 96b0501b
     logs:
       receivers:
         {{- range $index, $tcplogReceiver := .Receivers.TcplogReceivers }}
