--- conflicted
+++ resolved
@@ -56,12 +56,8 @@
 
 // nolint: nilnil
 func (*FakeConfigApplySubscribeClient) Recv() (*mpi.ManagementPlaneRequest, error) {
-<<<<<<< HEAD
-	protos.CreateManagementPlaneRequest()
-=======
 	nginxInstance := protos.GetNginxOssInstance([]string{})
 
->>>>>>> 0f0c0e24
 	return &mpi.ManagementPlaneRequest{
 		MessageMeta: &mpi.MessageMeta{
 			MessageId:     "1",
@@ -72,11 +68,7 @@
 			ConfigApplyRequest: &mpi.ConfigApplyRequest{
 				Overview: &mpi.FileOverview{
 					ConfigVersion: &mpi.ConfigVersion{
-<<<<<<< HEAD
-						InstanceId: "12314",
-=======
 						InstanceId: nginxInstance.GetInstanceMeta().GetInstanceId(),
->>>>>>> 0f0c0e24
 						Version:    "4215432",
 					},
 				},
@@ -122,14 +114,11 @@
 		subscribeChannel,
 	)
 
-<<<<<<< HEAD
-=======
 	nginxInstance := protos.GetNginxOssInstance([]string{})
 	commandService.instancesMutex.Lock()
 	commandService.instances = append(commandService.instances, nginxInstance)
 	commandService.instancesMutex.Unlock()
 
->>>>>>> 0f0c0e24
 	defer commandService.CancelSubscription(ctx)
 
 	var wg sync.WaitGroup
@@ -405,8 +394,6 @@
 	assert.Len(t, commandService.configApplyRequestQueue, 1)
 	assert.Equal(t, request3, commandService.configApplyRequestQueue["12314"][0])
 	wg.Wait()
-<<<<<<< HEAD
-=======
 }
 
 func TestCommandService_isValidRequest(t *testing.T) {
@@ -546,5 +533,4 @@
 			assert.Equal(t, testCase.result, result)
 		})
 	}
->>>>>>> 0f0c0e24
 }