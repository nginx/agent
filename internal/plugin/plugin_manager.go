// Copyright (c) F5, Inc.
//
// This source code is licensed under the Apache License, Version 2.0 license found in the
// LICENSE file in the root directory of this source tree.

package plugin

import (
	"log/slog"

	"github.com/nginx/agent/v3/internal/resource"

	"github.com/nginx/agent/v3/internal/bus"
	"github.com/nginx/agent/v3/internal/config"
	"github.com/nginx/agent/v3/internal/watcher"
)

func LoadPlugins(agentConfig *config.Config, slogger *slog.Logger) []bus.Plugin {
	plugins := make([]bus.Plugin, 0)

	plugins = addProcessMonitor(agentConfig, plugins)
	plugins = addResourceMonitor(agentConfig, plugins)
	plugins = addResourcePlugin(plugins)

	configPlugin := NewConfig(agentConfig)

	plugins = addMetrics(agentConfig, slogger, plugins)
	plugins = append(plugins, configPlugin)

	if isGrpcClientConfigured(agentConfig) {
		grpcClient := NewGrpcClient(agentConfig)
		plugins = append(plugins, grpcClient)
	}

<<<<<<< HEAD
	plugins = addCollector(agentConfig, slogger, plugins)
=======
	plugins = append(plugins, watcher.NewWatcher(agentConfig))
>>>>>>> 222d8d4c

	return plugins
}

func addMetrics(agentConfig *config.Config, logger *slog.Logger, plugins []bus.Plugin) []bus.Plugin {
	if agentConfig.Metrics != nil {
		metrics, err := NewMetrics(agentConfig)
		if err != nil {
			logger.Error("Failed to initialize metrics plugin", "error", err)
		} else {
			plugins = append(plugins, metrics)
		}
	}

	return plugins
}

func addResourceMonitor(agentConfig *config.Config, plugins []bus.Plugin) []bus.Plugin {
	instanceMonitor := NewResource(agentConfig)
	plugins = append(plugins, instanceMonitor)

	return plugins
}

func addProcessMonitor(agentConfig *config.Config, plugins []bus.Plugin) []bus.Plugin {
	if agentConfig.ProcessMonitor != nil && agentConfig.ProcessMonitor.MonitoringFrequency != 0 {
		processMonitor := NewProcessMonitor(agentConfig)
		plugins = append(plugins, processMonitor)
	}

	return plugins
}

func addResourcePlugin(plugins []bus.Plugin) []bus.Plugin {
	resourcePlugin := resource.NewResource()
	plugins = append(plugins, resourcePlugin)

	return plugins
}

func isGrpcClientConfigured(agentConfig *config.Config) bool {
	return agentConfig.Command != nil &&
		agentConfig.Command.Server != nil &&
		agentConfig.Command.Server.Type == "grpc"
}

func addCollector(agentConfig *config.Config, logger *slog.Logger, plugins []bus.Plugin) []bus.Plugin {
	if agentConfig.Metrics.Collector {
		collector, err := NewCollector(agentConfig)
		if err == nil {
			plugins = append(plugins, collector)
		} else {
			logger.Error("Failed to initialize collector plugin", "error", err)
		}
	}

	return plugins
}<|MERGE_RESOLUTION|>--- conflicted
+++ resolved
@@ -32,11 +32,8 @@
 		plugins = append(plugins, grpcClient)
 	}
 
-<<<<<<< HEAD
 	plugins = addCollector(agentConfig, slogger, plugins)
-=======
 	plugins = append(plugins, watcher.NewWatcher(agentConfig))
->>>>>>> 222d8d4c
 
 	return plugins
 }
