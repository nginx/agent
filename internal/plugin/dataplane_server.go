// Copyright (c) F5, Inc.
//
// This source code is licensed under the Apache License, Version 2.0 license found in the
// LICENSE file in the root directory of this source tree.

package plugin

import (
	"context"
	"fmt"
	"log/slog"
	"net"
	"net/http"

	"github.com/gin-gonic/gin"
	"github.com/google/uuid"
	"github.com/nginx/agent/v3/api/grpc/instances"
	http_api "github.com/nginx/agent/v3/api/http"
	"github.com/nginx/agent/v3/internal/bus"
	"github.com/nginx/agent/v3/internal/model"
	"github.com/nginx/agent/v3/internal/service"
	"google.golang.org/protobuf/types/known/timestamppb"

	sloggin "github.com/samber/slog-gin"
)

type (
	ErrorResponse struct {
		Message string `json:"message,omitempty"`
	}

	DataplaneServerParameters struct {
		Host            string
		Port            int
		Logger          *slog.Logger
		instanceService service.InstanceServiceInterface
	}

	DataplaneServer struct {
		address              string
		logger               *slog.Logger
		instanceService      service.InstanceServiceInterface
		instances            []*instances.Instance
		configurationStatues map[string]*instances.ConfigurationStatus
		messagePipe          bus.MessagePipeInterface
		server               net.Listener
	}
)

func NewDataplaneServer(dataplaneServerParameters *DataplaneServerParameters) *DataplaneServer {
	if dataplaneServerParameters.instanceService == nil {
		dataplaneServerParameters.instanceService = service.NewInstanceService()
	}

	return &DataplaneServer{
		address:              fmt.Sprintf("%s:%d", dataplaneServerParameters.Host, dataplaneServerParameters.Port),
		logger:               dataplaneServerParameters.Logger,
		instanceService:      dataplaneServerParameters.instanceService,
		configurationStatues: make(map[string]*instances.ConfigurationStatus),
	}
}

func (dps *DataplaneServer) Init(messagePipe bus.MessagePipeInterface) {
	dps.messagePipe = messagePipe
	go dps.run(messagePipe.Context())
}

func (*DataplaneServer) Close() {}

func (*DataplaneServer) Info() *bus.Info {
	return &bus.Info{
		Name: "dataplane-server",
	}
}

func (dps *DataplaneServer) Process(msg *bus.Message) {
<<<<<<< HEAD
	switch {
	case msg.Topic == bus.INSTANCES_TOPIC:
		dps.instances = msg.Data.([]*instances.Instance)
	case msg.Topic == bus.INSTANCE_CONFIG_UPDATE_COMPLETE_TOPIC:
		msgData := msg.Data.(*instances.ConfigurationStatus)
		dps.configurationStatues[msgData.GetInstanceId()] = msgData
=======
	if msg.Topic == bus.InstancesTopic {
		var ok bool
		instancesResp, ok := msg.Data.([]*instances.Instance)
		if !ok {
			slog.Error("unable to cast message payload to instances.Instance", "payload", msg.Data)
			return
		}
		dps.instances = instancesResp
>>>>>>> 50ea5046
	}
}

func (*DataplaneServer) Subscriptions() []string {
	return []string{
<<<<<<< HEAD
		bus.INSTANCES_TOPIC,
		bus.INSTANCE_CONFIG_UPDATE_COMPLETE_TOPIC,
=======
		bus.InstancesTopic,
>>>>>>> 50ea5046
	}
}

func (dps *DataplaneServer) run(_ context.Context) {
	gin.SetMode(gin.ReleaseMode)
	server := gin.New()
	server.Use(sloggin.NewWithConfig(dps.logger, sloggin.Config{DefaultLevel: slog.LevelDebug}))
	http_api.RegisterHandlersWithOptions(server, dps, http_api.GinServerOptions{BaseURL: "/api/v1"})

	slog.Info("Starting dataplane server", "address", dps.address)
	listener, err := net.Listen("tcp", dps.address)
	if err != nil {
		slog.Error("Startup of dataplane server failed", "error", err)

		return
	}

	dps.server = listener

	err = server.RunListener(listener)
	if err != nil {
		slog.Error("Startup of dataplane server failed", "error", err)
	}
}

// GET /instances
// nolint: revive // Get func not returning value
func (dps *DataplaneServer) GetInstances(ctx *gin.Context) {
	slog.Debug("Get instances request")

	response := []http_api.Instance{}

	for _, instance := range dps.instances {
		response = append(response, http_api.Instance{
			InstanceId: &instance.InstanceId,
			Type:       toPtr(mapTypeEnums(instance.GetType().String())),
			Version:    &instance.Version,
		})
	}

	slog.Debug("Got instances", "instances", response)

	ctx.JSON(http.StatusOK, response)
}

<<<<<<< HEAD
// PUT /instances/{instanceId}/configurations
func (dps *DataplaneServer) UpdateInstanceConfiguration(ctx *gin.Context, instanceId string) {
	correlationId := uuid.New().String()
	slog.Debug("Update instance configuration request", "correlationId", correlationId, "instanceId", instanceId)
=======
// PUT /instances/{instanceID}/configurations
func (dps *DataplaneServer) UpdateInstanceConfiguration(ctx *gin.Context, instanceID string) {
	correlationID := uuid.New().String()
	slog.Debug("update instance configuration request", "correlationID", correlationID, "instanceID", instanceID)
>>>>>>> 50ea5046

	var request http_api.UpdateInstanceConfigurationJSONRequestBody
	if err := ctx.Bind(&request); err != nil {
		ctx.JSON(http.StatusBadRequest, "")
		return
	}

	if request.Location == nil {
		ctx.JSON(http.StatusBadRequest, http_api.ErrorResponse{Message: "Missing location field in request body"})
	} else {
		instance := dps.getInstance(instanceID)
		if instance != nil {
			request := &model.InstanceConfigUpdateRequest{
				Instance:      dps.getInstance(instanceID),
				Location:      *request.Location,
				CorrelationID: correlationID,
			}
<<<<<<< HEAD

			dps.messagePipe.Process(&bus.Message{Topic: bus.INSTANCE_CONFIG_UPDATE_REQUEST_TOPIC, Data: request})

			dps.configurationStatues[instanceId] = &instances.ConfigurationStatus{
				InstanceId:    instanceId,
				CorrelationId: correlationId,
				Status:        instances.Status_IN_PROGRESS,
				LateUpdated:   timestamppb.Now(),
				Message:       "Instance configuration update in progress",
			}

			ctx.JSON(http.StatusOK, http_api.CorrelationId{CorrelationId: &correlationId})
		} else {
			slog.Debug("Unable to update instance configuration", "instanceId", instanceId, "correlationId", correlationId)
			ctx.JSON(http.StatusNotFound, http_api.ErrorResponse{Message: fmt.Sprintf("Unable to find instance %s", instanceId)})
		}
	}
}

// (GET /instances/{instanceId}/configurations/status)
func (dps *DataplaneServer) GetInstanceConfigurationStatus(ctx *gin.Context, instanceId string) {
	status := dps.getInstanceConfigurationStatus(instanceId)

	if status != nil {
		responseBody := &http_api.ConfigurationStatus{
			CorrelationId: &status.CorrelationId,
			LastUpdated:   toPtr(status.LateUpdated.AsTime()),
			Message:       &status.Message,
			Status:        mapStatusEnums(status.Status.String()),
		}

		ctx.JSON(http.StatusOK, responseBody)
	} else {
		slog.Debug("Unable to get instance configuration status", "instanceId", instanceId)
		ctx.JSON(http.StatusNotFound, http_api.ErrorResponse{Message: "Unable to find configuration status"})
	}
}

func (dps *DataplaneServer) getInstanceConfigurationStatus(instanceId string) *instances.ConfigurationStatus {
	return dps.configurationStatues[instanceId]
}

func (dps *DataplaneServer) getInstance(instanceId string) *instances.Instance {
=======
			dps.messagePipe.Process(&bus.Message{Topic: bus.InstanceConfigUpdateRequestTopic, Data: request})
			ctx.JSON(http.StatusOK, dataplane.CorrelationId{CorrelationId: &correlationID})
		} else {
			slog.Debug(
				"unable to update instance configuration",
				"instanceID", instanceID,
				"correlationID", correlationID,
			)
			ctx.JSON(
				http.StatusNotFound,
				common.ErrorResponse{Message: fmt.Sprintf("Unable to find instance %s", instanceID)},
			)
		}
	}
}

func (dps *DataplaneServer) getInstance(instanceID string) *instances.Instance {
>>>>>>> 50ea5046
	for _, instance := range dps.instances {
		if instance.GetInstanceId() == instanceID {
			return instance
		}
	}

	return nil
}

func mapTypeEnums(typeString string) http_api.InstanceType {
	if typeString == instances.Type_NGINX.String() {
		return http_api.NGINX
	}
	return http_api.CUSTOM
}

func mapStatusEnums(typeString string) *http_api.ConfigurationStatusType {
	if typeString == instances.Status_SUCCESS.String() {
		return toPtr(http_api.SUCCESS)
	} else if typeString == instances.Status_FAILED.String() {
		return toPtr(http_api.FAILED)
	} else if typeString == instances.Status_ROLLBACK_FAILED.String() {
		return toPtr(http_api.ROLLBACKFAILED)
	} else {
		return toPtr(http_api.INPROGESS)
	}
<<<<<<< HEAD
=======

	return common.CUSTOM
>>>>>>> 50ea5046
}

func toPtr[T any](value T) *T {
	return &value
}<|MERGE_RESOLUTION|>--- conflicted
+++ resolved
@@ -15,7 +15,7 @@
 	"github.com/gin-gonic/gin"
 	"github.com/google/uuid"
 	"github.com/nginx/agent/v3/api/grpc/instances"
-	http_api "github.com/nginx/agent/v3/api/http"
+	"github.com/nginx/agent/v3/api/http/dataplane"
 	"github.com/nginx/agent/v3/internal/bus"
 	"github.com/nginx/agent/v3/internal/model"
 	"github.com/nginx/agent/v3/internal/service"
@@ -74,34 +74,22 @@
 }
 
 func (dps *DataplaneServer) Process(msg *bus.Message) {
-<<<<<<< HEAD
 	switch {
-	case msg.Topic == bus.INSTANCES_TOPIC:
-		dps.instances = msg.Data.([]*instances.Instance)
-	case msg.Topic == bus.INSTANCE_CONFIG_UPDATE_COMPLETE_TOPIC:
-		msgData := msg.Data.(*instances.ConfigurationStatus)
-		dps.configurationStatues[msgData.GetInstanceId()] = msgData
-=======
-	if msg.Topic == bus.InstancesTopic {
-		var ok bool
-		instancesResp, ok := msg.Data.([]*instances.Instance)
-		if !ok {
-			slog.Error("unable to cast message payload to instances.Instance", "payload", msg.Data)
-			return
-		}
-		dps.instances = instancesResp
->>>>>>> 50ea5046
+	case msg.Topic == bus.InstancesTopic:
+		if newInstances, ok := msg.Data.([]*instances.Instance); ok {
+			dps.instances = newInstances
+		}
+	case msg.Topic == bus.InstanceConfigUpdateCompleteTopic:
+		if configStatus, ok := msg.Data.(*instances.ConfigurationStatus); ok {
+			dps.configurationStatues[configStatus.GetInstanceId()] = configStatus
+		}
 	}
 }
 
 func (*DataplaneServer) Subscriptions() []string {
 	return []string{
-<<<<<<< HEAD
-		bus.INSTANCES_TOPIC,
-		bus.INSTANCE_CONFIG_UPDATE_COMPLETE_TOPIC,
-=======
 		bus.InstancesTopic,
->>>>>>> 50ea5046
+		bus.InstanceConfigUpdateCompleteTopic,
 	}
 }
 
@@ -109,7 +97,7 @@
 	gin.SetMode(gin.ReleaseMode)
 	server := gin.New()
 	server.Use(sloggin.NewWithConfig(dps.logger, sloggin.Config{DefaultLevel: slog.LevelDebug}))
-	http_api.RegisterHandlersWithOptions(server, dps, http_api.GinServerOptions{BaseURL: "/api/v1"})
+	dataplane.RegisterHandlersWithOptions(server, dps, dataplane.GinServerOptions{BaseURL: "/api/v1"})
 
 	slog.Info("Starting dataplane server", "address", dps.address)
 	listener, err := net.Listen("tcp", dps.address)
@@ -132,10 +120,10 @@
 func (dps *DataplaneServer) GetInstances(ctx *gin.Context) {
 	slog.Debug("Get instances request")
 
-	response := []http_api.Instance{}
+	response := []dataplane.Instance{}
 
 	for _, instance := range dps.instances {
-		response = append(response, http_api.Instance{
+		response = append(response, dataplane.Instance{
 			InstanceId: &instance.InstanceId,
 			Type:       toPtr(mapTypeEnums(instance.GetType().String())),
 			Version:    &instance.Version,
@@ -147,26 +135,19 @@
 	ctx.JSON(http.StatusOK, response)
 }
 
-<<<<<<< HEAD
-// PUT /instances/{instanceId}/configurations
-func (dps *DataplaneServer) UpdateInstanceConfiguration(ctx *gin.Context, instanceId string) {
-	correlationId := uuid.New().String()
-	slog.Debug("Update instance configuration request", "correlationId", correlationId, "instanceId", instanceId)
-=======
 // PUT /instances/{instanceID}/configurations
 func (dps *DataplaneServer) UpdateInstanceConfiguration(ctx *gin.Context, instanceID string) {
 	correlationID := uuid.New().String()
-	slog.Debug("update instance configuration request", "correlationID", correlationID, "instanceID", instanceID)
->>>>>>> 50ea5046
-
-	var request http_api.UpdateInstanceConfigurationJSONRequestBody
+	slog.Debug("Update instance configuration request", "correlationID", correlationID, "instanceID", instanceID)
+
+	var request dataplane.UpdateInstanceConfigurationJSONRequestBody
 	if err := ctx.Bind(&request); err != nil {
 		ctx.JSON(http.StatusBadRequest, "")
 		return
 	}
 
 	if request.Location == nil {
-		ctx.JSON(http.StatusBadRequest, http_api.ErrorResponse{Message: "Missing location field in request body"})
+		ctx.JSON(http.StatusBadRequest, dataplane.ErrorResponse{Message: "Missing location field in request body"})
 	} else {
 		instance := dps.getInstance(instanceID)
 		if instance != nil {
@@ -175,69 +156,57 @@
 				Location:      *request.Location,
 				CorrelationID: correlationID,
 			}
-<<<<<<< HEAD
-
-			dps.messagePipe.Process(&bus.Message{Topic: bus.INSTANCE_CONFIG_UPDATE_REQUEST_TOPIC, Data: request})
-
-			dps.configurationStatues[instanceId] = &instances.ConfigurationStatus{
-				InstanceId:    instanceId,
-				CorrelationId: correlationId,
+
+			dps.messagePipe.Process(&bus.Message{Topic: bus.InstanceConfigUpdateRequestTopic, Data: request})
+
+			dps.configurationStatues[instanceID] = &instances.ConfigurationStatus{
+				InstanceId:    instanceID,
+				CorrelationId: correlationID,
 				Status:        instances.Status_IN_PROGRESS,
-				LateUpdated:   timestamppb.Now(),
+				LastUpdated:   timestamppb.Now(),
 				Message:       "Instance configuration update in progress",
 			}
 
-			ctx.JSON(http.StatusOK, http_api.CorrelationId{CorrelationId: &correlationId})
-		} else {
-			slog.Debug("Unable to update instance configuration", "instanceId", instanceId, "correlationId", correlationId)
-			ctx.JSON(http.StatusNotFound, http_api.ErrorResponse{Message: fmt.Sprintf("Unable to find instance %s", instanceId)})
-		}
-	}
-}
-
-// (GET /instances/{instanceId}/configurations/status)
-func (dps *DataplaneServer) GetInstanceConfigurationStatus(ctx *gin.Context, instanceId string) {
-	status := dps.getInstanceConfigurationStatus(instanceId)
-
-	if status != nil {
-		responseBody := &http_api.ConfigurationStatus{
-			CorrelationId: &status.CorrelationId,
-			LastUpdated:   toPtr(status.LateUpdated.AsTime()),
-			Message:       &status.Message,
-			Status:        mapStatusEnums(status.Status.String()),
-		}
-
-		ctx.JSON(http.StatusOK, responseBody)
-	} else {
-		slog.Debug("Unable to get instance configuration status", "instanceId", instanceId)
-		ctx.JSON(http.StatusNotFound, http_api.ErrorResponse{Message: "Unable to find configuration status"})
-	}
-}
-
-func (dps *DataplaneServer) getInstanceConfigurationStatus(instanceId string) *instances.ConfigurationStatus {
-	return dps.configurationStatues[instanceId]
-}
-
-func (dps *DataplaneServer) getInstance(instanceId string) *instances.Instance {
-=======
-			dps.messagePipe.Process(&bus.Message{Topic: bus.InstanceConfigUpdateRequestTopic, Data: request})
 			ctx.JSON(http.StatusOK, dataplane.CorrelationId{CorrelationId: &correlationID})
 		} else {
 			slog.Debug(
-				"unable to update instance configuration",
+				"Unable to update instance configuration",
 				"instanceID", instanceID,
 				"correlationID", correlationID,
 			)
 			ctx.JSON(
 				http.StatusNotFound,
-				common.ErrorResponse{Message: fmt.Sprintf("Unable to find instance %s", instanceID)},
+				dataplane.ErrorResponse{Message: fmt.Sprintf("Unable to find instance %s", instanceID)},
 			)
 		}
 	}
 }
 
+// (GET /instances/{instanceId}/configurations/status)
+// nolint: revive // Get func not returning value
+func (dps *DataplaneServer) GetInstanceConfigurationStatus(ctx *gin.Context, instanceID string) {
+	status := dps.getConfigurationStatus(instanceID)
+
+	if status != nil {
+		responseBody := &dataplane.ConfigurationStatus{
+			CorrelationId: &status.CorrelationId,
+			LastUpdated:   toPtr(status.GetLastUpdated().AsTime()),
+			Message:       &status.Message,
+			Status:        mapStatusEnums(status.GetStatus().String()),
+		}
+
+		ctx.JSON(http.StatusOK, responseBody)
+	} else {
+		slog.Debug("Unable to get instance configuration status", "instanceID", instanceID)
+		ctx.JSON(http.StatusNotFound, dataplane.ErrorResponse{Message: "Unable to find configuration status"})
+	}
+}
+
+func (dps *DataplaneServer) getConfigurationStatus(instanceID string) *instances.ConfigurationStatus {
+	return dps.configurationStatues[instanceID]
+}
+
 func (dps *DataplaneServer) getInstance(instanceID string) *instances.Instance {
->>>>>>> 50ea5046
 	for _, instance := range dps.instances {
 		if instance.GetInstanceId() == instanceID {
 			return instance
@@ -247,28 +216,24 @@
 	return nil
 }
 
-func mapTypeEnums(typeString string) http_api.InstanceType {
+func mapTypeEnums(typeString string) dataplane.InstanceType {
 	if typeString == instances.Type_NGINX.String() {
-		return http_api.NGINX
-	}
-	return http_api.CUSTOM
-}
-
-func mapStatusEnums(typeString string) *http_api.ConfigurationStatusType {
+		return dataplane.NGINX
+	}
+
+	return dataplane.CUSTOM
+}
+
+func mapStatusEnums(typeString string) *dataplane.ConfigurationStatusType {
 	if typeString == instances.Status_SUCCESS.String() {
-		return toPtr(http_api.SUCCESS)
+		return toPtr(dataplane.SUCCESS)
 	} else if typeString == instances.Status_FAILED.String() {
-		return toPtr(http_api.FAILED)
+		return toPtr(dataplane.FAILED)
 	} else if typeString == instances.Status_ROLLBACK_FAILED.String() {
-		return toPtr(http_api.ROLLBACKFAILED)
-	} else {
-		return toPtr(http_api.INPROGESS)
-	}
-<<<<<<< HEAD
-=======
-
-	return common.CUSTOM
->>>>>>> 50ea5046
+		return toPtr(dataplane.ROLLBACKFAILED)
+	}
+
+	return toPtr(dataplane.INPROGESS)
 }
 
 func toPtr[T any](value T) *T {
