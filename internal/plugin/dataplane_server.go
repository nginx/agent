/**
 * Copyright (c) F5, Inc.
 *
 * This source code is licensed under the Apache License, Version 2.0 license found in the
 * LICENSE file in the root directory of this source tree.
 */

package plugin

import (
	"context"
	"fmt"
	"log/slog"
	"net"
	"net/http"

	"github.com/gin-gonic/gin"
	"github.com/nginx/agent/v3/api/grpc/instances"
	"github.com/nginx/agent/v3/api/http/common"
	"github.com/nginx/agent/v3/api/http/dataplane"
	"github.com/nginx/agent/v3/internal/bus"
	"github.com/nginx/agent/v3/internal/service"

	sloggin "github.com/samber/slog-gin"
)

const (
	internalServerError = "Internal Server Error"
)

type (
	ErrorResponse struct {
		Message string `json:"message,omitempty"`
	}

	DataplaneServerParameters struct {
		Host            string
		Port            int
		Logger          *slog.Logger
		instanceService service.InstanceServiceInterface
	}

	DataplaneServer struct {
		address         string
		logger          *slog.Logger
		instanceService service.InstanceServiceInterface
		instances       []*instances.Instance
		messagePipe     *bus.MessagePipe
		server          net.Listener
	}
)

func NewDataplaneServer(dataplaneServerParameters *DataplaneServerParameters) *DataplaneServer {
	if dataplaneServerParameters.instanceService == nil {
		dataplaneServerParameters.instanceService = service.NewInstanceService()
	}

	return &DataplaneServer{
		address:         fmt.Sprintf("%s:%d", dataplaneServerParameters.Host, dataplaneServerParameters.Port),
		logger:          dataplaneServerParameters.Logger,
		instanceService: dataplaneServerParameters.instanceService,
	}
}

func (dps *DataplaneServer) Init(messagePipe *bus.MessagePipe) {
	dps.messagePipe = messagePipe
	go dps.run(messagePipe.Context())
}

func (dps *DataplaneServer) Close() {}

func (dps *DataplaneServer) Info() *bus.Info {
	return &bus.Info{
		Name: "dataplane-server",
	}
}

func (dps *DataplaneServer) Process(msg *bus.Message) {
	switch {
	case msg.Topic == bus.INSTANCES_TOPIC:
		dps.instances = msg.Data.([]*instances.Instance)
		dps.instanceService.UpdateInstances(dps.instances)
	}
}

func (dps *DataplaneServer) Subscriptions() []string {
	return []string{
		bus.INSTANCES_TOPIC,
	}
}

func (dps *DataplaneServer) run(ctx context.Context) {
	gin.SetMode(gin.ReleaseMode)
	server := gin.New()
	server.Use(sloggin.NewWithConfig(dps.logger, sloggin.Config{DefaultLevel: slog.LevelDebug}))
	dataplane.RegisterHandlersWithOptions(server, dps, dataplane.GinServerOptions{BaseURL: "/api/v1"})

	slog.Info("Starting dataplane server", "address", dps.address)
	listener, err := net.Listen("tcp", dps.address)
	if err != nil {
		slog.Error("Startup of dataplane server failed", "error", err)
		return
	}

	dps.server = listener

	err = server.RunListener(listener)
	if err != nil {
		slog.Error("Startup of dataplane server failed", "error", err)
	}
}

// GET /instances
func (dps *DataplaneServer) GetInstances(ctx *gin.Context) {
<<<<<<< HEAD
	slog.Debug("get instances request")
	instances := dps.instanceService.GetInstances()
	slog.Debug("got instances", "instances", instances)
=======
	var statusCode int
	var responseBody any

	slog.Debug("Get instances request")
	instances, err := dps.instanceService.GetInstances()
	slog.Debug("Got instances", "instances", instances)
>>>>>>> 28a8342b

	response := []common.Instance{}

	for _, instance := range instances {
		response = append(response, common.Instance{
			InstanceId: &instance.InstanceId,
			Type:       toPtr(mapTypeEnums(instance.Type.String())),
			Version:    &instance.Version,
		})
	}

	ctx.JSON(http.StatusOK, response)
}

// (PUT /instances/{instanceId}/configurations)
func (dps *DataplaneServer) UpdateInstanceConfiguration(ctx *gin.Context, instanceId string) {
	slog.Debug("update instance configuration request", "instanceId", instanceId)

	var request dataplane.UpdateInstanceConfigurationJSONRequestBody
	if err := ctx.Bind(&request); err != nil {
		ctx.JSON(http.StatusBadRequest, "")
		return
	}

	if request.Location == nil {
		ctx.JSON(http.StatusBadRequest, common.ErrorResponse{Message: "missing location field in request body"})
	} else {
		correlationId, err := dps.instanceService.UpdateInstanceConfiguration(instanceId, *request.Location)
		if err != nil {
			switch e := err.(type) {
			case *common.RequestError:
				slog.Debug("unable to update instance configuration", "instanceId", instanceId, "correlationId", correlationId)
				ctx.JSON(e.StatusCode, common.ErrorResponse{Message: e.Error()})
			default:
				slog.Error("unable to update instance configuration", "instanceId", instanceId, "correlationId", correlationId, "error", err)
				ctx.JSON(http.StatusInternalServerError, common.ErrorResponse{Message: internalServerError})
			}
		} else {
			ctx.JSON(http.StatusOK, dataplane.CorrelationId{CorrelationId: &correlationId})
		}
	}
}

func mapTypeEnums(typeString string) common.InstanceType {
	if typeString == instances.Type_NGINX.String() {
		return common.NGINX
	}
	return common.CUSTOM
}

func toPtr[T any](value T) *T {
	return &value
}<|MERGE_RESOLUTION|>--- conflicted
+++ resolved
@@ -112,18 +112,9 @@
 
 // GET /instances
 func (dps *DataplaneServer) GetInstances(ctx *gin.Context) {
-<<<<<<< HEAD
 	slog.Debug("get instances request")
 	instances := dps.instanceService.GetInstances()
 	slog.Debug("got instances", "instances", instances)
-=======
-	var statusCode int
-	var responseBody any
-
-	slog.Debug("Get instances request")
-	instances, err := dps.instanceService.GetInstances()
-	slog.Debug("Got instances", "instances", instances)
->>>>>>> 28a8342b
 
 	response := []common.Instance{}
 
