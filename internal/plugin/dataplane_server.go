--- conflicted
+++ resolved
@@ -19,13 +19,8 @@
 	"github.com/nginx/agent/v3/internal/bus"
 	"github.com/nginx/agent/v3/internal/config"
 	"github.com/nginx/agent/v3/internal/model"
-<<<<<<< HEAD
-=======
-	"github.com/nginx/agent/v3/internal/service"
+	sloggin "github.com/samber/slog-gin"
 	"google.golang.org/protobuf/types/known/timestamppb"
->>>>>>> 79ba5cb2
-
-	sloggin "github.com/samber/slog-gin"
 )
 
 type (
@@ -34,35 +29,20 @@
 	}
 
 	DataplaneServer struct {
-<<<<<<< HEAD
-		address     string
-		logger      *slog.Logger
-		instances   []*instances.Instance
-		messagePipe bus.MessagePipeInterface
-		server      net.Listener
-=======
 		address              string
 		logger               *slog.Logger
-		instanceService      service.InstanceServiceInterface
 		instances            []*instances.Instance
 		configurationStatues map[string]*instances.ConfigurationStatus
 		messagePipe          bus.MessagePipeInterface
 		server               net.Listener
->>>>>>> 79ba5cb2
 	}
 )
 
 func NewDataplaneServer(agentConfig *config.Config, logger *slog.Logger) *DataplaneServer {
 	return &DataplaneServer{
-<<<<<<< HEAD
-		address: fmt.Sprintf("%s:%d", agentConfig.DataplaneAPI.Host, agentConfig.DataplaneAPI.Port),
-		logger:  logger,
-=======
-		address:              fmt.Sprintf("%s:%d", dataplaneServerParameters.Host, dataplaneServerParameters.Port),
-		logger:               dataplaneServerParameters.Logger,
-		instanceService:      dataplaneServerParameters.instanceService,
+		address:              fmt.Sprintf("%s:%d", agentConfig.DataplaneAPI.Host, agentConfig.DataplaneAPI.Port),
+		logger:               logger,
 		configurationStatues: make(map[string]*instances.ConfigurationStatus),
->>>>>>> 79ba5cb2
 	}
 }
 
