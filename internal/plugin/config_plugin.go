--- conflicted
+++ resolved
@@ -30,11 +30,8 @@
 	configServices map[string]service.ConfigServiceInterface
 	resource       *v1.Resource
 	agentConfig    *config.Config
-<<<<<<< HEAD
 	configClient   client.ConfigClient
-=======
 	resourceMutex  sync.Mutex
->>>>>>> bfda93f6
 }
 
 func NewConfig(agentConfig *config.Config) *Config {
@@ -88,14 +85,9 @@
 func (*Config) Subscriptions() []string {
 	return []string{
 		bus.InstanceConfigUpdateRequestTopic,
-<<<<<<< HEAD
 		bus.InstanceConfigUpdateStatusTopic,
-		bus.InstancesTopic,
 		bus.ConfigClientTopic,
-=======
-		bus.InstanceConfigUpdateTopic,
 		bus.ResourceTopic,
->>>>>>> bfda93f6
 	}
 }
 
