// Copyright (c) F5, Inc.
//
// This source code is licensed under the Apache License, Version 2.0 license found in the
// LICENSE file in the root directory of this source tree.

package plugin

import (
	"context"
	"fmt"
	"log/slog"
	"testing"
	"time"

	"github.com/stretchr/testify/assert"
	"github.com/stretchr/testify/require"

	"github.com/nginx/agent/v3/api/grpc/instances"
	"github.com/nginx/agent/v3/api/grpc/mpi/v1"
	"github.com/nginx/agent/v3/internal/bus"
	"github.com/nginx/agent/v3/internal/config"
	"github.com/nginx/agent/v3/internal/logger"
	"github.com/nginx/agent/v3/internal/model"
	"github.com/nginx/agent/v3/internal/service/servicefakes"
	modelHelpers "github.com/nginx/agent/v3/test/model"
	"github.com/nginx/agent/v3/test/protos"
	"github.com/nginx/agent/v3/test/types"
)

const (
	correlationID = "dfsbhj6-bc92-30c1-a9c9-85591422068e"
)

func TestConfig_Init(t *testing.T) {
	ctx := context.Background()
	configPlugin := NewConfig(&config.Config{})
	err := configPlugin.Init(ctx, &bus.MessagePipe{})
	require.NoError(t, err)

	assert.NotNil(t, configPlugin.messagePipe)
}

func TestConfig_Info(t *testing.T) {
	configPlugin := NewConfig(&config.Config{})
	info := configPlugin.Info()
	assert.Equal(t, "config", info.Name)
}

func TestConfig_Close(t *testing.T) {
	configPlugin := NewConfig(&config.Config{})
	err := configPlugin.Close(context.Background())
	require.NoError(t, err)
}

func TestConfig_Subscriptions(t *testing.T) {
	configPlugin := NewConfig(&config.Config{})
	subscriptions := configPlugin.Subscriptions()
	assert.Equal(t, []string{
		bus.InstanceConfigUpdateRequestTopic,
<<<<<<< HEAD
		bus.InstanceConfigUpdateStatusTopic,
		bus.InstancesTopic,
		bus.ConfigClientTopic,
=======
		bus.InstanceConfigUpdateTopic,
		bus.ResourceTopic,
>>>>>>> bfda93f6
	}, subscriptions)
}

func TestConfig_Process(t *testing.T) {
	ctx := context.WithValue(
		context.Background(),
		logger.CorrelationIDContextKey,
		slog.Any(logger.CorrelationIDKey, correlationID),
	)

	testInstance := protos.GetNginxOssInstance()

	nginxConfigContext := modelHelpers.GetConfigContext()

	instanceConfigUpdateRequest := &v1.ManagementPlaneRequest_ConfigApplyRequest{
		ConfigApplyRequest: &v1.ConfigApplyRequest{
			ConfigVersion: &v1.ConfigVersion{
				Version:    "f9a31750-566c-31b3-a763-b9fb5982547b",
				InstanceId: instanceID,
			},
		},
	}

	configurationStatusProgress := protos.CreateInProgressStatus()
	configurationStatus := protos.CreateSuccessStatus()

	tests := []struct {
		name     string
		input    *bus.Message
		expected []*bus.Message
	}{
		{
			name: "Test 1: Instance config updated",
			input: &bus.Message{
				Topic: bus.InstanceConfigUpdateStatusTopic,
				Data:  configurationStatus,
			},
			expected: []*bus.Message{
				{
					Topic: bus.InstanceConfigContextTopic,
					Data:  nginxConfigContext,
				},
			},
		},
		{
			name: "Test 2: Instance config updated - unknown message type",
			input: &bus.Message{
				Topic: bus.InstanceConfigUpdateStatusTopic,
				Data:  nil,
			},
			expected: nil,
		},
		{
			name: "Test 3: Instance config update request",
			input: &bus.Message{
				Topic: bus.InstanceConfigUpdateRequestTopic,
				Data:  instanceConfigUpdateRequest,
			},
			expected: []*bus.Message{
				{
					Topic: bus.InstanceConfigUpdateStatusTopic,
					Data:  configurationStatusProgress,
				},
				{
					Topic: bus.InstanceConfigUpdateStatusTopic,
					Data:  protos.CreateSuccessStatus(),
				},
			},
		},
		{
			name: "Test 4: Instance config update request - unknown message type",
			input: &bus.Message{
				Topic: bus.InstanceConfigUpdateRequestTopic,
				Data:  nil,
			},
			expected: nil,
		},
		{
			name: "Test 5: Resource request",
			input: &bus.Message{
				Topic: bus.ResourceTopic,
				Data:  protos.GetContainerizedResource(),
			},
			expected: nil,
		},
	}

	for _, test := range tests {
		t.Run(test.name, func(tt *testing.T) {
			messagePipe := bus.NewFakeMessagePipe()
			configPlugin := NewConfig(&config.Config{
				Client: &config.Client{Timeout: 1 * time.Second},
			})

			err := messagePipe.Register(10, []bus.Plugin{configPlugin})
			require.NoError(tt, err)
			messagePipe.Run(ctx)

			configService := &servicefakes.FakeConfigServiceInterface{}
			configService.ParseInstanceConfigurationReturns(nginxConfigContext, nil)
			configService.UpdateInstanceConfigurationReturns(nil, configurationStatus)

			configPlugin.configServices[protos.GetNginxOssInstance().GetInstanceMeta().GetInstanceId()] = configService
			configPlugin.resource.Instances = []*v1.Instance{testInstance}

			configPlugin.Process(ctx, test.input)

			messages := messagePipe.GetMessages()

			assert.Equal(tt, len(test.expected), len(messages))

			for key, message := range test.expected {
				assert.Equal(tt, message.Topic, messages[key].Topic)
			}
		})
	}
}

func TestConfig_Update(t *testing.T) {
	ctx := context.WithValue(
		context.Background(),
		logger.CorrelationIDContextKey,
		slog.Any(logger.CorrelationIDKey, correlationID),
	)

	agentConfig := types.GetAgentConfig()
	instance := protos.GetNginxOssInstance()

<<<<<<< HEAD
	request := &v1.ManagementPlaneRequest_ConfigApplyRequest{
		ConfigApplyRequest: &v1.ConfigApplyRequest{
			ConfigVersion: &v1.ConfigVersion{
				Version:    "f9a31750-566c-31b3-a763-b9fb5982547b",
				InstanceId: instanceID,
			},
		},
=======
	location := fmt.Sprintf("/instance/%s/files/", protos.GetNginxOssInstance().GetInstanceMeta().GetInstanceId())
	request := model.InstanceConfigUpdateRequest{
		Instance: instance,
		Location: location,
>>>>>>> bfda93f6
	}

	inProgressStatus := protos.CreateInProgressStatus()
	successStatus := protos.CreateSuccessStatus()
	failStatus := protos.CreateFailStatus("error")
	// rollbackInProgressStatus := protos.CreateRollbackInProgressStatus()

	tests := []struct {
		name               string
		updateReturnStatus *instances.ConfigurationStatus
		rollbackReturns    error
		expected           []*bus.Message
	}{
		{
			name:               "Test 1: Successful config update",
			updateReturnStatus: successStatus,
			rollbackReturns:    nil,
			expected: []*bus.Message{
				{
					Topic: bus.InstanceConfigUpdateStatusTopic,
					Data:  inProgressStatus,
				},
				{
					Topic: bus.InstanceConfigUpdateStatusTopic,
					Data:  successStatus,
				},
			},
		},
		{
			// removed rollback part of this test for now
			name:               "Test 2: Config update failed and rolled back",
			updateReturnStatus: failStatus,
			rollbackReturns:    nil,
			expected: []*bus.Message{
				{
					Topic: bus.InstanceConfigUpdateStatusTopic,
					Data:  inProgressStatus,
				},
				{
					Topic: bus.InstanceConfigUpdateStatusTopic,
					Data:  failStatus,
				},
			},
		},
		{
			// removed rollback part of this test for now
			name:               "Test 2: Rollback fails",
			updateReturnStatus: failStatus,
			rollbackReturns:    fmt.Errorf("rollback failed"),
			expected: []*bus.Message{
				{
					Topic: bus.InstanceConfigUpdateStatusTopic,
					Data:  inProgressStatus,
				},
				{
					Topic: bus.InstanceConfigUpdateStatusTopic,
					Data:  failStatus,
				},
			},
		},
	}

	for _, test := range tests {
		t.Run(test.name, func(tt *testing.T) {
			messagePipe := bus.NewFakeMessagePipe()
			configPlugin := NewConfig(agentConfig)

			err := messagePipe.Register(10, []bus.Plugin{configPlugin})
			require.NoError(tt, err)
			messagePipe.Run(ctx)

			configService := &servicefakes.FakeConfigServiceInterface{}
			configService.UpdateInstanceConfigurationReturns(make(map[string]*v1.FileMeta), test.updateReturnStatus)
			configService.RollbackReturns(test.rollbackReturns)

			instanceService := []*v1.Instance{instance}
			configPlugin.configServices[protos.GetNginxOssInstance().GetInstanceMeta().GetInstanceId()] = configService
			configPlugin.resource.Instances = instanceService

			configPlugin.updateInstanceConfig(ctx, request)

			messages := messagePipe.GetMessages()

			assert.Equal(tt, len(test.expected), len(messages))

			for key, message := range test.expected {
				assert.Equal(tt, message.Topic, messages[key].Topic)
			}
		})
	}
}<|MERGE_RESOLUTION|>--- conflicted
+++ resolved
@@ -20,7 +20,7 @@
 	"github.com/nginx/agent/v3/internal/bus"
 	"github.com/nginx/agent/v3/internal/config"
 	"github.com/nginx/agent/v3/internal/logger"
-	"github.com/nginx/agent/v3/internal/model"
+
 	"github.com/nginx/agent/v3/internal/service/servicefakes"
 	modelHelpers "github.com/nginx/agent/v3/test/model"
 	"github.com/nginx/agent/v3/test/protos"
@@ -57,14 +57,9 @@
 	subscriptions := configPlugin.Subscriptions()
 	assert.Equal(t, []string{
 		bus.InstanceConfigUpdateRequestTopic,
-<<<<<<< HEAD
 		bus.InstanceConfigUpdateStatusTopic,
-		bus.InstancesTopic,
 		bus.ConfigClientTopic,
-=======
-		bus.InstanceConfigUpdateTopic,
 		bus.ResourceTopic,
->>>>>>> bfda93f6
 	}, subscriptions)
 }
 
@@ -83,7 +78,7 @@
 		ConfigApplyRequest: &v1.ConfigApplyRequest{
 			ConfigVersion: &v1.ConfigVersion{
 				Version:    "f9a31750-566c-31b3-a763-b9fb5982547b",
-				InstanceId: instanceID,
+				InstanceId: testInstance.InstanceMeta.InstanceId,
 			},
 		},
 	}
@@ -193,20 +188,13 @@
 	agentConfig := types.GetAgentConfig()
 	instance := protos.GetNginxOssInstance()
 
-<<<<<<< HEAD
 	request := &v1.ManagementPlaneRequest_ConfigApplyRequest{
 		ConfigApplyRequest: &v1.ConfigApplyRequest{
 			ConfigVersion: &v1.ConfigVersion{
 				Version:    "f9a31750-566c-31b3-a763-b9fb5982547b",
-				InstanceId: instanceID,
-			},
-		},
-=======
-	location := fmt.Sprintf("/instance/%s/files/", protos.GetNginxOssInstance().GetInstanceMeta().GetInstanceId())
-	request := model.InstanceConfigUpdateRequest{
-		Instance: instance,
-		Location: location,
->>>>>>> bfda93f6
+				InstanceId: protos.GetNginxOssInstance().GetInstanceMeta().GetInstanceId(),
+			},
+		},
 	}
 
 	inProgressStatus := protos.CreateInProgressStatus()
