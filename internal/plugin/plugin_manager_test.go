// Copyright (c) F5, Inc.
//
// This source code is licensed under the Apache License, Version 2.0 license found in the
// LICENSE file in the root directory of this source tree.

package plugin

import (
	"context"
	"testing"

	pkgConfig "github.com/nginx/agent/v3/pkg/config"

	"github.com/nginx/agent/v3/internal/collector"
	"github.com/nginx/agent/v3/internal/command"
	"github.com/nginx/agent/v3/internal/file"
	"github.com/nginx/agent/v3/internal/resource"

	"github.com/nginx/agent/v3/internal/bus"
	"github.com/nginx/agent/v3/internal/config"
	"github.com/nginx/agent/v3/internal/watcher"
	"github.com/stretchr/testify/assert"
)

func TestLoadPlugins(t *testing.T) {
	ctx := context.Background()

	tests := []struct {
		name     string
		input    *config.Config
		expected []bus.Plugin
	}{
		{
			name:  "Test 1: Load plugins",
			input: &config.Config{},
			expected: []bus.Plugin{
				&resource.Resource{},
				&watcher.Watcher{},
			},
		}, {
			name: "Test 2: Load file and command plugins",
			input: &config.Config{
				Command: &config.Command{
					Server: &config.ServerConfig{
						Host: "127.0.0.1",
						Port: 443,
						Type: config.Grpc,
					},
				},
<<<<<<< HEAD
				Features: []string{
					pkgConfig.FeatureConfiguration,
				},
=======
				Features: config.DefaultFeatures(),
>>>>>>> f3ec0d76
			},
			expected: []bus.Plugin{
				&resource.Resource{},
				&command.CommandPlugin{},
				&file.FilePlugin{},
				&watcher.Watcher{},
			},
		}, {
			name: "Test 3: Do not load command plugins when configuration feature disabled",
			input: &config.Config{
				Command: &config.Command{
					Server: &config.ServerConfig{
						Host: "127.0.0.1",
						Port: 443,
						Type: config.Grpc,
					},
				},
				Features: []string{},
			},
			expected: []bus.Plugin{
				&resource.Resource{},
				&watcher.Watcher{},
			},
		}, {
			name: "Test 4: Load metrics collector plugin",
			input: &config.Config{
				Collector: &config.Collector{
					Exporters: config.Exporters{
						Debug: &config.DebugExporter{},
					},
				},
			},
			expected: []bus.Plugin{
				&resource.Resource{},
				&collector.Collector{},
				&watcher.Watcher{},
			},
		},
	}

	for _, test := range tests {
		t.Run(test.name, func(tt *testing.T) {
			t.Logf("running test %s", test.name)
			result := LoadPlugins(ctx, test.input)
			assert.Equal(tt, len(test.expected), len(result))
			for i, expectedPlugin := range test.expected {
				assert.IsType(tt, expectedPlugin, result[i])
			}
		})
	}
}<|MERGE_RESOLUTION|>--- conflicted
+++ resolved
@@ -8,8 +8,6 @@
 import (
 	"context"
 	"testing"
-
-	pkgConfig "github.com/nginx/agent/v3/pkg/config"
 
 	"github.com/nginx/agent/v3/internal/collector"
 	"github.com/nginx/agent/v3/internal/command"
@@ -47,13 +45,7 @@
 						Type: config.Grpc,
 					},
 				},
-<<<<<<< HEAD
-				Features: []string{
-					pkgConfig.FeatureConfiguration,
-				},
-=======
 				Features: config.DefaultFeatures(),
->>>>>>> f3ec0d76
 			},
 			expected: []bus.Plugin{
 				&resource.Resource{},
@@ -62,23 +54,7 @@
 				&watcher.Watcher{},
 			},
 		}, {
-			name: "Test 3: Do not load command plugins when configuration feature disabled",
-			input: &config.Config{
-				Command: &config.Command{
-					Server: &config.ServerConfig{
-						Host: "127.0.0.1",
-						Port: 443,
-						Type: config.Grpc,
-					},
-				},
-				Features: []string{},
-			},
-			expected: []bus.Plugin{
-				&resource.Resource{},
-				&watcher.Watcher{},
-			},
-		}, {
-			name: "Test 4: Load metrics collector plugin",
+			name: "Test 3: Load metrics collector plugin",
 			input: &config.Config{
 				Collector: &config.Collector{
 					Exporters: config.Exporters{
