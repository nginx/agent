// Copyright (c) F5, Inc.
//
// This source code is licensed under the Apache License, Version 2.0 license found in the
// LICENSE file in the root directory of this source tree.

package plugin

import (
	"context"
	"fmt"
	"sync"
	"testing"
	"time"

	"github.com/nginx/agent/v3/test/helpers"
	"github.com/nginx/agent/v3/test/protos"

	mockGrpc "github.com/nginx/agent/v3/test/mock/grpc"

	"github.com/nginx/agent/v3/api/grpc/mpi/v1/v1fakes"
	"github.com/nginx/agent/v3/internal/bus"
	"github.com/nginx/agent/v3/internal/config"
	"github.com/nginx/agent/v3/test/types"

	"github.com/stretchr/testify/assert"
	"github.com/stretchr/testify/require"
)

func TestGrpcClient_NewGrpcClient(t *testing.T) {
	tests := []struct {
		name        string
		agentConfig *config.Config
		expected    *GrpcClient
	}{
		{
			"Test 1: GRPC type specified in config",
			types.GetAgentConfig(),
			&GrpcClient{},
		},
		{
			"Test 2: GRPC type not specified in config",
			&config.Config{
				Command: types.GetAgentConfig().Command,
				Common:  types.GetAgentConfig().Common,
				Client:  types.GetAgentConfig().Client,
			},
			nil,
		},
		{
			"Test 3: nil client, nil settings",
			nil,
			nil,
		},
		{
			"Test 4: nil client settings",
			&config.Config{
				Command: types.GetAgentConfig().Command,
				Common:  types.GetAgentConfig().Common,
			},
			nil,
		},
		{
			"Test 5: nil common settings",
			&config.Config{
				Command: types.GetAgentConfig().Command,
				Client:  types.GetAgentConfig().Client,
			},
			nil,
		},
	}

	for _, test := range tests {
		t.Run(test.name, func(tt *testing.T) {
			grpcClient := NewGrpcClient(test.agentConfig)

			if grpcClient == nil {
				assert.Equal(t, test.expected, grpcClient)
			} else {
				assert.IsType(t, test.expected, grpcClient)
			}
		})
	}
}

func TestGrpcClient_Init(t *testing.T) {
	tests := []struct {
		name          string
		agentConfig   *config.Config
		server        string
		expectedError bool
		errorMessage  string
	}{
		{
			"Test 1: GRPC type specified in config",
			types.GetAgentConfig(),
			"incorrect-server",
			true,
			"connection error",
		},
	}

	for _, test := range tests {
		t.Run(test.name, func(tt *testing.T) {
			ctx := context.Background()
			test.agentConfig.Command.Server.Host = test.server

			client := NewGrpcClient(test.agentConfig)
			assert.NotNil(tt, client)

<<<<<<< HEAD
			messagePipe := bus.NewMessagePipe(100)
			err := messagePipe.Register(ctx, 100, []bus.Plugin{client})
=======
			messagePipe := bus.NewMessagePipe(10)
			err := messagePipe.Register(1, []bus.Plugin{client})
>>>>>>> bfda93f6
			require.NoError(tt, err)

			err = client.Init(ctx, messagePipe)
			if test.expectedError {
				assert.Contains(tt, err.Error(), test.errorMessage)
			} else {
				require.NoError(tt, err)
			}
		})
	}
}

func TestGrpcClient_Info(t *testing.T) {
	grpcClient := NewGrpcClient(types.GetAgentConfig())
	info := grpcClient.Info()
	assert.Equal(t, "grpc-client", info.Name)
}

func TestGrpcClient_Subscriptions(t *testing.T) {
	grpcClient := NewGrpcClient(types.GetAgentConfig())
	subscriptions := grpcClient.Subscriptions()
	assert.Len(t, subscriptions, 2)
	assert.Equal(t, bus.GrpcConnectedTopic, subscriptions[0])
	assert.Equal(t, bus.ResourceTopic, subscriptions[1])
}

func TestGrpcClient_Process_ResourceTopic(t *testing.T) {
	ctx := context.Background()
	agentConfig := types.GetAgentConfig()
	expected := protos.GetHostResource()
	client := NewGrpcClient(agentConfig)
	assert.NotNil(t, client)

	fakeCommandServiceClient := &v1fakes.FakeCommandServiceClient{}

	client.commandServiceClient = fakeCommandServiceClient

	mockMessage := &bus.Message{
		Topic: bus.ResourceTopic,
		Data:  expected,
	}
	client.Process(ctx, mockMessage)

	assert.True(t, client.isConnected.Load())
}

func TestGrpcClient_Close(t *testing.T) {
	ctx := context.Background()
	serverMockLock := sync.Mutex{}

	tests := []struct {
		name         string
		agentConfig  *config.Config
		errorMessage string
		createCerts  bool
	}{
		{
			"Test 1: GRPC can't connect, invalid token",
			types.GetAgentConfig(),
			"invalid token",
			false,
		},
		{
			"Test 2: GRPC can connect, insecure",
			&config.Config{
				Client: types.GetAgentConfig().Client,
				Command: &config.Command{
					Server: &config.ServerConfig{
						Host: "127.0.0.1",
						Port: types.GetAgentConfig().Command.Server.Port + 2,
						Type: "grpc",
					},
					Auth: types.GetAgentConfig().Command.Auth,
					TLS:  types.GetAgentConfig().Command.TLS,
				},
				Common: types.GetAgentConfig().Common,
			},
			"",
			false,
		},
		{
			"Test 3: GRPC can connect, no auth token",
			&config.Config{
				Client: types.GetAgentConfig().Client,
				Command: &config.Command{
					Server: &config.ServerConfig{
						Host: "127.0.0.1",
						Port: types.GetAgentConfig().Command.Server.Port + 4,
						Type: "grpc",
					},
					TLS: types.GetAgentConfig().Command.TLS,
				},
				Common: types.GetAgentConfig().Common,
			},
			"",
			false,
		},
		{
			"Test 4: GRPC can connect, no tls, no auth token",
			&config.Config{
				Client: types.GetAgentConfig().Client,
				Command: &config.Command{
					Server: &config.ServerConfig{
						Host: "127.0.0.1",
						Port: types.GetAgentConfig().Command.Server.Port + 6,
						Type: "grpc",
					},
				},
				Common: types.GetAgentConfig().Common,
			},
			"",
			false,
		},
		{
			"Test 5: GRPC can connect with tls, no auth token",
			&config.Config{
				Client: types.GetAgentConfig().Client,
				Command: &config.Command{
					Server: &config.ServerConfig{
						Host: "127.0.0.1",
						Port: types.GetAgentConfig().Command.Server.Port + 8,
						Type: "grpc",
					},
					TLS: types.GetAgentConfig().Command.TLS,
				},
				Common: types.GetAgentConfig().Common,
			},
			"",
			true,
		},
		{
			"Test 6: GRPC can't connect, context deadline exceeded",
			&config.Config{
				Client: types.GetAgentConfig().Client,
				Command: &config.Command{
					Server: &config.ServerConfig{
						Host: "127.0.0.1",
						Port: types.GetAgentConfig().Command.Server.Port + 10,
						Type: "grpc",
					},
					Auth: types.GetAgentConfig().Command.Auth,
					TLS:  types.GetAgentConfig().Command.TLS,
				},
				Common: &config.CommonSettings{
					MaxElapsedTime: 1 * time.Microsecond,
				},
			},
			"context deadline exceeded",
			false,
		},
		{
			"Test 7: GRPC can connect tls enabled",
			&config.Config{
				Client: types.GetAgentConfig().Client,
				Command: &config.Command{
					Server: &config.ServerConfig{
						Host: "127.0.0.1",
						Port: types.GetAgentConfig().Command.Server.Port + 12,
						Type: "grpc",
					},
					Auth: types.GetAgentConfig().Command.Auth,
					TLS:  types.GetAgentConfig().Command.TLS,
				},
				Common: &config.CommonSettings{
					MaxElapsedTime: 1 * time.Microsecond,
				},
			},
			"",
			true,
		},
	}
	for _, test := range tests {
		t.Run(test.name, func(tt *testing.T) {
			address := fmt.Sprintf(
				"%s:%d",
				test.agentConfig.Command.Server.Host,
				test.agentConfig.Command.Server.Port+1,
			)

			if test.createCerts {
				tmpDir := tt.TempDir()
				key, cert := helpers.GenerateSelfSignedCert(tt)

				keyContents := helpers.Cert{Name: "key.pem", Type: "RSA PRIVATE KEY", Contents: key}
				certContents := helpers.Cert{Name: "cert.pem", Type: "CERTIFICATE", Contents: cert}

				keyFile := helpers.WriteCertFiles(tt, tmpDir, keyContents)
				certFile := helpers.WriteCertFiles(tt, tmpDir, certContents)

				test.agentConfig.Command.TLS.Key = keyFile
				test.agentConfig.Command.TLS.Cert = certFile
			}

			serverMockLock.Lock()
			server, err := mockGrpc.NewMockManagementServer(address, test.agentConfig)
			require.NoError(tt, err)
			serverMockLock.Unlock()

			client := NewGrpcClient(test.agentConfig)
			assert.NotNil(tt, client)

			messagePipe := bus.NewFakeMessagePipe()

			err = client.Init(ctx, messagePipe)
			if err == nil {
				require.NoError(tt, err)
			} else {
				assert.Contains(tt, err.Error(), test.errorMessage)
			}

			err = client.Close(ctx)
			require.NoError(tt, err)

			defer server.Stop()
		})
	}
}<|MERGE_RESOLUTION|>--- conflicted
+++ resolved
@@ -107,13 +107,8 @@
 			client := NewGrpcClient(test.agentConfig)
 			assert.NotNil(tt, client)
 
-<<<<<<< HEAD
-			messagePipe := bus.NewMessagePipe(100)
-			err := messagePipe.Register(ctx, 100, []bus.Plugin{client})
-=======
 			messagePipe := bus.NewMessagePipe(10)
-			err := messagePipe.Register(1, []bus.Plugin{client})
->>>>>>> bfda93f6
+			err := messagePipe.Register(ctx, 1, []bus.Plugin{client})
 			require.NoError(tt, err)
 
 			err = client.Init(ctx, messagePipe)
