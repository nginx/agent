--- conflicted
+++ resolved
@@ -67,17 +67,11 @@
 	return nil
 }
 
-<<<<<<< HEAD
-func (gc *GrpcClient) Init(ctx context.Context, messagePipe bus.MessagePipeInterface) error {
+func (gc *GrpcClient) Init(ctx context.Context, messagePipe bus.MessagePipeInterface) (err error) {
 	var (
+		subscribeCtx  context.Context
 		grpcClientCtx context.Context
-		subscribeCtx  context.Context
-		err           error
 	)
-=======
-func (gc *GrpcClient) Init(ctx context.Context, messagePipe bus.MessagePipeInterface) (err error) {
-	var grpcClientCtx context.Context
->>>>>>> e3e7686d
 
 	slog.InfoContext(ctx, "Starting grpc client plugin")
 	gc.messagePipe = messagePipe
@@ -99,14 +93,12 @@
 	if err != nil {
 		return err
 	}
-<<<<<<< HEAD
-	backOffCtx, backoffCancel := context.WithTimeout(ctx, gc.config.Client.Timeout)
-
-	err = backoff.WaitUntil(backOffCtx, gc.config.Common, gc.createConnectionClient)
-	defer backoffCancel()
-	if err != nil {
-		return err
-	}
+
+	if gc.conn == nil || gc.conn.GetState() == connectivity.Shutdown {
+		return errors.New("can't connect to server")
+	}
+
+	gc.commandServiceClient = v1.NewCommandServiceClient(gc.conn)
 
 	gc.subscribeMutex.Lock()
 	subscribeCtx, gc.subscribeCancel = context.WithCancel(ctx)
@@ -168,21 +160,6 @@
 	}
 }
 
-func (gc *GrpcClient) createConnectionClient() error {
-	gc.connectionMutex.Lock()
-	defer gc.connectionMutex.Unlock()
-=======
->>>>>>> e3e7686d
-
-	if gc.conn == nil || gc.conn.GetState() == connectivity.Shutdown {
-		return errors.New("can't connect to server")
-	}
-
-	gc.commandServiceClient = v1.NewCommandServiceClient(gc.conn)
-
-	return nil
-}
-
 func (gc *GrpcClient) Close(ctx context.Context) error {
 	slog.InfoContext(ctx, "Closing grpc client plugin")
 
@@ -361,8 +338,7 @@
 	}
 	slog.DebugContext(ctx, " UpdateDataPlaneStatus response ", "response", response)
 
-<<<<<<< HEAD
-	return err
+	return nil
 }
 
 type GrpcConfigClient struct {
@@ -378,7 +354,4 @@
 
 func (gcc *GrpcConfigClient) GetFile(ctx context.Context, request *v1.GetFileRequest) (*v1.FileContents, error) {
 	return gcc.grpFileContentsFn(ctx, request)
-=======
-	return nil
->>>>>>> e3e7686d
 }