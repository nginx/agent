// Copyright (c) F5, Inc.
//
// This source code is licensed under the Apache License, Version 2.0 license found in the
// LICENSE file in the root directory of this source tree.

package plugin

import (
	"context"
	"fmt"
	"log/slog"
	"net"
	"sync"

	"github.com/google/uuid"
	"github.com/nginx/agent/v3/api/grpc/mpi/v1"
	"github.com/nginx/agent/v3/internal/backoff"
	"github.com/nginx/agent/v3/internal/bus"
	"github.com/nginx/agent/v3/internal/config"
<<<<<<< HEAD
	"github.com/nginx/agent/v3/internal/logger"
=======
	agentGrpc "github.com/nginx/agent/v3/internal/grpc"
>>>>>>> fe06f310
	"google.golang.org/grpc"
	"google.golang.org/grpc/connectivity"
	"google.golang.org/protobuf/types/known/timestamppb"

	uuidLibrary "github.com/nginx/agent/v3/internal/uuid"
)

type (
	GrpcClient struct {
<<<<<<< HEAD
		messagePipe          bus.MessagePipeInterface
		config               *config.Config
		conn                 *grpc.ClientConn
		commandServiceClient v1.CommandServiceClient
		cancel               context.CancelFunc
=======
		messagePipe     bus.MessagePipeInterface
		config          *config.Config
		conn            *grpc.ClientConn
		cancel          context.CancelFunc
		connectionMutex sync.Mutex
>>>>>>> fe06f310
	}
)

func NewGrpcClient(agentConfig *config.Config) *GrpcClient {
	if agentConfig != nil && agentConfig.Command.Server.Type == "grpc" {
		if agentConfig.Common == nil {
			slog.Error("Invalid common configuration settings")
			return nil
		}

		return &GrpcClient{
			config:          agentConfig,
			connectionMutex: sync.Mutex{},
		}
	}

	return nil
}

func (gc *GrpcClient) Init(ctx context.Context, messagePipe bus.MessagePipeInterface) error {
	var (
		grpcClientCtx context.Context
		err           error
	)

	slog.InfoContext(ctx, "Starting grpc client plugin")
	gc.messagePipe = messagePipe

	serverAddr := net.JoinHostPort(
		gc.config.Command.Server.Host,
		fmt.Sprint(gc.config.Command.Server.Port),
	)

	grpcClientCtx, gc.cancel = context.WithTimeout(ctx, gc.config.Client.Timeout)
	slog.InfoContext(ctx, "Dialing grpc server", "server_addr", serverAddr)

	gc.connectionMutex.Lock()
	gc.conn, err = grpc.DialContext(grpcClientCtx, serverAddr, agentGrpc.GetDialOptions(gc.config)...)
	gc.connectionMutex.Unlock()

	if err != nil {
		return err
	}
	backOffCtx, backoffCancel := context.WithTimeout(ctx, gc.config.Client.Timeout)

	defer backoffCancel()

	return backoff.WaitUntil(backOffCtx, gc.config.Common, gc.createConnection)
}

func (gc *GrpcClient) createConnection() error {
	// nolint: revive
	id, err := uuid.NewV7()
	if err != nil {
		return fmt.Errorf("error generating message id: %w", err)
	}

	correlationID, err := uuid.NewUUID()
	if err != nil {
		return fmt.Errorf("error generating correlation id: %w", err)
	}

<<<<<<< HEAD
	gc.commandServiceClient = v1.NewCommandServiceClient(gc.conn)
=======
	gc.connectionMutex.Lock()
	defer gc.connectionMutex.Unlock()

	if gc.conn == nil || gc.conn.GetState() == connectivity.Shutdown {
		return fmt.Errorf("can't connect to server")
	}

	client := v1.NewCommandServiceClient(gc.conn)
>>>>>>> fe06f310
	req := &v1.CreateConnectionRequest{
		MessageMeta: &v1.MessageMeta{
			MessageId:     id.String(),
			CorrelationId: correlationID.String(),
			Timestamp:     timestamppb.Now(),
		},
		Agent: &v1.Instance{
			InstanceMeta: &v1.InstanceMeta{
				InstanceId:   uuidLibrary.Generate("/etc/nginx-agent/nginx-agent"),
				InstanceType: v1.InstanceMeta_INSTANCE_TYPE_AGENT,
				Version:      gc.config.Version,
			},
			InstanceConfig: &v1.InstanceConfig{},
		},
	}

<<<<<<< HEAD
	response, err := gc.commandServiceClient.CreateConnection(grpcClientCtx, req)
=======
	reqCtx, reqCancel := context.WithTimeout(context.Background(), gc.config.Common.MaxElapsedTime)
	defer reqCancel()

	response, err := client.CreateConnection(reqCtx, req)
>>>>>>> fe06f310
	if err != nil {
		return fmt.Errorf("creating connection: %w", err)
	}

	slog.Debug("Connection created", "response", response)
	gc.messagePipe.Process(reqCtx, &bus.Message{Topic: bus.GrpcConnectedTopic, Data: response})

	return nil
}

func (gc *GrpcClient) Close(ctx context.Context) error {
	slog.InfoContext(ctx, "Closing grpc client plugin")

	gc.connectionMutex.Lock()
	defer gc.connectionMutex.Unlock()

	if gc.conn != nil {
		err := gc.conn.Close()
		if err != nil && gc.cancel != nil {
			slog.ErrorContext(ctx, "Failed to gracefully close gRPC connection", "error", err)
			gc.cancel()
		}
	}

	return nil
}

func (gc *GrpcClient) Info() *bus.Info {
	return &bus.Info{
		Name: "grpc-client",
	}
}

func (gc *GrpcClient) Process(ctx context.Context, msg *bus.Message) {
<<<<<<< HEAD
	switch {
	case msg.Topic == bus.InstancesTopic:
		if newInstances, ok := msg.Data.([]*v1.Instance); ok {
			err := gc.sendDataPlaneStatusUpdate(ctx, newInstances)
			if err != nil {
				slog.ErrorContext(ctx, "Unable to send data plane status update", "error", err)
			}
		}
	default:
		slog.DebugContext(ctx, "Unknown topic", "topic", msg.Topic)
	}
}

func (gc *GrpcClient) Subscriptions() []string {
	return []string{
		bus.InstancesTopic,
	}
}

func (gc *GrpcClient) getDialOptions() []grpc.DialOption {
	opts := []grpc.DialOption{
		grpc.WithTransportCredentials(insecure.NewCredentials()),
		grpc.WithBlock(),
		grpc.WithReturnConnectionError(),
		grpc.WithStreamInterceptor(grpcRetry.StreamClientInterceptor()),
		grpc.WithUnaryInterceptor(grpcRetry.UnaryClientInterceptor()),
		grpc.WithKeepaliveParams(keepalive.ClientParameters{
			Time:                DefaultClientTime * time.Second, // add to config in future
			Timeout:             DefaultTimeout * time.Second,
			PermitWithoutStream: DefaultPermitStream,
		}),
=======
	if msg.Topic == bus.GrpcConnectedTopic {
		slog.DebugContext(ctx, "Agent connected")
>>>>>>> fe06f310
	}
}

<<<<<<< HEAD
	return opts
}

func (gc *GrpcClient) sendDataPlaneStatusUpdate(
	ctx context.Context,
	instances []*v1.Instance,
) error {
	correlationID := logger.GetCorrelationID(ctx)

	request := &v1.UpdateDataPlaneStatusRequest{
		MessageMeta: &v1.MessageMeta{
			MessageId:     uuid.NewString(),
			CorrelationId: correlationID,
			Timestamp:     timestamppb.Now(),
		},
		Instances: instances,
	}

	slog.DebugContext(ctx, "Sending data plane status update request", "request", request)
	_, err := gc.commandServiceClient.UpdateDataPlaneStatus(ctx, request)

	return err
=======
func (gc *GrpcClient) Subscriptions() []string {
	return []string{bus.GrpcConnectedTopic}
>>>>>>> fe06f310
}<|MERGE_RESOLUTION|>--- conflicted
+++ resolved
@@ -17,33 +17,23 @@
 	"github.com/nginx/agent/v3/internal/backoff"
 	"github.com/nginx/agent/v3/internal/bus"
 	"github.com/nginx/agent/v3/internal/config"
-<<<<<<< HEAD
 	"github.com/nginx/agent/v3/internal/logger"
-=======
-	agentGrpc "github.com/nginx/agent/v3/internal/grpc"
->>>>>>> fe06f310
 	"google.golang.org/grpc"
 	"google.golang.org/grpc/connectivity"
 	"google.golang.org/protobuf/types/known/timestamppb"
 
+	agentGrpc "github.com/nginx/agent/v3/internal/grpc"
 	uuidLibrary "github.com/nginx/agent/v3/internal/uuid"
 )
 
 type (
 	GrpcClient struct {
-<<<<<<< HEAD
 		messagePipe          bus.MessagePipeInterface
 		config               *config.Config
 		conn                 *grpc.ClientConn
 		commandServiceClient v1.CommandServiceClient
 		cancel               context.CancelFunc
-=======
-		messagePipe     bus.MessagePipeInterface
-		config          *config.Config
-		conn            *grpc.ClientConn
-		cancel          context.CancelFunc
-		connectionMutex sync.Mutex
->>>>>>> fe06f310
+		connectionMutex      sync.Mutex
 	}
 )
 
@@ -106,9 +96,6 @@
 		return fmt.Errorf("error generating correlation id: %w", err)
 	}
 
-<<<<<<< HEAD
-	gc.commandServiceClient = v1.NewCommandServiceClient(gc.conn)
-=======
 	gc.connectionMutex.Lock()
 	defer gc.connectionMutex.Unlock()
 
@@ -116,8 +103,7 @@
 		return fmt.Errorf("can't connect to server")
 	}
 
-	client := v1.NewCommandServiceClient(gc.conn)
->>>>>>> fe06f310
+	gc.commandServiceClient = v1.NewCommandServiceClient(gc.conn)
 	req := &v1.CreateConnectionRequest{
 		MessageMeta: &v1.MessageMeta{
 			MessageId:     id.String(),
@@ -134,14 +120,10 @@
 		},
 	}
 
-<<<<<<< HEAD
-	response, err := gc.commandServiceClient.CreateConnection(grpcClientCtx, req)
-=======
 	reqCtx, reqCancel := context.WithTimeout(context.Background(), gc.config.Common.MaxElapsedTime)
 	defer reqCancel()
 
-	response, err := client.CreateConnection(reqCtx, req)
->>>>>>> fe06f310
+	response, err := gc.commandServiceClient.CreateConnection(reqCtx, req)
 	if err != nil {
 		return fmt.Errorf("creating connection: %w", err)
 	}
@@ -176,15 +158,16 @@
 }
 
 func (gc *GrpcClient) Process(ctx context.Context, msg *bus.Message) {
-<<<<<<< HEAD
-	switch {
-	case msg.Topic == bus.InstancesTopic:
+	switch msg.Topic {
+	case bus.InstancesTopic:
 		if newInstances, ok := msg.Data.([]*v1.Instance); ok {
 			err := gc.sendDataPlaneStatusUpdate(ctx, newInstances)
 			if err != nil {
 				slog.ErrorContext(ctx, "Unable to send data plane status update", "error", err)
 			}
 		}
+	case bus.GrpcConnectedTopic:
+		slog.DebugContext(ctx, "Agent connected")
 	default:
 		slog.DebugContext(ctx, "Unknown topic", "topic", msg.Topic)
 	}
@@ -193,30 +176,8 @@
 func (gc *GrpcClient) Subscriptions() []string {
 	return []string{
 		bus.InstancesTopic,
-	}
-}
-
-func (gc *GrpcClient) getDialOptions() []grpc.DialOption {
-	opts := []grpc.DialOption{
-		grpc.WithTransportCredentials(insecure.NewCredentials()),
-		grpc.WithBlock(),
-		grpc.WithReturnConnectionError(),
-		grpc.WithStreamInterceptor(grpcRetry.StreamClientInterceptor()),
-		grpc.WithUnaryInterceptor(grpcRetry.UnaryClientInterceptor()),
-		grpc.WithKeepaliveParams(keepalive.ClientParameters{
-			Time:                DefaultClientTime * time.Second, // add to config in future
-			Timeout:             DefaultTimeout * time.Second,
-			PermitWithoutStream: DefaultPermitStream,
-		}),
-=======
-	if msg.Topic == bus.GrpcConnectedTopic {
-		slog.DebugContext(ctx, "Agent connected")
->>>>>>> fe06f310
-	}
-}
-
-<<<<<<< HEAD
-	return opts
+		bus.GrpcConnectedTopic,
+	}
 }
 
 func (gc *GrpcClient) sendDataPlaneStatusUpdate(
@@ -238,8 +199,4 @@
 	_, err := gc.commandServiceClient.UpdateDataPlaneStatus(ctx, request)
 
 	return err
-=======
-func (gc *GrpcClient) Subscriptions() []string {
-	return []string{bus.GrpcConnectedTopic}
->>>>>>> fe06f310
 }