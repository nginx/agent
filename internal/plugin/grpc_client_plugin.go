// Copyright (c) F5, Inc.
//
// This source code is licensed under the Apache License, Version 2.0 license found in the
// LICENSE file in the root directory of this source tree.

package plugin

import (
	"context"
	"fmt"
	"log/slog"
	"net"
	"sync"

	"github.com/google/uuid"
	"github.com/nginx/agent/v3/api/grpc/mpi/v1"
	"github.com/nginx/agent/v3/internal/backoff"
	"github.com/nginx/agent/v3/internal/bus"
	"github.com/nginx/agent/v3/internal/config"
	"github.com/nginx/agent/v3/internal/logger"
	"github.com/nginx/agent/v3/internal/service"
	"google.golang.org/grpc"
	"google.golang.org/grpc/connectivity"
	"google.golang.org/protobuf/types/known/timestamppb"

	agentGrpc "github.com/nginx/agent/v3/internal/grpc"
)

type (
	GrpcClient struct {
		messagePipe          bus.MessagePipeInterface
		config               *config.Config
		conn                 *grpc.ClientConn
		commandServiceClient v1.CommandServiceClient
		cancel               context.CancelFunc
<<<<<<< HEAD
=======
		instances            []*v1.Instance
		resourceService      service.ResourceServiceInterface
>>>>>>> ba5ba9b1
		connectionMutex      sync.Mutex
	}
)

func NewGrpcClient(agentConfig *config.Config) *GrpcClient {
	if agentConfig != nil && agentConfig.Command.Server.Type == "grpc" {
		if agentConfig.Common == nil {
			slog.Error("Invalid common configuration settings")
			return nil
		}

		return &GrpcClient{
			config:          agentConfig,
<<<<<<< HEAD
=======
			isConnected:     isConnected,
			instances:       []*v1.Instance{},
			resourceService: service.NewResourceService(),
>>>>>>> ba5ba9b1
			connectionMutex: sync.Mutex{},
		}
	}

	return nil
}

func (gc *GrpcClient) Init(ctx context.Context, messagePipe bus.MessagePipeInterface) error {
	var (
		grpcClientCtx context.Context
		err           error
	)

	slog.InfoContext(ctx, "Starting grpc client plugin")
	gc.messagePipe = messagePipe

	serverAddr := net.JoinHostPort(
		gc.config.Command.Server.Host,
		fmt.Sprint(gc.config.Command.Server.Port),
	)

	grpcClientCtx, gc.cancel = context.WithTimeout(ctx, gc.config.Client.Timeout)
	slog.InfoContext(ctx, "Dialing grpc server", "server_addr", serverAddr)

	gc.connectionMutex.Lock()
	gc.conn, err = grpc.DialContext(grpcClientCtx, serverAddr, agentGrpc.GetDialOptions(gc.config)...)
	gc.connectionMutex.Unlock()

	if err != nil {
		return err
	}
	backOffCtx, backoffCancel := context.WithTimeout(ctx, gc.config.Client.Timeout)

	defer backoffCancel()

	return backoff.WaitUntil(backOffCtx, gc.config.Common, gc.createConnection)
}

func (gc *GrpcClient) createConnection() error {
	ctx := context.Background()

	// nolint: revive
	id, err := uuid.NewV7()
	if err != nil {
		return fmt.Errorf("error generating message id: %w", err)
	}

	correlationID, err := uuid.NewUUID()
	if err != nil {
		return fmt.Errorf("error generating correlation id: %w", err)
	}

	newResource := gc.resourceService.GetResource(ctx)
	newResource.Instances = []*v1.Instance{
		{
			InstanceMeta: &v1.InstanceMeta{
				InstanceId:   gc.config.UUID,
				InstanceType: v1.InstanceMeta_INSTANCE_TYPE_AGENT,
				Version:      gc.config.Version,
			},
			InstanceConfig: &v1.InstanceConfig{},
		},
	}

	gc.connectionMutex.Lock()
	defer gc.connectionMutex.Unlock()

	if gc.conn == nil || gc.conn.GetState() == connectivity.Shutdown {
		return fmt.Errorf("can't connect to server")
	}

	gc.commandServiceClient = v1.NewCommandServiceClient(gc.conn)
	req := &v1.CreateConnectionRequest{
		MessageMeta: &v1.MessageMeta{
			MessageId:     id.String(),
			CorrelationId: correlationID.String(),
			Timestamp:     timestamppb.Now(),
		},
		Resource: newResource,
	}

	reqCtx, reqCancel := context.WithTimeout(ctx, gc.config.Common.MaxElapsedTime)
	defer reqCancel()

	response, err := gc.commandServiceClient.CreateConnection(reqCtx, req)
	if err != nil {
		return fmt.Errorf("creating connection: %w", err)
	}

	slog.Debug("Connection created", "response", response)
	gc.messagePipe.Process(ctx, &bus.Message{Topic: bus.GrpcConnectedTopic, Data: response})

	return nil
}

func (gc *GrpcClient) Close(ctx context.Context) error {
	slog.InfoContext(ctx, "Closing grpc client plugin")

	gc.connectionMutex.Lock()
	defer gc.connectionMutex.Unlock()

	if gc.conn != nil {
		err := gc.conn.Close()
		if err != nil && gc.cancel != nil {
			slog.ErrorContext(ctx, "Failed to gracefully close gRPC connection", "error", err)
			gc.cancel()
		}
	}

	return nil
}

func (gc *GrpcClient) Info() *bus.Info {
	return &bus.Info{
		Name: "grpc-client",
	}
}

func (gc *GrpcClient) Process(ctx context.Context, msg *bus.Message) {
	switch msg.Topic {
	case bus.InstancesTopic:
		if newInstances, ok := msg.Data.([]*v1.Instance); ok {
			err := gc.sendDataPlaneStatusUpdate(ctx, newInstances)
			if err != nil {
				slog.ErrorContext(ctx, "Unable to send data plane status update", "error", err)
			}
		}
	case bus.GrpcConnectedTopic:
		slog.DebugContext(ctx, "Agent connected")
	default:
		slog.DebugContext(ctx, "Unknown topic", "topic", msg.Topic)
	}
}

func (gc *GrpcClient) Subscriptions() []string {
	return []string{
		bus.InstancesTopic,
		bus.GrpcConnectedTopic,
	}
}

func (gc *GrpcClient) sendDataPlaneStatusUpdate(
	ctx context.Context,
	instances []*v1.Instance,
) error {
	correlationID := logger.GetCorrelationID(ctx)

	request := &v1.UpdateDataPlaneStatusRequest{
		MessageMeta: &v1.MessageMeta{
			MessageId:     uuid.NewString(),
			CorrelationId: correlationID,
			Timestamp:     timestamppb.Now(),
		},
		Instances: instances,
	}

	slog.DebugContext(ctx, "Sending data plane status update request", "request", request)
	if gc.commandServiceClient == nil {
		return fmt.Errorf("command service client is not initialized")
	}

	_, err := gc.commandServiceClient.UpdateDataPlaneStatus(ctx, request)

	return err
}<|MERGE_RESOLUTION|>--- conflicted
+++ resolved
@@ -33,11 +33,7 @@
 		conn                 *grpc.ClientConn
 		commandServiceClient v1.CommandServiceClient
 		cancel               context.CancelFunc
-<<<<<<< HEAD
-=======
-		instances            []*v1.Instance
 		resourceService      service.ResourceServiceInterface
->>>>>>> ba5ba9b1
 		connectionMutex      sync.Mutex
 	}
 )
@@ -51,12 +47,7 @@
 
 		return &GrpcClient{
 			config:          agentConfig,
-<<<<<<< HEAD
-=======
-			isConnected:     isConnected,
-			instances:       []*v1.Instance{},
 			resourceService: service.NewResourceService(),
->>>>>>> ba5ba9b1
 			connectionMutex: sync.Mutex{},
 		}
 	}
