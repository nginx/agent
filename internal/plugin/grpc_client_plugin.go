--- conflicted
+++ resolved
@@ -11,6 +11,7 @@
 	"log/slog"
 	"net"
 	"sync"
+	"sync/atomic"
 
 	"github.com/google/uuid"
 	"github.com/nginx/agent/v3/api/grpc/mpi/v1"
@@ -30,12 +31,9 @@
 		messagePipe          bus.MessagePipeInterface
 		config               *config.Config
 		conn                 *grpc.ClientConn
+		isConnected          *atomic.Bool
 		commandServiceClient v1.CommandServiceClient
 		cancel               context.CancelFunc
-<<<<<<< HEAD
-		resourceService      service.ResourceServiceInterface
-=======
->>>>>>> bfda93f6
 		connectionMutex      sync.Mutex
 	}
 )
@@ -47,13 +45,12 @@
 			return nil
 		}
 
+		isConnected := &atomic.Bool{}
+		isConnected.Store(false)
+
 		return &GrpcClient{
 			config:          agentConfig,
-<<<<<<< HEAD
-			resourceService: service.NewResourceService(),
-=======
 			isConnected:     isConnected,
->>>>>>> bfda93f6
 			connectionMutex: sync.Mutex{},
 		}
 	}
@@ -130,11 +127,6 @@
 
 func (gc *GrpcClient) Process(ctx context.Context, msg *bus.Message) {
 	switch msg.Topic {
-<<<<<<< HEAD
-	case bus.InstancesTopic:
-		if newInstances, ok := msg.Data.([]*v1.Instance); ok {
-			err := gc.sendDataPlaneStatusUpdate(ctx, newInstances)
-=======
 	case bus.ResourceTopic:
 		if resource, ok := msg.Data.(*v1.Resource); ok {
 			err := gc.createConnection(ctx, resource)
@@ -143,17 +135,10 @@
 			}
 
 			err = gc.sendDataPlaneStatusUpdate(ctx, resource)
->>>>>>> bfda93f6
 			if err != nil {
 				slog.ErrorContext(ctx, "Unable to send data plane status update", "error", err)
 			}
 		}
-<<<<<<< HEAD
-	case bus.GrpcConnectedTopic:
-		slog.DebugContext(ctx, "Agent connected")
-	default:
-		slog.DebugContext(ctx, "Unknown topic", "topic", msg.Topic)
-=======
 	default:
 		slog.DebugContext(ctx, "Unknown topic", "topic", msg.Topic)
 	}
@@ -181,7 +166,6 @@
 		slog.DebugContext(ctx, "Agent connected")
 
 		gc.isConnected.Store(true)
->>>>>>> bfda93f6
 	}
 
 	return nil
