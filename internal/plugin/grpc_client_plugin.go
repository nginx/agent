--- conflicted
+++ resolved
@@ -348,7 +348,6 @@
 	return nil
 }
 
-<<<<<<< HEAD
 func validateGrpcError(err error) error {
 	if err != nil {
 		if statusError, ok := status.FromError(err); ok {
@@ -361,19 +360,20 @@
 	}
 
 	return nil
-=======
+}
+
 type GrpcConfigClient struct {
 	grpcOverviewFn    func(ctx context.Context, request *v1.GetOverviewRequest) (*v1.FileOverview, error)
 	grpFileContentsFn func(ctx context.Context, request *v1.GetFileRequest) (*v1.FileContents, error)
 }
 
-func (gcc *GrpcConfigClient) GetOverview(ctx context.Context, request *v1.GetOverviewRequest) (*v1.FileOverview,
-	error,
-) {
+func (gcc *GrpcConfigClient) GetOverview(
+	ctx context.Context,
+	request *v1.GetOverviewRequest,
+) (*v1.FileOverview, error) {
 	return gcc.grpcOverviewFn(ctx, request)
 }
 
 func (gcc *GrpcConfigClient) GetFile(ctx context.Context, request *v1.GetFileRequest) (*v1.FileContents, error) {
 	return gcc.grpFileContentsFn(ctx, request)
->>>>>>> 1faf95fd
 }