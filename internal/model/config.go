// Copyright (c) F5, Inc.
//
// This source code is licensed under the Apache License, Version 2.0 license found in the
// LICENSE file in the root directory of this source tree.

package model

import (
	"reflect"

	"github.com/nginx/agent/v3/api/grpc/mpi/v1"
)

type NginxConfigContext struct {
<<<<<<< HEAD
	StubStatus       string
	PlusAPI          string
=======
	StubStatus       *APIDetails
	PlusAPI          *APIDetails
>>>>>>> d64f32b0
	InstanceID       string
	Files            []*v1.File
	AccessLogs       []*AccessLog
	ErrorLogs        []*ErrorLog
	NAPSysLogServers []string
}

type APIDetails struct {
	URL      string
	Listen   string
	Location string
}

// Complexity is 11, allowed is 10
// nolint: revive, cyclop
func (ncc *NginxConfigContext) Equal(otherNginxConfigContext *NginxConfigContext) bool {
	if ncc.StubStatus.URL != otherNginxConfigContext.StubStatus.URL || ncc.StubStatus.Listen !=
		otherNginxConfigContext.StubStatus.Listen || ncc.StubStatus.Location !=
		otherNginxConfigContext.StubStatus.Location {
		return false
	}

	if ncc.PlusAPI.URL != otherNginxConfigContext.PlusAPI.URL || ncc.PlusAPI.Listen !=
		otherNginxConfigContext.PlusAPI.Listen || ncc.PlusAPI.Location !=
		otherNginxConfigContext.PlusAPI.Location {
		return false
	}

	if ncc.InstanceID != otherNginxConfigContext.InstanceID {
		return false
	}

	if !ncc.areFileEqual(otherNginxConfigContext.Files) {
		return false
	}

	if !reflect.DeepEqual(ncc.AccessLogs, otherNginxConfigContext.AccessLogs) {
		return false
	}

	if !reflect.DeepEqual(ncc.ErrorLogs, otherNginxConfigContext.ErrorLogs) {
		return false
	}

	if !reflect.DeepEqual(ncc.NAPSysLogServers, otherNginxConfigContext.NAPSysLogServers) {
		return false
	}

	return true
}

func (ncc *NginxConfigContext) areFileEqual(files []*v1.File) bool {
	if len(ncc.Files) != len(files) {
		return false
	}

	for _, file := range ncc.Files {
		for _, otherFile := range files {
			if file.GetFileMeta().GetName() == otherFile.GetFileMeta().GetName() &&
				file.GetFileMeta().GetHash() != otherFile.GetFileMeta().GetHash() {
				return false
			}
		}
	}

	return true
}

type ConfigApplyMessage struct {
	Error         error
	CorrelationID string
	InstanceID    string
}

type AccessLog struct {
	Name        string
	Format      string
	Permissions string
	Readable    bool
}

type ErrorLog struct {
	Name        string
	LogLevel    string
	Permissions string
	Readable    bool
}

type (
	WriteStatus int
)

const (
	RollbackRequired WriteStatus = iota + 1
	NoChange
	Error
	OK
)<|MERGE_RESOLUTION|>--- conflicted
+++ resolved
@@ -12,13 +12,8 @@
 )
 
 type NginxConfigContext struct {
-<<<<<<< HEAD
-	StubStatus       string
-	PlusAPI          string
-=======
 	StubStatus       *APIDetails
 	PlusAPI          *APIDetails
->>>>>>> d64f32b0
 	InstanceID       string
 	Files            []*v1.File
 	AccessLogs       []*AccessLog
