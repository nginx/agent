// Copyright (c) F5, Inc.
//
// This source code is licensed under the Apache License, Version 2.0 license found in the
// LICENSE file in the root directory of this source tree.

package model

import (
	"reflect"

	"github.com/nginx/agent/v3/api/grpc/mpi/v1"
)

type NginxConfigContext struct {
<<<<<<< HEAD
	StubStatus       string
	PlusAPI          string
	InstanceID       string
	Files            []*v1.File
	AccessLogs       []*AccessLog
	ErrorLogs        []*ErrorLog
	NAPSysLogServers []string
=======
	StubStatus *APIDetails
	PlusAPI    *APIDetails
	InstanceID string
	Files      []*v1.File
	AccessLogs []*AccessLog
	ErrorLogs  []*ErrorLog
>>>>>>> 8d7c4deb
}

type APIDetails struct {
	URL      string
	Listen   string
	Location string
}

// Complexity is 11, allowed is 10
// nolint: revive, cyclop
func (ncc *NginxConfigContext) Equal(otherNginxConfigContext *NginxConfigContext) bool {
	if ncc.StubStatus.URL != otherNginxConfigContext.StubStatus.URL || ncc.StubStatus.Listen !=
		otherNginxConfigContext.StubStatus.Listen || ncc.StubStatus.Location !=
		otherNginxConfigContext.StubStatus.Location {
		return false
	}

	if ncc.PlusAPI.URL != otherNginxConfigContext.PlusAPI.URL || ncc.PlusAPI.Listen !=
		otherNginxConfigContext.PlusAPI.Listen || ncc.PlusAPI.Location !=
		otherNginxConfigContext.PlusAPI.Location {
		return false
	}

	if ncc.InstanceID != otherNginxConfigContext.InstanceID {
		return false
	}

	if !ncc.areFileEqual(otherNginxConfigContext.Files) {
		return false
	}

	if !reflect.DeepEqual(ncc.AccessLogs, otherNginxConfigContext.AccessLogs) {
		return false
	}

	if !reflect.DeepEqual(ncc.ErrorLogs, otherNginxConfigContext.ErrorLogs) {
		return false
	}

	if !reflect.DeepEqual(ncc.NAPSysLogServers, otherNginxConfigContext.NAPSysLogServers) {
		return false
	}

	return true
}

func (ncc *NginxConfigContext) areFileEqual(files []*v1.File) bool {
	if len(ncc.Files) != len(files) {
		return false
	}

	for _, file := range ncc.Files {
		for _, otherFile := range files {
			if file.GetFileMeta().GetName() == otherFile.GetFileMeta().GetName() &&
				file.GetFileMeta().GetHash() != otherFile.GetFileMeta().GetHash() {
				return false
			}
		}
	}

	return true
}

type ConfigApplyMessage struct {
	Error         error
	CorrelationID string
	InstanceID    string
}

type AccessLog struct {
	Name        string
	Format      string
	Permissions string
	Readable    bool
}

type ErrorLog struct {
	Name        string
	LogLevel    string
	Permissions string
	Readable    bool
}

type (
	WriteStatus int
)

const (
	RollbackRequired WriteStatus = iota + 1
	NoChange
	Error
	OK
)<|MERGE_RESOLUTION|>--- conflicted
+++ resolved
@@ -12,22 +12,13 @@
 )
 
 type NginxConfigContext struct {
-<<<<<<< HEAD
-	StubStatus       string
-	PlusAPI          string
+	StubStatus       *APIDetails
+	PlusAPI          *APIDetails
 	InstanceID       string
 	Files            []*v1.File
 	AccessLogs       []*AccessLog
 	ErrorLogs        []*ErrorLog
 	NAPSysLogServers []string
-=======
-	StubStatus *APIDetails
-	PlusAPI    *APIDetails
-	InstanceID string
-	Files      []*v1.File
-	AccessLogs []*AccessLog
-	ErrorLogs  []*ErrorLog
->>>>>>> 8d7c4deb
 }
 
 type APIDetails struct {
