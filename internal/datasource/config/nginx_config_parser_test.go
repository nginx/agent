--- conflicted
+++ resolved
@@ -521,7 +521,7 @@
 			expectedLog:        "Found valid NAP syslog server",
 		},
 		{
-			name:     "Test 10: Check with multiple syslog servers",
+			name:     "Test 11: Check with multiple invalid syslog servers",
 			instance: protos.NginxPlusInstance([]string{}),
 			content: testconfig.NginxConfigWithMultipleSysLogs(errorLog.Name(), accessLog.Name(),
 				"192.168.12.34:1517", "my.domain.com:1517", "not.allowed:1515"),
@@ -532,12 +532,8 @@
 				"",
 			),
 			allowedDirectories: []string{dir},
-<<<<<<< HEAD
-			expectedLog:        "Could not find usable NAP syslog server, security violations will be unavailable",
-=======
 			expectedLog: "Could not find available local NGINX App Protect syslog server. " +
 				"Security violations will not be collected.",
->>>>>>> 8d7f74c5
 		},
 	}
 
@@ -654,14 +650,9 @@
 			expectedSyslogServers: "",
 			content: testconfig.NginxConfigWithMultipleSysLogs(errorLog.Name(), accessLog.Name(),
 				"random.domain:1515", "192.168.12.34:1517", "my.domain.com:1517"),
-<<<<<<< HEAD
-			expectedLog: "Could not find usable NAP syslog server, security violations will be unavailable",
-			portInUse:   false,
-=======
 			expectedLog: "Could not find available local NGINX App Protect syslog server. " +
 				"Security violations will not be collected.",
 			portInUse: false,
->>>>>>> 8d7f74c5
 		},
 		{
 			name:                  "Test 3: Port unavailable, use next valid sever",
@@ -730,11 +721,7 @@
 	ncp := NewNginxConfigParser(types.AgentConfig())
 
 	for i, server := range servers {
-<<<<<<< HEAD
-		result := ncp.findValidSysLogServers(server)
-=======
 		result := ncp.findLocalSysLogServers(server)
->>>>>>> 8d7f74c5
 
 		assert.Equal(t, expected[i], result)
 	}
