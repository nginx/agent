// Copyright (c) F5, Inc.
//
// This source code is licensed under the Apache License, Version 2.0 license found in the
// LICENSE file in the root directory of this source tree.
package config

import (
	"context"
	"fmt"
	"log/slog"
	"os"
	"path"
	"reflect"
	"testing"

	"github.com/nginx/agent/v3/api/grpc/mpi/v1"

	"github.com/nginx/agent/v3/test/helpers"
	"github.com/nginx/agent/v3/test/protos"
	"github.com/nginx/agent/v3/test/types"

	"github.com/google/uuid"
	"github.com/nginx/agent/v3/internal/client/clientfakes"
	"github.com/stretchr/testify/assert"
	"github.com/stretchr/testify/require"
)

func TestWriteConfig(t *testing.T) {
	ctx := context.Background()
	tempDir := t.TempDir()
	_, instanceID := helpers.CreateTestIDs(t)
	fileContent := []byte("location /test {\n    return 200 \"Test location\\n\";\n}")
	allowedDirs := []string{tempDir}
	agentConfig := types.GetAgentConfig()
	agentConfig.AllowedDirectories = allowedDirs

	instanceIDDir := path.Join(tempDir, instanceID.String())
	helpers.CreateDirWithErrorCheck(t, instanceIDDir)
	defer helpers.RemoveFileWithErrorCheck(t, instanceIDDir)

	testConf := helpers.CreateFileWithErrorCheck(t, tempDir, "test.conf")
	defer helpers.RemoveFileWithErrorCheck(t, testConf.Name())
	nginxConf := helpers.CreateFileWithErrorCheck(t, tempDir, "nginx.conf")
	defer helpers.RemoveFileWithErrorCheck(t, nginxConf.Name())
	metricsConf := helpers.CreateFileWithErrorCheck(t, tempDir, "metrics.conf")
	defer helpers.RemoveFileWithErrorCheck(t, metricsConf.Name())

	testConfPath := testConf.Name()
	filesURL := fmt.Sprintf("/instance/%s/files/", instanceID)

	files, err := protos.GetFiles(nginxConf, testConf, metricsConf)
	require.NoError(t, err)

	tests := []struct {
		name               string
		metaDataReturn     *v1.FileOverview
		getFileReturn      *v1.FileContents
		cacheShouldBeEqual bool
		fileShouldBeEqual  bool
		expSkippedCount    int
	}{
		{
			name:               "Test 1: File needs updating",
			metaDataReturn:     files,
			getFileReturn:      protos.GetFileDownloadResponse(fileContent),
			cacheShouldBeEqual: false,
			fileShouldBeEqual:  true,
			expSkippedCount:    2,
		},
		{
			name:               "Test 2: File doesn't need updating",
			metaDataReturn:     files,
			getFileReturn:      protos.GetFileDownloadResponse(fileContent),
			cacheShouldBeEqual: true,
			fileShouldBeEqual:  false,
			expSkippedCount:    3,
		},
	}

	for _, test := range tests {
		t.Run(test.name, func(t *testing.T) {
			cacheFile := helpers.CreateFileWithErrorCheck(t, instanceIDDir, "cache.json")
			defer helpers.RemoveFileWithErrorCheck(t, cacheFile.Name())
			cachePath := cacheFile.Name()
			fakeConfigClient := &clientfakes.FakeConfigClient{}
			fakeConfigClient.GetFilesMetadataReturns(test.metaDataReturn, nil)
			fakeConfigClient.GetFileReturns(test.getFileReturn, nil)

			cacheContent, getCacheErr := protos.GetFileCache(nginxConf, testConf, metricsConf)
			require.NoError(t, getCacheErr)

			fileCache := NewFileCache(instanceID.String())
			fileCache.SetCachePath(cachePath)
			err = fileCache.UpdateFileCache(ctx, cacheContent)
			require.NoError(t, err)

			if !test.cacheShouldBeEqual {
				modified, protoErr := protos.CreateProtoTime("2024-01-09T13:20:26Z")
				require.NoError(t, protoErr)
				cacheContent[testConf.Name()].ModifiedTime = modified
				err = fileCache.UpdateFileCache(ctx, cacheContent)
				require.NoError(t, err)
			}

			configWriter, cwErr := NewConfigWriter(agentConfig, fileCache)
			require.NoError(t, cwErr)

			configWriter.SetConfigClient(fakeConfigClient)
			testContent := []byte("location /test {\n    return 200 \"Before Write \\n\";\n}")
			err = writeFile(ctx, testContent, testConfPath)
			require.NoError(t, err)
			assert.FileExists(t, testConfPath)

<<<<<<< HEAD
			skippedFiles, err := configWriter.Write(ctx, filesURL, instanceID.String())
			require.NoError(t, err)
=======
			skippedFiles, cwErr := configWriter.Write(ctx, filesURL, tenantID.String(), instanceID.String())
			require.NoError(t, cwErr)
>>>>>>> 6f938ccb
			slog.Info("Skipped Files: ", "", skippedFiles)
			assert.Len(t, skippedFiles, test.expSkippedCount)

			res := reflect.DeepEqual(cacheContent, configWriter.currentFileCache)
			assert.Equal(t, test.cacheShouldBeEqual, res)

			assert.NotEqual(t, cacheContent, files)

			testData, readErr := os.ReadFile(testConfPath)
			require.NoError(t, readErr)
			res = reflect.DeepEqual(fileContent, testData)
			assert.Equal(t, test.fileShouldBeEqual, res)
		})
	}
}

func TestDeleteFile(t *testing.T) {
	ctx := context.Background()

	tempDir := t.TempDir()
	_, instanceID := helpers.CreateTestIDs(t)

	agentconfig := types.GetAgentConfig()

	instanceIDDir := path.Join(tempDir, instanceID.String())
	helpers.CreateDirWithErrorCheck(t, instanceIDDir)
	defer helpers.RemoveFileWithErrorCheck(t, instanceIDDir)

	testConf := helpers.CreateFileWithErrorCheck(t, tempDir, "test.conf")
	nginxConf := helpers.CreateFileWithErrorCheck(t, tempDir, "nginx.conf")
	defer helpers.RemoveFileWithErrorCheck(t, nginxConf.Name())
	metricsConf := helpers.CreateFileWithErrorCheck(t, tempDir, "metrics.conf")
	defer helpers.RemoveFileWithErrorCheck(t, metricsConf.Name())

	fileCacheContent, getCacheErr := protos.GetFileCache(nginxConf, testConf, metricsConf)
	require.NoError(t, getCacheErr)

	currentFileCache, getCacheErr := protos.GetFileCache(nginxConf, metricsConf)
	require.NoError(t, getCacheErr)

	tests := []struct {
		name             string
		fileCache        CacheContent
		currentFileCache CacheContent
		fileDeleted      bool
	}{
		{
			name:             "Test 1: File doesn't need deleting",
			fileCache:        fileCacheContent,
			currentFileCache: fileCacheContent,
			fileDeleted:      false,
		},
		{
			name:             "Test 2: File needs deleting",
			fileCache:        fileCacheContent,
			currentFileCache: currentFileCache,
			fileDeleted:      true,
		},
	}

	for _, test := range tests {
		t.Run(test.name, func(t *testing.T) {
			cacheFile := helpers.CreateFileWithErrorCheck(t, instanceIDDir, "cache.json")
			defer helpers.RemoveFileWithErrorCheck(t, cacheFile.Name())
			cachePath := cacheFile.Name()
			fileCache := NewFileCache(instanceID.String())
			fileCache.SetCachePath(cachePath)
			err := fileCache.UpdateFileCache(ctx, test.fileCache)
			require.NoError(t, err)
			slog.Info("", "", &agentconfig)
			configWriter, err := NewConfigWriter(agentconfig, fileCache)
			require.NoError(t, err)

			err = configWriter.removeFiles(ctx, test.currentFileCache, test.fileCache)
			require.NoError(t, err)
			if test.fileDeleted {
				assert.NoFileExists(t, testConf.Name())
			} else {
				assert.FileExists(t, testConf.Name())
			}
		})
	}
}

func TestRollback(t *testing.T) {
	ctx := context.Background()
	tempDir := t.TempDir()
	_, instanceID := helpers.CreateTestIDs(t)
	allowedDirs := []string{tempDir}

	instanceIDDir := path.Join(tempDir, instanceID.String())
	helpers.CreateDirWithErrorCheck(t, instanceIDDir)
	defer helpers.RemoveFileWithErrorCheck(t, instanceIDDir)

	cacheFile := helpers.CreateFileWithErrorCheck(t, instanceIDDir, "cache.json")
	defer helpers.RemoveFileWithErrorCheck(t, cacheFile.Name())
	nginxConf := helpers.CreateFileWithErrorCheck(t, tempDir, "nginx.conf")
	defer helpers.RemoveFileWithErrorCheck(t, nginxConf.Name())
	metricsConf := helpers.CreateFileWithErrorCheck(t, tempDir, "metrics.conf")
	defer helpers.RemoveFileWithErrorCheck(t, metricsConf.Name())
	testConf := helpers.CreateFileWithErrorCheck(t, tempDir, "test.conf")
	defer helpers.RemoveFileWithErrorCheck(t, testConf.Name())

	cachePath := cacheFile.Name()
	filesURL := fmt.Sprintf("/instance/%s/files/", instanceID)

	fileContent := []byte("location /test {\n    return 200 \"Test location\\n\";\n}")
	err := writeFile(ctx, fileContent, testConf.Name())
	require.NoError(t, err)
	assert.FileExists(t, testConf.Name())

	files, err := protos.GetFiles(nginxConf, testConf, metricsConf)
	require.NoError(t, err)

	cacheContent, getCacheErr := protos.GetFileCache(nginxConf, testConf, metricsConf)
	require.NoError(t, getCacheErr)

	fakeConfigClient := &clientfakes.FakeConfigClient{}
	fakeConfigClient.GetFilesMetadataReturns(files, nil)
	resp := []byte("location /test {\n    return 200 \"Test changed\\n\";\n}")
	fakeConfigClient.GetFileReturns(protos.GetFileDownloadResponse(resp), nil)

	agentConfig := types.GetAgentConfig()
	agentConfig.AllowedDirectories = allowedDirs

	fileCache := NewFileCache(instanceID.String())
	fileCache.SetCachePath(cachePath)
	err = fileCache.UpdateFileCache(ctx, cacheContent)
	require.NoError(t, err)

	configWriter, err := NewConfigWriter(agentConfig, fileCache)
	require.NoError(t, err)
	configWriter.SetConfigClient(fakeConfigClient)

	fileTime1, err := protos.CreateProtoTime("2024-01-08T14:22:21Z")
	require.NoError(t, err)

	fileTime2, err := protos.CreateProtoTime("2024-01-08T13:22:23Z")
	require.NoError(t, err)

	skippedFiles := CacheContent{
		metricsConf.Name(): {
			ModifiedTime: fileTime1,
			Name:         "/tmp/nginx/locations/metrics.conf",
			Hash:         "ibZkRVjemE5dl.tv88ttUJaXx6UJJMTu",
		},
		nginxConf.Name(): {
			ModifiedTime: fileTime2,
			Name:         "/tmp/nginx/test.conf",
			Hash:         "Rh3phZuCRwNGANTkdst51he_0WKWy.tZ",
		},
	}

	err = configWriter.Rollback(ctx, skippedFiles, filesURL, instanceID.String())
	require.NoError(t, err)

	data, err := os.ReadFile(testConf.Name())
	require.NoError(t, err)
	assert.NotEqual(t, data, fileContent)
}

func TestComplete(t *testing.T) {
	ctx := context.Background()

	tempDir := t.TempDir()
	instanceID, err := uuid.Parse("aecea348-62c1-4e3d-b848-6d6cdeb1cb9c")
	require.NoError(t, err)

	instanceIDDir := fmt.Sprintf("%s/%s/", tempDir, instanceID.String())

	helpers.CreateDirWithErrorCheck(t, instanceIDDir)
	defer helpers.RemoveFileWithErrorCheck(t, instanceIDDir)

	cacheFile := helpers.CreateFileWithErrorCheck(t, instanceIDDir, "cache.json")
	defer helpers.RemoveFileWithErrorCheck(t, cacheFile.Name())
	cachePath := cacheFile.Name()

	allowedDirs := []string{tempDir}
	fakeConfigClient := &clientfakes.FakeConfigClient{}

	fileCache := NewFileCache(instanceID.String())
	agentConfig := types.GetAgentConfig()
	agentConfig.AllowedDirectories = allowedDirs
	fileCache.SetCachePath(cachePath)

	configWriter, err := NewConfigWriter(agentConfig, fileCache)
	require.NoError(t, err)
	configWriter.configClient = fakeConfigClient

	testConf := helpers.CreateFileWithErrorCheck(t, tempDir, "test.conf")
	defer helpers.RemoveFileWithErrorCheck(t, testConf.Name())
	nginxConf := helpers.CreateFileWithErrorCheck(t, tempDir, "nginx.conf")
	defer helpers.RemoveFileWithErrorCheck(t, nginxConf.Name())
	metricsConf := helpers.CreateFileWithErrorCheck(t, tempDir, "metrics.conf")
	defer helpers.RemoveFileWithErrorCheck(t, metricsConf.Name())

	cacheData, err := protos.GetFileCache(testConf, nginxConf, metricsConf)
	require.NoError(t, err)

	configWriter.currentFileCache, err = protos.GetFileCache(testConf, metricsConf)
	require.NoError(t, err)

	helpers.CreateCacheFiles(t, cachePath, cacheData)

	err = configWriter.Complete(ctx)
	require.NoError(t, err)

	data, err := configWriter.fileCache.ReadFileCache(ctx)
	require.NoError(t, err)
	assert.NotEqual(t, cacheData, data)
}

func TestWriteFile(t *testing.T) {
	ctx := context.Background()

	tempDir := t.TempDir()
	filePath := fmt.Sprintf("%s/nginx.conf", tempDir)
	fileContent := []byte("location /test {\n    return 200 \"Test location\\n\";\n}")

	err := writeFile(ctx, fileContent, filePath)
	require.NoError(t, err)
	assert.FileExists(t, filePath)

	data, err := os.ReadFile(filePath)
	require.NoError(t, err)
	assert.Equal(t, fileContent, data)

	helpers.RemoveFileWithErrorCheck(t, filePath)
	assert.NoFileExists(t, filePath)
}

func TestIsFilePathValid(t *testing.T) {
	ctx := context.Background()

	tests := []struct {
		name           string
		path           string
		expectedResult bool
	}{
		{
			name:           "Test 1: Valid path",
			path:           "/tmp/test.conf",
			expectedResult: true,
		},
		{
			name:           "Test 2: Directory path",
			path:           "/tmp/",
			expectedResult: false,
		},
		{
			name:           "Test 3: Invalid path",
			path:           "/",
			expectedResult: false,
		},
		{
			name:           "Test 4: Empty path",
			path:           "",
			expectedResult: false,
		},
		{
			name:           "Test 5: Path not allowed directory",
			path:           "./test/test.conf",
			expectedResult: false,
		},
	}

	fakeConfigClient := &clientfakes.FakeConfigClient{}
	cachePath := fmt.Sprintf(cacheLocation, "aecea348-62c1-4e3d-b848-6d6cdeb1cb9c")

	fileCache := NewFileCache("aecea348-62c1-4e3d-b848-6d6cdeb1cb9c")
	fileCache.SetCachePath(cachePath)
	agentConfig := types.GetAgentConfig()

	configWriter, err := NewConfigWriter(agentConfig, fileCache)
	require.NoError(t, err)
	configWriter.configClient = fakeConfigClient

	for _, test := range tests {
		t.Run(test.name, func(t *testing.T) {
			valid := configWriter.isFilePathValid(ctx, test.path)
			assert.Equal(t, test.expectedResult, valid)
		})
	}
}

func TestDoesFileRequireUpdate(t *testing.T) {
	fileTime1, err := protos.CreateProtoTime("2024-01-08T14:22:21Z")
	require.NoError(t, err)

	fileTime2, err := protos.CreateProtoTime("2024-01-08T13:22:23Z")
	require.NoError(t, err)

	previousFileCache := CacheContent{
		"/tmp/nginx/locations/metrics.conf": {
			ModifiedTime: fileTime1,
			Name:         "/tmp/nginx/locations/metrics.conf",
			Hash:         "ibZkRVjemE5dl.tv88ttUJaXx6UJJMTu",
		},
		"/tmp/nginx/test.conf": {
			ModifiedTime: fileTime2,
			Name:         "/tmp/nginx/test.conf",
			Hash:         "Rh3phZuCRwNGANTkdst51he_0WKWy.tZ",
		},
	}

	updateTimeFile1, err := protos.CreateProtoTime("2024-01-08T14:22:23Z")
	require.NoError(t, err)

	tests := []struct {
		name            string
		lastConfigApply CacheContent
		fileData        *v1.FileMeta
		expectedResult  bool
	}{
		{
			name:            "Test 1: File is latest version",
			lastConfigApply: previousFileCache,
			fileData: &v1.FileMeta{
				ModifiedTime: fileTime1,
				Name:         "/tmp/nginx/locations/metrics.conf",
				Hash:         "ibZkRVjemE5dl.tv88ttUJaXx6UJJMTu",
			},
			expectedResult: false,
		},
		{
			name:            "Test 2: File needs updating",
			lastConfigApply: previousFileCache,
			fileData: &v1.FileMeta{
				ModifiedTime: updateTimeFile1,
				Name:         "/tmp/nginx/test.conf",
				Hash:         "ibZkRVjemE5dl.tv88ttUJaXx6UJJMTu",
			},
			expectedResult: true,
		},
	}

	for _, test := range tests {
		t.Run(test.name, func(t *testing.T) {
			valid := doesFileRequireUpdate(test.lastConfigApply, test.fileData)
			assert.Equal(t, test.expectedResult, valid)
		})
	}
}<|MERGE_RESOLUTION|>--- conflicted
+++ resolved
@@ -111,13 +111,10 @@
 			require.NoError(t, err)
 			assert.FileExists(t, testConfPath)
 
-<<<<<<< HEAD
 			skippedFiles, err := configWriter.Write(ctx, filesURL, instanceID.String())
 			require.NoError(t, err)
-=======
 			skippedFiles, cwErr := configWriter.Write(ctx, filesURL, tenantID.String(), instanceID.String())
 			require.NoError(t, cwErr)
->>>>>>> 6f938ccb
 			slog.Info("Skipped Files: ", "", skippedFiles)
 			assert.Len(t, skippedFiles, test.expSkippedCount)
 
