--- conflicted
+++ resolved
@@ -291,7 +291,6 @@
 		}
 	}
 
-<<<<<<< HEAD
 	if napEnabled && nginxConfigContext.NAPSysLogServer == "" {
 		slog.WarnContext(ctx, fmt.Sprintf("Could not find available local NGINX App Protect syslog"+
 			" server configured on port %s. Security violations will not be collected.",
@@ -300,10 +299,8 @@
 		slog.InfoContext(ctx, fmt.Sprintf("Found available local NGINX App Protect syslog"+
 			"server configured on port %s", ncp.agentConfig.SyslogServer.Port))
 	}
-=======
+
 	nginxConfigContext.PlusAPIs = ncp.sortPlusAPIs(ctx, nginxConfigContext.PlusAPIs)
->>>>>>> 61f1fc81
-
 	nginxConfigContext.StubStatus = ncp.FindStubStatusAPI(ctx, nginxConfigContext)
 	nginxConfigContext.PlusAPI = ncp.FindPlusAPI(ctx, nginxConfigContext)
 
