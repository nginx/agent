// Copyright (c) F5, Inc.
//
// This source code is licensed under the Apache License, Version 2.0 license found in the
// LICENSE file in the root directory of this source tree.

package file

import (
	"context"
	"fmt"
	"os"
	"path"
	"path/filepath"
	"sync"
	"testing"

	"github.com/nginx/agent/v3/internal/model"

	"github.com/nginx/agent/v3/pkg/files"
	"google.golang.org/protobuf/types/known/timestamppb"

	mpi "github.com/nginx/agent/v3/api/grpc/mpi/v1"
	"github.com/nginx/agent/v3/api/grpc/mpi/v1/v1fakes"
	"github.com/nginx/agent/v3/test/helpers"
	"github.com/nginx/agent/v3/test/types"
	"github.com/stretchr/testify/assert"
	"github.com/stretchr/testify/require"
)

/*
func TestFileManagerService_ConfigApply_Add(t *testing.T) {
	ctx := context.Background()
	tempDir := t.TempDir()

	filePath := filepath.Join(tempDir, "nginx.conf")

	fileContent := []byte("location /test {\n    return 200 \"Test location\\n\";\n}")
	fileHash := files.GenerateHash(fileContent)
	defer helpers.RemoveFileWithErrorCheck(t, filePath)

	overview := protos.FileOverview(filePath, fileHash)

	manifestDirPath := tempDir
	manifestFilePath := filepath.Join(manifestDirPath, "manifest.json")
	helpers.CreateFileWithErrorCheck(t, manifestDirPath, "manifest.json")

	fakeFileServiceClient := &v1fakes.FakeFileServiceClient{}
	fakeFileServiceClient.GetOverviewReturns(&mpi.GetOverviewResponse{
		Overview: overview,
	}, nil)
	fakeFileServiceClient.GetFileReturns(&mpi.GetFileResponse{
		Contents: &mpi.FileContents{
			Contents: fileContent,
		},
	}, nil)
	agentConfig := types.AgentConfig()
	agentConfig.AllowedDirectories = []string{tempDir}

	fileManagerService := NewFileManagerService(fakeFileServiceClient, agentConfig, &sync.RWMutex{})
	fileManagerService.configPath = filepath.Dir(filePath)
	fileManagerService.agentConfig.LibDir = manifestDirPath
	fileManagerService.manifestFilePath = manifestFilePath

	request := protos.CreateConfigApplyRequest(overview)
	writeStatus, err := fileManagerService.ConfigApply(ctx, request)
	require.NoError(t, err)
	assert.Equal(t, model.OK, writeStatus)
	data, readErr := os.ReadFile(filePath)
	require.NoError(t, readErr)
	assert.Equal(t, fileContent, data)
	assert.Equal(t, fileManagerService.fileActions[filePath].File, overview.GetFiles()[0])
	assert.Equal(t, 1, fakeFileServiceClient.GetFileCallCount())
	assert.True(t, fileManagerService.rollbackManifest)
}


	func TestFileManagerService_ConfigApply_Add_LargeFile(t *testing.T) {
		ctx := context.Background()
		tempDir := t.TempDir()

		filePath := filepath.Join(tempDir, "nginx.conf")
		fileContent := []byte("location /test {\n    return 200 \"Test location\\n\";\n}")
		fileHash := files.GenerateHash(fileContent)
		defer helpers.RemoveFileWithErrorCheck(t, filePath)

		overview := protos.FileOverviewLargeFile(filePath, fileHash)

		fakeFileServiceClient := &v1fakes.FakeFileServiceClient{}
		fakeFileServiceClient.GetOverviewReturns(&mpi.GetOverviewResponse{
			Overview: overview,
		}, nil)

		fakeServerStreamingClient := &FakeServerStreamingClient{
			chunks:         make(map[uint32][]byte),
			currentChunkID: 0,
			fileName:       filePath,
		}

		for i := range fileContent {
			fakeServerStreamingClient.chunks[uint32(i)] = []byte{fileContent[i]}
		}

		manifestDirPath := tempDir
		manifestFilePath := filepath.Join(manifestDirPath, "manifest.json")

		fakeFileServiceClient.GetFileStreamReturns(fakeServerStreamingClient, nil)
		agentConfig := types.AgentConfig()
		agentConfig.AllowedDirectories = []string{tempDir}
		fileManagerService := NewFileManagerService(fakeFileServiceClient, agentConfig, &sync.RWMutex{})
		fileManagerService.agentConfig.LibDir = manifestDirPath
		fileManagerService.manifestFilePath = manifestFilePath

		request := protos.CreateConfigApplyRequest(overview)
		writeStatus, err := fileManagerService.ConfigApply(ctx, request)
		require.NoError(t, err)
		assert.Equal(t, model.OK, writeStatus)
		data, readErr := os.ReadFile(filePath)
		require.NoError(t, readErr)
		assert.Equal(t, fileContent, data)
		assert.Equal(t, fileManagerService.fileActions[filePath].File, overview.GetFiles()[0])
		assert.Equal(t, 0, fakeFileServiceClient.GetFileCallCount())
		assert.Equal(t, 53, int(fakeServerStreamingClient.currentChunkID))
		assert.True(t, fileManagerService.rollbackManifest)
	}

<<<<<<< HEAD
=======
	for i := range fileContent {
		fakeServerStreamingClient.chunks[uint32(i)] = []byte{fileContent[i]}
	}

	manifestDirPath := tempDir
	manifestFilePath := filepath.Join(manifestDirPath, "manifest.json")

	fakeFileServiceClient.GetFileStreamReturns(fakeServerStreamingClient, nil)
	agentConfig := types.AgentConfig()
	agentConfig.AllowedDirectories = []string{tempDir}
	fileManagerService := NewFileManagerService(fakeFileServiceClient, agentConfig, &sync.RWMutex{})
	fileManagerService.agentConfig.LibDir = manifestDirPath
	fileManagerService.configPath = filepath.Dir(filePath)
	fileManagerService.manifestFilePath = manifestFilePath

	request := protos.CreateConfigApplyRequest(overview)
	writeStatus, err := fileManagerService.ConfigApply(ctx, request)
	require.NoError(t, err)
	assert.Equal(t, model.OK, writeStatus)
	data, readErr := os.ReadFile(filePath)
	require.NoError(t, readErr)
	assert.Equal(t, fileContent, data)
	assert.Equal(t, fileManagerService.fileActions[filePath].File, overview.GetFiles()[0])
	assert.Equal(t, 0, fakeFileServiceClient.GetFileCallCount())
	assert.Equal(t, 53, int(fakeServerStreamingClient.currentChunkID))
	assert.True(t, fileManagerService.rollbackManifest)
}
>>>>>>> 86fe87e4

func TestFileManagerService_ConfigApply_Update(t *testing.T) {
	ctx := context.Background()
	tempDir := t.TempDir()

	fileContent := []byte("location /test {\n    return 200 \"Test location\\n\";\n}")
	previousFileContent := []byte("some test data")
	previousFileHash := files.GenerateHash(previousFileContent)
	fileHash := files.GenerateHash(fileContent)
	tempFile := helpers.CreateFileWithErrorCheck(t, tempDir, "nginx.conf")
	_, writeErr := tempFile.Write(previousFileContent)
	require.NoError(t, writeErr)
	defer helpers.RemoveFileWithErrorCheck(t, tempFile.Name())

	filesOnDisk := map[string]*mpi.File{
		tempFile.Name(): {
			FileMeta: &mpi.FileMeta{
				Name:         tempFile.Name(),
				Hash:         previousFileHash,
				ModifiedTime: timestamppb.Now(),
				Permissions:  "0640",
				Size:         0,
			},
		},
	}

	manifestDirPath := tempDir
	manifestFilePath := manifestDirPath + "/manifest.json"
	helpers.CreateFileWithErrorCheck(t, manifestDirPath, "manifest.json")

	overview := protos.FileOverview(tempFile.Name(), fileHash)

	fakeFileServiceClient := &v1fakes.FakeFileServiceClient{}
	fakeFileServiceClient.GetOverviewReturns(&mpi.GetOverviewResponse{
		Overview: overview,
	}, nil)
	fakeFileServiceClient.GetFileReturns(&mpi.GetFileResponse{
		Contents: &mpi.FileContents{
			Contents: fileContent,
		},
	}, nil)
	agentConfig := types.AgentConfig()
	agentConfig.AllowedDirectories = []string{tempDir}

	fileManagerService := NewFileManagerService(fakeFileServiceClient, agentConfig, &sync.RWMutex{})
	fileManagerService.agentConfig.LibDir = manifestDirPath
	fileManagerService.configPath = filepath.Dir(tempFile.Name())
	fileManagerService.manifestFilePath = manifestFilePath
	err := fileManagerService.UpdateCurrentFilesOnDisk(ctx, filesOnDisk, false)
	require.NoError(t, err)

	request := protos.CreateConfigApplyRequest(overview)
	writeStatus, err := fileManagerService.ConfigApply(ctx, request)
	require.NoError(t, err)
	assert.Equal(t, model.OK, writeStatus)
	data, readErr := os.ReadFile(tempFile.Name())
	require.NoError(t, readErr)
	assert.Equal(t, fileContent, data)

	content, err := os.ReadFile(fileManagerService.tempRollbackDir + tempFile.Name())
	require.NoError(t, err)
	assert.Equal(t, previousFileContent, content)

	assert.Equal(t, fileManagerService.fileActions[tempFile.Name()].File, overview.GetFiles()[0])
	assert.True(t, fileManagerService.rollbackManifest)
}

func TestFileManagerService_ConfigApply_Delete(t *testing.T) {
	ctx := context.Background()
	tempDir := t.TempDir()

	fileContent := []byte("location /test {\n return 200 \"Test location\\n\";\n}")
	tempFile := helpers.CreateFileWithErrorCheck(t, tempDir, "nginx.conf")
	_, writeErr := tempFile.Write(fileContent)
	require.NoError(t, writeErr)

	tempFile2 := helpers.CreateFileWithErrorCheck(t, tempDir, "test.conf")
	overview := protos.FileOverview(tempFile2.Name(), files.GenerateHash(fileContent))

	filesOnDisk := map[string]*mpi.File{
		tempFile.Name(): {
			FileMeta: &mpi.FileMeta{
				Name:         tempFile.Name(),
				Hash:         files.GenerateHash(fileContent),
				ModifiedTime: timestamppb.Now(),
				Permissions:  "0640",
				Size:         0,
			},
		},
	}

	manifestDirPath := tempDir
	manifestFilePath := manifestDirPath + "/manifest.json"
	helpers.CreateFileWithErrorCheck(t, manifestDirPath, "manifest.json")

	fakeFileServiceClient := &v1fakes.FakeFileServiceClient{}
	agentConfig := types.AgentConfig()
	agentConfig.AllowedDirectories = []string{tempDir}

	fileManagerService := NewFileManagerService(fakeFileServiceClient, agentConfig, &sync.RWMutex{})
	fileManagerService.agentConfig.LibDir = manifestDirPath
	fileManagerService.manifestFilePath = manifestFilePath
	fileManagerService.configPath = filepath.Dir(tempFile.Name())
	err := fileManagerService.UpdateCurrentFilesOnDisk(ctx, filesOnDisk, false)
	require.NoError(t, err)

	request := protos.CreateConfigApplyRequest(overview)

	fakeFileServiceClient.GetOverviewReturns(&mpi.GetOverviewResponse{
		Overview: overview,
	}, nil)
	fakeFileServiceClient.GetFileReturns(&mpi.GetFileResponse{
		Contents: &mpi.FileContents{
			Contents: fileContent,
		},
	}, nil)

	writeStatus, err := fileManagerService.ConfigApply(ctx, request)
	require.NoError(t, err)
	assert.NoFileExists(t, tempFile.Name())

	content, err := os.ReadFile(fileManagerService.tempRollbackDir + tempFile.Name())
	require.NoError(t, err)
	assert.Equal(t, fileContent, content)

	assert.Equal(t,
		fileManagerService.fileActions[tempFile.Name()].File.GetFileMeta().GetName(),
		filesOnDisk[tempFile.Name()].GetFileMeta().GetName(),
	)
	assert.Equal(t,
		fileManagerService.fileActions[tempFile.Name()].File.GetFileMeta().GetHash(),
		filesOnDisk[tempFile.Name()].GetFileMeta().GetHash(),
	)
	assert.Equal(t,
		fileManagerService.fileActions[tempFile.Name()].File.GetFileMeta().GetSize(),
		filesOnDisk[tempFile.Name()].GetFileMeta().GetSize(),
	)
	assert.Equal(t, model.OK, writeStatus)
	assert.True(t, fileManagerService.rollbackManifest)
}

func TestFileManagerService_ConfigApply_Failed(t *testing.T) {
	ctx := t.Context()
	tempDir := t.TempDir()

	filePath := filepath.Join(tempDir, "nginx.conf")
	fileContent := []byte("# this is going to fail")
	fileHash := files.GenerateHash(fileContent)

	overview := protos.FileOverview(filePath, fileHash)

	manifestDirPath := tempDir
	manifestFilePath := manifestDirPath + "/manifest.json"
	helpers.CreateFileWithErrorCheck(t, manifestDirPath, "manifest.json")

	fakeFileServiceClient := &v1fakes.FakeFileServiceClient{}
	fakeFileServiceClient.GetOverviewReturns(&mpi.GetOverviewResponse{
		Overview: overview,
	}, nil)
	fakeFileServiceClient.GetFileReturns(nil, errors.New("file not found"))

	agentConfig := types.AgentConfig()
	agentConfig.AllowedDirectories = []string{tempDir}

	fileManagerService := NewFileManagerService(fakeFileServiceClient, agentConfig, &sync.RWMutex{})
	fileManagerService.agentConfig.LibDir = manifestDirPath
	fileManagerService.configPath = filepath.Dir(filePath)
	fileManagerService.manifestFilePath = manifestFilePath

	request := protos.CreateConfigApplyRequest(overview)
	writeStatus, err := fileManagerService.ConfigApply(ctx, request)

	require.Error(t, err)
	assert.Equal(t, model.RollbackRequired, writeStatus)
	assert.False(t, fileManagerService.rollbackManifest)
}

func TestFileManagerService_checkAllowedDirectory(t *testing.T) {
	fakeFileServiceClient := &v1fakes.FakeFileServiceClient{}
	fileManagerService := NewFileManagerService(fakeFileServiceClient, types.AgentConfig(), &sync.RWMutex{})

	allowedFiles := []*mpi.File{
		{
			FileMeta: &mpi.FileMeta{
				Name:         "/tmp/local/etc/nginx/allowedDirPath",
				Hash:         "",
				ModifiedTime: nil,
				Permissions:  "",
				Size:         0,
			},
		},
	}

	notAllowed := []*mpi.File{
		{
			FileMeta: &mpi.FileMeta{
				Name:         "/not/allowed/dir/path",
				Hash:         "",
				ModifiedTime: nil,
				Permissions:  "",
				Size:         0,
			},
		},
	}

	err := fileManagerService.checkAllowedDirectory(allowedFiles)
	require.NoError(t, err)
	err = fileManagerService.checkAllowedDirectory(notAllowed)
	require.Error(t, err)
}

//nolint:usetesting // need to use MkDirTemp instead of t.tempDir for rollback as t.tempDir does not accept a pattern
func TestFileManagerService_ClearCache(t *testing.T) {
	tempDir := t.TempDir()
	rollbackDir, err := os.MkdirTemp(tempDir, "rollback")
	require.NoError(t, err)
	configDir, err := os.MkdirTemp(tempDir, "config")
	require.NoError(t, err)

	fakeFileServiceClient := &v1fakes.FakeFileServiceClient{}
	fileManagerService := NewFileManagerService(fakeFileServiceClient, types.AgentConfig(), &sync.RWMutex{})
	fileManagerService.tempConfigDir = configDir
	fileManagerService.tempRollbackDir = rollbackDir

	filesCache := map[string]*model.FileCache{
		"file/path/test.conf": {
			File: &mpi.File{
				FileMeta: &mpi.FileMeta{
					Name:         "file/path/test.conf",
					Hash:         "",
					ModifiedTime: nil,
					Permissions:  "",
					Size:         0,
				},
			},
		},
	}

	fileManagerService.fileActions = filesCache
	assert.NotEmpty(t, fileManagerService.fileActions)

	fileManagerService.ClearCache()

	assert.Empty(t, fileManagerService.fileActions)

	_, statErr := os.Stat(fileManagerService.tempRollbackDir)
	assert.True(t, os.IsNotExist(statErr))
	_, statConfigErr := os.Stat(fileManagerService.tempConfigDir)
	assert.True(t, os.IsNotExist(statConfigErr))
}

//nolint:usetesting // need to use MkDirTemp instead of t.tempDir for rollback as t.tempDir does not accept a pattern
func TestFileManagerService_Rollback(t *testing.T) {
	ctx := context.Background()
	tempDir := t.TempDir()

	rollbackDir, mkdirErr := os.MkdirTemp(tempDir, "rollback")
	require.NoError(t, mkdirErr)

	deleteFilePath := filepath.Join(tempDir, "nginx_delete.conf")

	newFileContent := []byte("location /test {\n    return 200 \"This config needs to be rolled back\\n\";\n}")
	oldFileContent := []byte("location /test {\n    return 200 \"This is the saved config\\n\";\n}")
	fileHash := files.GenerateHash(newFileContent)

	addFile := helpers.CreateFileWithErrorCheck(t, tempDir, "nginx_add.conf")
	_, writeErr := addFile.Write(newFileContent)
	require.NoError(t, writeErr)

	updateFile := helpers.CreateFileWithErrorCheck(t, tempDir, "nginx_update.conf")
	_, writeErr = updateFile.Write(newFileContent)
	require.NoError(t, writeErr)

	helpers.CreateDirWithErrorCheck(t, rollbackDir+tempDir)

	tempAddFile, createErr := os.Create(rollbackDir + addFile.Name())
	require.NoError(t, createErr)
	_, writeErr = tempAddFile.Write(oldFileContent)
	require.NoError(t, writeErr)

	tempUpdateFile, createErr := os.Create(rollbackDir + updateFile.Name())
	require.NoError(t, createErr)
	_, writeErr = tempUpdateFile.Write(oldFileContent)
	require.NoError(t, writeErr)
	t.Log(tempUpdateFile.Name())

	tempDeleteFile, createErr := os.Create(rollbackDir + tempDir + "/nginx_delete.conf")
	require.NoError(t, createErr)
	_, writeErr = tempDeleteFile.Write(oldFileContent)
	require.NoError(t, writeErr)
	t.Log(tempDeleteFile.Name())

	manifestDirPath := tempDir
	manifestFilePath := manifestDirPath + "/manifest.json"
	helpers.CreateFileWithErrorCheck(t, manifestDirPath, "manifest.json")

	filesCache := map[string]*model.FileCache{
		addFile.Name(): {
			File: &mpi.File{
				FileMeta: &mpi.FileMeta{
					Name:         addFile.Name(),
					Hash:         fileHash,
					ModifiedTime: timestamppb.Now(),
					Permissions:  "0777",
					Size:         0,
				},
				Unmanaged: false,
			},
			Action: model.Add,
		},
		updateFile.Name(): {
			File: &mpi.File{
				FileMeta: &mpi.FileMeta{
					Name:         updateFile.Name(),
					Hash:         fileHash,
					ModifiedTime: timestamppb.Now(),
					Permissions:  "0777",
					Size:         0,
				},
				Unmanaged: false,
			},
			Action: model.Update,
		},
		deleteFilePath: {
			File: &mpi.File{
				FileMeta: &mpi.FileMeta{
					Name:         deleteFilePath,
					Hash:         "",
					ModifiedTime: timestamppb.Now(),
					Permissions:  "0777",
					Size:         0,
				},
				Unmanaged: false,
			},
			Action: model.Delete,
		},
		"unspecified/file/test.conf": {
			File: &mpi.File{
				FileMeta: &mpi.FileMeta{
					Name:         "unspecified/file/test.conf",
					Hash:         "",
					ModifiedTime: timestamppb.Now(),
					Permissions:  "0777",
					Size:         0,
				},
				Unmanaged: false,
			},
		},
	}

	instanceID := protos.NginxOssInstance([]string{}).GetInstanceMeta().GetInstanceId()
	fakeFileServiceClient := &v1fakes.FakeFileServiceClient{}
	fileManagerService := NewFileManagerService(fakeFileServiceClient, types.AgentConfig(), &sync.RWMutex{})
	fileManagerService.fileActions = filesCache
	fileManagerService.agentConfig.LibDir = manifestDirPath
	fileManagerService.tempRollbackDir = rollbackDir
	fileManagerService.configPath = filepath.Dir(updateFile.Name())
	fileManagerService.manifestFilePath = manifestFilePath

	err := fileManagerService.Rollback(ctx, instanceID)
	require.NoError(t, err)

	assert.NoFileExists(t, addFile.Name())
	assert.FileExists(t, deleteFilePath)
	updateData, readUpdateErr := os.ReadFile(updateFile.Name())
	require.NoError(t, readUpdateErr)
	assert.Equal(t, oldFileContent, updateData)

	deleteData, readDeleteErr := os.ReadFile(deleteFilePath)
	require.NoError(t, readDeleteErr)
	assert.Equal(t, oldFileContent, deleteData)

	defer helpers.RemoveFileWithErrorCheck(t, updateFile.Name())
	defer helpers.RemoveFileWithErrorCheck(t, deleteFilePath)
}

func TestFileManagerService_DetermineFileActions(t *testing.T) {
	ctx := context.Background()
	tempDir := filepath.Clean(os.TempDir())

	deleteTestFile := helpers.CreateFileWithErrorCheck(t, tempDir, "nginx_delete.conf")
	defer helpers.RemoveFileWithErrorCheck(t, deleteTestFile.Name())
	fileContent, readErr := os.ReadFile("../../test/config/nginx/nginx.conf")
	require.NoError(t, readErr)
	err := os.WriteFile(deleteTestFile.Name(), fileContent, 0o600)
	require.NoError(t, err)

	updateTestFile := helpers.CreateFileWithErrorCheck(t, tempDir, "nginx_update.conf")
	defer helpers.RemoveFileWithErrorCheck(t, updateTestFile.Name())
	updatedFileContent := []byte("test update file")
	updateErr := os.WriteFile(updateTestFile.Name(), updatedFileContent, 0o600)
	require.NoError(t, updateErr)

	addTestFileName := tempDir + "nginx_add.conf"

	unmanagedFile := helpers.CreateFileWithErrorCheck(t, tempDir, "nginx_unmanaged.conf")
	defer helpers.RemoveFileWithErrorCheck(t, unmanagedFile.Name())
	unmanagedFileContent := []byte("test unmanaged file")
	unmanagedErr := os.WriteFile(unmanagedFile.Name(), unmanagedFileContent, 0o600)
	require.NoError(t, unmanagedErr)

	addTestFile := helpers.CreateFileWithErrorCheck(t, tempDir, "nginx_add.conf")
	defer helpers.RemoveFileWithErrorCheck(t, addTestFile.Name())
	addFileContent := []byte("test add file")
	addErr := os.WriteFile(addTestFile.Name(), addFileContent, 0o600)
	require.NoError(t, addErr)

	tests := []struct {
		expectedError   error
		modifiedFiles   map[string]*model.FileCache
		currentFiles    map[string]*mpi.File
		expectedCache   map[string]*model.FileCache
		expectedContent map[string][]byte
		name            string
		allowedDirs     []string
	}{
		{
			name:        "Test 1: Add, Update & Delete Files",
			allowedDirs: []string{tempDir},
			modifiedFiles: map[string]*model.FileCache{
				addTestFileName: {
					File: &mpi.File{
						FileMeta:  protos.FileMeta(addTestFileName, files.GenerateHash(fileContent)),
						Unmanaged: false,
					},
				},
				updateTestFile.Name(): {
					File: &mpi.File{
						FileMeta:  protos.FileMeta(updateTestFile.Name(), files.GenerateHash(updatedFileContent)),
						Unmanaged: false,
					},
				},
				unmanagedFile.Name(): {
					File: &mpi.File{
						FileMeta:  protos.FileMeta(unmanagedFile.Name(), files.GenerateHash(unmanagedFileContent)),
						Unmanaged: true,
					},
				},
			},
			currentFiles: map[string]*mpi.File{
				deleteTestFile.Name(): {
					FileMeta: protos.FileMeta(deleteTestFile.Name(), files.GenerateHash(fileContent)),
				},
				updateTestFile.Name(): {
					FileMeta: protos.FileMeta(updateTestFile.Name(), files.GenerateHash(fileContent)),
				},
				unmanagedFile.Name(): {
					FileMeta:  protos.FileMeta(unmanagedFile.Name(), files.GenerateHash(fileContent)),
					Unmanaged: true,
				},
			},
			expectedCache: map[string]*model.FileCache{
				deleteTestFile.Name(): {
					File: &mpi.File{
						FileMeta:  protos.ManifestFileMeta(deleteTestFile.Name(), files.GenerateHash(fileContent)),
						Unmanaged: false,
					},
					Action: model.Delete,
				},
				updateTestFile.Name(): {
					File: &mpi.File{
						FileMeta:  protos.FileMeta(updateTestFile.Name(), files.GenerateHash(updatedFileContent)),
						Unmanaged: false,
					},
					Action: model.Update,
				},
				addTestFileName: {
					File: &mpi.File{
						FileMeta:  protos.FileMeta(addTestFileName, files.GenerateHash(fileContent)),
						Unmanaged: false,
					},
					Action: model.Add,
				},
			},
			expectedContent: map[string][]byte{
				deleteTestFile.Name(): fileContent,
				updateTestFile.Name(): updatedFileContent,
			},
			expectedError: nil,
		},
		{
			name:        "Test 2: Files same as on disk",
			allowedDirs: []string{tempDir},
			modifiedFiles: map[string]*model.FileCache{
				addTestFile.Name(): {
					File: &mpi.File{
						FileMeta: protos.FileMeta(addTestFile.Name(), files.GenerateHash(fileContent)),
					},
				},
				updateTestFile.Name(): {
					File: &mpi.File{
						FileMeta: protos.FileMeta(updateTestFile.Name(), files.GenerateHash(fileContent)),
					},
				},
				deleteTestFile.Name(): {
					File: &mpi.File{
						FileMeta: protos.FileMeta(deleteTestFile.Name(), files.GenerateHash(fileContent)),
					},
				},
			},
			currentFiles: map[string]*mpi.File{
				deleteTestFile.Name(): {
					FileMeta: protos.FileMeta(deleteTestFile.Name(), files.GenerateHash(fileContent)),
				},
				updateTestFile.Name(): {
					FileMeta: protos.FileMeta(updateTestFile.Name(), files.GenerateHash(fileContent)),
				},
				addTestFile.Name(): {
					FileMeta: protos.FileMeta(addTestFile.Name(), files.GenerateHash(fileContent)),
				},
			},
			expectedCache:   make(map[string]*model.FileCache),
			expectedContent: make(map[string][]byte),
			expectedError:   nil,
		},
		{
			name:          "Test 3: File being deleted already doesn't exist",
			allowedDirs:   []string{tempDir, "/unknown"},
			modifiedFiles: make(map[string]*model.FileCache),
			currentFiles: map[string]*mpi.File{
				"/unknown/file.conf": {
					FileMeta: protos.FileMeta("/unknown/file.conf", files.GenerateHash(fileContent)),
				},
			},
			expectedCache:   make(map[string]*model.FileCache),
			expectedContent: make(map[string][]byte),
			expectedError:   nil,
		},
	}

	for _, test := range tests {
		t.Run(test.name, func(tt *testing.T) {
			// Delete manifest file if it already exists
			manifestFile := CreateTestManifestFile(t, tempDir, test.currentFiles, true)
			defer manifestFile.Close()
			manifestDirPath := tempDir
			manifestFilePath := manifestFile.Name()

			fakeFileServiceClient := &v1fakes.FakeFileServiceClient{}
			fileManagerService := NewFileManagerService(fakeFileServiceClient, types.AgentConfig(), &sync.RWMutex{})
			fileManagerService.agentConfig.AllowedDirectories = test.allowedDirs
			fileManagerService.agentConfig.LibDir = manifestDirPath
			fileManagerService.manifestFilePath = manifestFilePath
			fileManagerService.configPath = filepath.Dir(updateTestFile.Name())

			require.NoError(tt, err)

			diff, fileActionErr := fileManagerService.DetermineFileActions(
				ctx,
				test.currentFiles,
				test.modifiedFiles,
			)
			require.NoError(tt, fileActionErr)
			assert.Equal(tt, test.expectedCache, diff)
		})
	}
}

func CreateTestManifestFile(t testing.TB, tempDir string, currentFiles map[string]*mpi.File, refrenced bool) *os.File {
	t.Helper()
	fakeFileServiceClient := &v1fakes.FakeFileServiceClient{}
	fileManagerService := NewFileManagerService(fakeFileServiceClient, types.AgentConfig(), &sync.RWMutex{})
	manifestFiles := fileManagerService.convertToManifestFileMap(currentFiles, refrenced)
	manifestJSON, err := json.MarshalIndent(manifestFiles, "", "  ")
	require.NoError(t, err)
	file, err := os.CreateTemp(tempDir, "manifest.json")
	require.NoError(t, err)

	_, err = file.Write(manifestJSON)
	require.NoError(t, err)

	return file
}

func TestFileManagerService_UpdateManifestFile(t *testing.T) {
	ctx := t.Context()
	fileContent := []byte("location /test {\n    return 200 \"Test location\\n\";\n}")
	fileHash := files.GenerateHash(fileContent)

	tests := []struct {
		currentFiles         map[string]*mpi.File
		currentManifestFiles map[string]*model.ManifestFile
		expectedFiles        map[string]*model.ManifestFile
		name                 string
		referenced           bool
		previousReferenced   bool
	}{
		{
			name: "Test 1: Manifest file empty",
			currentFiles: map[string]*mpi.File{
				"/etc/nginx/nginx.conf": {
					FileMeta: protos.FileMeta("/etc/nginx/nginx.conf", fileHash),
				},
			},
			expectedFiles: map[string]*model.ManifestFile{
				"/etc/nginx/nginx.conf": {
					ManifestFileMeta: &model.ManifestFileMeta{
						Name:       "/etc/nginx/nginx.conf",
						Hash:       fileHash,
						Size:       0,
						Referenced: true,
					},
				},
			},
			currentManifestFiles: make(map[string]*model.ManifestFile),
			referenced:           true,
			previousReferenced:   true,
		},
		{
			name: "Test 2: Manifest file populated - unreferenced",
			currentFiles: map[string]*mpi.File{
				"/etc/nginx/nginx.conf": {
					FileMeta: protos.FileMeta("/etc/nginx/nginx.conf", fileHash),
				},
				"/etc/nginx/unref.conf": {
					FileMeta: protos.FileMeta("/etc/nginx/unref.conf", fileHash),
				},
			},
			expectedFiles: map[string]*model.ManifestFile{
				"/etc/nginx/nginx.conf": {
					ManifestFileMeta: &model.ManifestFileMeta{
						Name:       "/etc/nginx/nginx.conf",
						Hash:       fileHash,
						Size:       0,
						Referenced: false,
					},
				},
				"/etc/nginx/unref.conf": {
					ManifestFileMeta: &model.ManifestFileMeta{
						Name:       "/etc/nginx/unref.conf",
						Hash:       fileHash,
						Size:       0,
						Referenced: false,
					},
				},
			},
			currentManifestFiles: map[string]*model.ManifestFile{
				"/etc/nginx/nginx.conf": {
					ManifestFileMeta: &model.ManifestFileMeta{
						Name:       "/etc/nginx/nginx.conf",
						Hash:       fileHash,
						Size:       0,
						Referenced: true,
					},
				},
			},
			referenced:         false,
			previousReferenced: true,
		},
		{
			name: "Test 3: Manifest file populated - referenced",
			currentFiles: map[string]*mpi.File{
				"/etc/nginx/nginx.conf": {
					FileMeta: protos.FileMeta("/etc/nginx/nginx.conf", fileHash),
				},
				"/etc/nginx/test.conf": {
					FileMeta: protos.FileMeta("/etc/nginx/test.conf", fileHash),
				},
			},
			expectedFiles: map[string]*model.ManifestFile{
				"/etc/nginx/nginx.conf": {
					ManifestFileMeta: &model.ManifestFileMeta{
						Name:       "/etc/nginx/nginx.conf",
						Hash:       fileHash,
						Size:       0,
						Referenced: true,
					},
				},
				"/etc/nginx/test.conf": {
					ManifestFileMeta: &model.ManifestFileMeta{
						Name:       "/etc/nginx/test.conf",
						Hash:       fileHash,
						Size:       0,
						Referenced: true,
					},
				},
				"/etc/nginx/unref.conf": {
					ManifestFileMeta: &model.ManifestFileMeta{
						Name:       "/etc/nginx/unref.conf",
						Hash:       fileHash,
						Size:       0,
						Referenced: false,
					},
				},
			},
			currentManifestFiles: map[string]*model.ManifestFile{
				"/etc/nginx/nginx.conf": {
					ManifestFileMeta: &model.ManifestFileMeta{
						Name:       "/etc/nginx/nginx.conf",
						Hash:       fileHash,
						Size:       0,
						Referenced: false,
					},
				},
				"/etc/nginx/unref.conf": {
					ManifestFileMeta: &model.ManifestFileMeta{
						Name:       "/etc/nginx/unref.conf",
						Hash:       fileHash,
						Size:       0,
						Referenced: false,
					},
				},
			},
			referenced:         true,
			previousReferenced: false,
		},
	}

	for _, test := range tests {
		t.Run(test.name, func(tt *testing.T) {
			manifestDirPath := t.TempDir()
			file := helpers.CreateFileWithErrorCheck(t, manifestDirPath, "manifest.json")

			fakeFileServiceClient := &v1fakes.FakeFileServiceClient{}
			fileManagerService := NewFileManagerService(fakeFileServiceClient, types.AgentConfig(), &sync.RWMutex{})
			fileManagerService.agentConfig.AllowedDirectories = []string{"manifestDirPath"}
			fileManagerService.agentConfig.LibDir = manifestDirPath
			fileManagerService.manifestFilePath = file.Name()

			manifestJSON, err := json.MarshalIndent(test.currentManifestFiles, "", "  ")
			require.NoError(t, err)

			_, err = file.Write(manifestJSON)
			require.NoError(t, err)

			updateErr := fileManagerService.UpdateManifestFile(ctx, test.currentFiles, test.referenced)
			require.NoError(tt, updateErr)

			manifestFiles, _, manifestErr := fileManagerService.manifestFile()
			require.NoError(tt, manifestErr)
			assert.Equal(tt, test.expectedFiles, manifestFiles)
		})
	}
}
*/

func TestFileManagerService_fileActions(t *testing.T) {
	ctx := context.Background()
	tempDir := t.TempDir()

	addFilePath := filepath.Join(tempDir, "nginx_add.conf")
	unspecifiedFilePath := "unspecified/file/test.conf"

	newFileContent := []byte("location /test {\n    return 200 \"This config needs to be rolled back\\n\";\n}")
	oldFileContent := []byte("location /test {\n    return 200 \"This is the saved config\\n\";\n}")
	fileHash := files.GenerateHash(newFileContent)

	deleteFile := helpers.CreateFileWithErrorCheck(t, tempDir, "nginx_delete.conf")
	_, writeErr := deleteFile.Write(oldFileContent)
	require.NoError(t, writeErr)

	updateFile := helpers.CreateFileWithErrorCheck(t, tempDir, "nginx_update.conf")
	_, writeErr = updateFile.Write(oldFileContent)
	require.NoError(t, writeErr)

	filesCache := map[string]*model.FileCache{
		addFilePath: {
			File: &mpi.File{
				FileMeta: &mpi.FileMeta{
					Name:         addFilePath,
					Hash:         fileHash,
					ModifiedTime: timestamppb.Now(),
					Permissions:  "0777",
					Size:         0,
				},
			},
			Action: model.Add,
		},
		updateFile.Name(): {
			File: &mpi.File{
				FileMeta: &mpi.FileMeta{
					Name:         updateFile.Name(),
					Hash:         fileHash,
					ModifiedTime: timestamppb.Now(),
					Permissions:  "0777",
					Size:         0,
				},
			},
			Action: model.Update,
		},
		deleteFile.Name(): {
			File: &mpi.File{
				FileMeta: &mpi.FileMeta{
					Name:         deleteFile.Name(),
					Hash:         "",
					ModifiedTime: timestamppb.Now(),
					Permissions:  "0777",
					Size:         0,
				},
			},
			Action: model.Delete,
		},
		unspecifiedFilePath: {
			File: &mpi.File{
				FileMeta: &mpi.FileMeta{
					Name:         unspecifiedFilePath,
					Hash:         "",
					ModifiedTime: timestamppb.Now(),
					Permissions:  "0777",
					Size:         0,
				},
			},
		},
	}

	fakeFileServiceClient := &v1fakes.FakeFileServiceClient{}
	fakeFileServiceClient.GetFileReturns(&mpi.GetFileResponse{
		Contents: &mpi.FileContents{
			Contents: newFileContent,
		},
	}, nil)
	fileManagerService := NewFileManagerService(fakeFileServiceClient, types.AgentConfig(), &sync.RWMutex{})

	fileManagerService.fileActions = filesCache

	actionErr := fileManagerService.executeFileActions(ctx)
	require.NoError(t, actionErr)

	assert.FileExists(t, addFilePath)
	assert.NoFileExists(t, deleteFile.Name())
	assert.NoFileExists(t, unspecifiedFilePath)
	updateData, readUpdateErr := os.ReadFile(updateFile.Name())
	require.NoError(t, readUpdateErr)
	assert.Equal(t, newFileContent, updateData)

	defer helpers.RemoveFileWithErrorCheck(t, updateFile.Name())
	defer helpers.RemoveFileWithErrorCheck(t, addFilePath)
}

func TestParseX509Certificates(t *testing.T) {
	tests := []struct {
		certName       string
		certContent    string
		name           string
		expectedSerial string
	}{
		{
			name:           "Test 1: generated cert",
			certName:       "public_cert",
			certContent:    "",
			expectedSerial: "123123",
		},
		{
			name:     "Test 2: open ssl cert",
			certName: "open_ssl_cert",
			certContent: `-----BEGIN CERTIFICATE-----
MIIDazCCAlOgAwIBAgIUR+YGgRHhYwotFyBOvSc1KD9d45kwDQYJKoZIhvcNAQEL
BQAwRTELMAkGA1UEBhMCQVUxEzARBgNVBAgMClNvbWUtU3RhdGUxITAfBgNVBAoM
GEludGVybmV0IFdpZGdpdHMgUHR5IEx0ZDAeFw0yNDExMjcxNTM0MDZaFw0yNDEy
MjcxNTM0MDZaMEUxCzAJBgNVBAYTAkFVMRMwEQYDVQQIDApTb21lLVN0YXRlMSEw
HwYDVQQKDBhJbnRlcm5ldCBXaWRnaXRzIFB0eSBMdGQwggEiMA0GCSqGSIb3DQEB
AQUAA4IBDwAwggEKAoIBAQDnDDVGflbZ3dmuQJj+8QuJIQ8lWjVGYhlsFI4AGFTX
9VfYOqJEPyuMRuSj2eN7C/mR4yTJSggnv0kFtjmeGh2keNdmb4R/0CjYWZVl/Na6
cAfldB8v2+sm0LZ/OD9F9CbnYB95takPOZq3AP5kUA+qlFYzroqXsxJKvZF6dUuI
+kTOn5pWD+eFmueFedOz1aucOvblUJLueVZnvAbIrBoyaulw3f2kjk0J1266nFMb
s72AvjyYbOXbyur3BhPThCaOeqMGggDmFslZ4pBgQFWUeFvmqJMFzf1atKTWlbj7
Mj+bNKNs4xvUuNhqd/F99Pz2Fe0afKbTHK83hqgSHKbtAgMBAAGjUzBRMB0GA1Ud
DgQWBBQq0Bzde0bl9CFb81LrvFfdWlY7hzAfBgNVHSMEGDAWgBQq0Bzde0bl9CFb
81LrvFfdWlY7hzAPBgNVHRMBAf8EBTADAQH/MA0GCSqGSIb3DQEBCwUAA4IBAQAo
8GXvwRa0M0D4x4Lrj2K57FxH4ECNBnAqWlh3Ce9LEioL2CYaQQw6I2/FsnTk8TYY
WgGgXMEyA6OeOXvwxWjSllK9+D2ueTMhNRO0tYMUi0kDJqd9EpmnEcSWIL2G2SNo
BWQjqEoEKFjvrgx6h13AtsFlpdURoVtodrtnUrXp1r4wJvljC2qexoNfslhpbqsT
X/vYrzgKRoKSUWUt1ejKTntrVuaJK4NMxANOTTjIXgxyoV3YcgEmL9KzribCqILi
p79Nno9d+kovtX5VKsJ5FCcPw9mEATgZDOQ4nLTk/HHG6bwtpubp6Zb7H1AjzBkz
rQHX6DP4w6IwZY8JB8LS
-----END CERTIFICATE-----`,
			expectedSerial: "410468082718062724391949173062901619571168240537",
		},
	}

	tempDir := os.TempDir()

	for _, test := range tests {
		t.Run(test.name, func(t *testing.T) {
			var certBytes []byte
			var certPath string

			if test.certContent == "" {
				_, certBytes = helpers.GenerateSelfSignedCert(t)
				certContents := helpers.Cert{
					Name:     test.certName + ".pem",
					Type:     "CERTIFICATE",
					Contents: certBytes,
				}
				certPath = helpers.WriteCertFiles(t, tempDir, certContents)
			} else {
				certPath = fmt.Sprintf("%s%c%s", tempDir, os.PathSeparator, test.certName)
				err := os.WriteFile(certPath, []byte(test.certContent), 0o600)
				require.NoError(t, err)
			}

			certFileMeta, certFileMetaErr := files.FileMetaWithCertificate(certPath)
			require.NoError(t, certFileMetaErr)

			assert.Equal(t, test.expectedSerial, certFileMeta.GetCertificateMeta().GetSerialNumber())
		})
	}
}

func TestFileManagerService_deleteTempFiles(t *testing.T) {
	tempDir := t.TempDir()
	tempFile := path.Join(tempDir, "/etc/nginx/nginx.conf")

	err := os.MkdirAll(path.Dir(tempFile), 0o755)
	require.NoError(t, err)

	_, err = os.Create(tempFile)
	require.NoError(t, err)

	fileManagerService := FileManagerService{
		fileActions: map[string]*model.FileCache{
			"/etc/nginx/nginx.conf": {
				File: &mpi.File{
					FileMeta: &mpi.FileMeta{
						Name: "/etc/nginx/nginx.conf",
					},
				},
				Action: model.Update,
			},
			"/etc/nginx/test.conf": {
				File: &mpi.File{
					FileMeta: &mpi.FileMeta{
						Name: "/etc/nginx/test.conf",
					},
				},
				Action: model.Add,
			},
		},
	}

	fileManagerService.deleteTempFiles(t.Context(), tempDir)

	assert.NoFileExists(t, tempFile)
}

func TestFileManagerService_createTempConfigDirectory(t *testing.T) {
	agentConfig := types.AgentConfig()
	tempDir := t.TempDir()
	configPath := tempDir

	fileManagerService := FileManagerService{
		agentConfig: agentConfig,
		configPath:  configPath,
	}

	dir, err := fileManagerService.createTempConfigDirectory("config")
	assert.NotEmpty(t, dir)
	require.NoError(t, err)

	// Test for unknown directory path
	fileManagerService.configPath = "/unknown/"

	dir, err = fileManagerService.createTempConfigDirectory("config")
	assert.Empty(t, dir)
	require.Error(t, err)
}<|MERGE_RESOLUTION|>--- conflicted
+++ resolved
@@ -73,58 +73,28 @@
 	assert.True(t, fileManagerService.rollbackManifest)
 }
 
-
-	func TestFileManagerService_ConfigApply_Add_LargeFile(t *testing.T) {
-		ctx := context.Background()
-		tempDir := t.TempDir()
-
-		filePath := filepath.Join(tempDir, "nginx.conf")
-		fileContent := []byte("location /test {\n    return 200 \"Test location\\n\";\n}")
-		fileHash := files.GenerateHash(fileContent)
-		defer helpers.RemoveFileWithErrorCheck(t, filePath)
-
-		overview := protos.FileOverviewLargeFile(filePath, fileHash)
-
-		fakeFileServiceClient := &v1fakes.FakeFileServiceClient{}
-		fakeFileServiceClient.GetOverviewReturns(&mpi.GetOverviewResponse{
-			Overview: overview,
-		}, nil)
-
-		fakeServerStreamingClient := &FakeServerStreamingClient{
-			chunks:         make(map[uint32][]byte),
-			currentChunkID: 0,
-			fileName:       filePath,
-		}
-
-		for i := range fileContent {
-			fakeServerStreamingClient.chunks[uint32(i)] = []byte{fileContent[i]}
-		}
-
-		manifestDirPath := tempDir
-		manifestFilePath := filepath.Join(manifestDirPath, "manifest.json")
-
-		fakeFileServiceClient.GetFileStreamReturns(fakeServerStreamingClient, nil)
-		agentConfig := types.AgentConfig()
-		agentConfig.AllowedDirectories = []string{tempDir}
-		fileManagerService := NewFileManagerService(fakeFileServiceClient, agentConfig, &sync.RWMutex{})
-		fileManagerService.agentConfig.LibDir = manifestDirPath
-		fileManagerService.manifestFilePath = manifestFilePath
-
-		request := protos.CreateConfigApplyRequest(overview)
-		writeStatus, err := fileManagerService.ConfigApply(ctx, request)
-		require.NoError(t, err)
-		assert.Equal(t, model.OK, writeStatus)
-		data, readErr := os.ReadFile(filePath)
-		require.NoError(t, readErr)
-		assert.Equal(t, fileContent, data)
-		assert.Equal(t, fileManagerService.fileActions[filePath].File, overview.GetFiles()[0])
-		assert.Equal(t, 0, fakeFileServiceClient.GetFileCallCount())
-		assert.Equal(t, 53, int(fakeServerStreamingClient.currentChunkID))
-		assert.True(t, fileManagerService.rollbackManifest)
-	}
-
-<<<<<<< HEAD
-=======
+func TestFileManagerService_ConfigApply_Add_LargeFile(t *testing.T) {
+	ctx := context.Background()
+	tempDir := t.TempDir()
+
+	filePath := filepath.Join(tempDir, "nginx.conf")
+	fileContent := []byte("location /test {\n    return 200 \"Test location\\n\";\n}")
+	fileHash := files.GenerateHash(fileContent)
+	defer helpers.RemoveFileWithErrorCheck(t, filePath)
+
+	overview := protos.FileOverviewLargeFile(filePath, fileHash)
+
+	fakeFileServiceClient := &v1fakes.FakeFileServiceClient{}
+	fakeFileServiceClient.GetOverviewReturns(&mpi.GetOverviewResponse{
+		Overview: overview,
+	}, nil)
+
+	fakeServerStreamingClient := &FakeServerStreamingClient{
+		chunks:         make(map[uint32][]byte),
+		currentChunkID: 0,
+		fileName:       filePath,
+	}
+
 	for i := range fileContent {
 		fakeServerStreamingClient.chunks[uint32(i)] = []byte{fileContent[i]}
 	}
@@ -152,7 +122,6 @@
 	assert.Equal(t, 53, int(fakeServerStreamingClient.currentChunkID))
 	assert.True(t, fileManagerService.rollbackManifest)
 }
->>>>>>> 86fe87e4
 
 func TestFileManagerService_ConfigApply_Update(t *testing.T) {
 	ctx := context.Background()
