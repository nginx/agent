--- conflicted
+++ resolved
@@ -355,21 +355,16 @@
 	for fileName, manifestFile := range filesMap {
 		_, exists := modifiedFiles[fileName]
 
+		if !fms.agentConfig.IsDirectoryAllowed(fileName) {
+			return nil, fmt.Errorf("error deleting file %s: file not in allowed directories", fileName)
+		}
+		
 		if _, err := os.Stat(fileName); os.IsNotExist(err) {
 			slog.DebugContext(ctx, "File already deleted, skipping", "file", fileName)
 			continue
 		}
 
-<<<<<<< HEAD
 		if !exists {
-=======
-			// Allowed directories could have been modified since file was created,
-			// so we should check before marking for deletion
-			if !fms.agentConfig.IsDirectoryAllowed(fileName) {
-				return nil, nil, fmt.Errorf("error deleting file %s: file not in allowed directories", fileName)
-			}
-
->>>>>>> c904afa3
 			fileDiff[fileName] = &model.FileCache{
 				File:   manifestFile,
 				Action: model.Delete,
