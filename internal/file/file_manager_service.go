--- conflicted
+++ resolved
@@ -875,15 +875,9 @@
 	return nil
 }
 
-<<<<<<< HEAD
-func (fms *FileManagerService) manifestFile(currentFiles map[string]*mpi.File) (map[string]*mpi.File, error) {
+func (fms *FileManagerService) manifestFile() (map[string]*model.ManifestFile, map[string]*mpi.File, error) {
 	if _, err := os.Stat(fms.manifestFilePath); err != nil {
-		return currentFiles, err // Return current files if manifest directory still doesn't exist
-=======
-func (fms *FileManagerService) manifestFile() (map[string]*model.ManifestFile, map[string]*mpi.File, error) {
-	if _, err := os.Stat(manifestFilePath); err != nil {
 		return nil, nil, err
->>>>>>> 9b574fa9
 	}
 
 	file, err := os.ReadFile(fms.manifestFilePath)
