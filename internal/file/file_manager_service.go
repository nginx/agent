// Copyright (c) F5, Inc.
//
// This source code is licensed under the Apache License, Version 2.0 license found in the
// LICENSE file in the root directory of this source tree.

package file

import (
	"bufio"
	"context"
	"encoding/json"
	"errors"
	"fmt"
	"log/slog"
	"os"
<<<<<<< HEAD
	"strconv"
	"strings"
=======
	"path"
	"path/filepath"
>>>>>>> 953cc005
	"sync"

	"google.golang.org/grpc"

	"github.com/nginx/agent/v3/internal/model"

	mpi "github.com/nginx/agent/v3/api/grpc/mpi/v1"
	"github.com/nginx/agent/v3/internal/config"
	"github.com/nginx/agent/v3/pkg/files"
)

//go:generate go run github.com/maxbrunsfeld/counterfeiter/v6@v6.8.1 -generate
//counterfeiter:generate . fileOperator

//go:generate go run github.com/maxbrunsfeld/counterfeiter/v6@v6.8.1 -generate
//counterfeiter:generate . fileManagerServiceInterface

const (
	maxAttempts = 5
	dirPerm     = 0o755
	filePerm    = 0o600
)

type (
	fileOperator interface {
		Write(ctx context.Context, fileContent []byte, fileName, filePermissions string) error
		CreateFileDirectories(ctx context.Context, fileName string) error
		WriteChunkedFile(
			ctx context.Context,
			fileName, filePermissions string,
			header *mpi.FileDataChunkHeader,
			stream grpc.ServerStreamingClient[mpi.FileDataChunk],
		) error
		ReadChunk(
			ctx context.Context,
			chunkSize uint32,
			reader *bufio.Reader,
			chunkID uint32,
		) (mpi.FileDataChunk_Content, error)
		WriteManifestFile(ctx context.Context, updatedFiles map[string]*model.ManifestFile,
			manifestDir, manifestPath string) (writeError error)
		MoveFile(ctx context.Context, sourcePath, destPath string) error
	}

	fileServiceOperatorInterface interface {
		File(ctx context.Context, file *mpi.File, tempFilePath, expectedHash string) error
		UpdateOverview(ctx context.Context, instanceID string, filesToUpdate []*mpi.File, configPath string,
			iteration int) error
		ChunkedFile(ctx context.Context, file *mpi.File, tempFilePath, expectedHash string) error
		IsConnected() bool
		UpdateFile(
			ctx context.Context,
			instanceID string,
			fileToUpdate *mpi.File,
		) error
		SetIsConnected(isConnected bool)
		MoveFilesFromTempDirectory(ctx context.Context, fileAction *model.FileCache, tempDir string) error
		UpdateClient(ctx context.Context, fileServiceClient mpi.FileServiceClient)
	}

	fileManagerServiceInterface interface {
		ConfigApply(ctx context.Context, configApplyRequest *mpi.ConfigApplyRequest) (writeStatus model.WriteStatus,
			err error)
		Rollback(ctx context.Context, instanceID string) error
		ClearCache()
		ConfigUpload(ctx context.Context, configUploadRequest *mpi.ConfigUploadRequest) error
		ConfigUpdate(ctx context.Context, nginxConfigContext *model.NginxConfigContext)
		UpdateCurrentFilesOnDisk(ctx context.Context, updateFiles map[string]*mpi.File, referenced bool) error
		DetermineFileActions(
			ctx context.Context,
			currentFiles map[string]*mpi.File,
			modifiedFiles map[string]*model.FileCache,
		) (map[string]*model.FileCache, map[string][]byte, error)
		IsConnected() bool
		SetIsConnected(isConnected bool)
		ResetClient(ctx context.Context, fileServiceClient mpi.FileServiceClient)
	}
)

type FileManagerService struct {
	manifestLock        *sync.RWMutex
	agentConfig         *config.Config
	fileOperator        fileOperator
	fileServiceOperator fileServiceOperatorInterface
	// map of files and the actions performed on them during config apply
	fileActions map[string]*model.FileCache // key is file path
	// map of the contents of files which have been updated or deleted during config apply, used during rollback
	rollbackFileContents map[string][]byte // key is file path
	// map of the files currently on disk, used to determine the file action during config apply
	currentFilesOnDisk    map[string]*mpi.File // key is file path
	previousManifestFiles map[string]*model.ManifestFile
	manifestFilePath      string
	rollbackManifest      bool
	filesMutex            sync.RWMutex
}

func NewFileManagerService(fileServiceClient mpi.FileServiceClient, agentConfig *config.Config,
	manifestLock *sync.RWMutex,
) *FileManagerService {
	return &FileManagerService{
		agentConfig:           agentConfig,
		fileOperator:          NewFileOperator(manifestLock),
		fileServiceOperator:   NewFileServiceOperator(agentConfig, fileServiceClient, manifestLock),
		fileActions:           make(map[string]*model.FileCache),
		rollbackFileContents:  make(map[string][]byte),
		currentFilesOnDisk:    make(map[string]*mpi.File),
		previousManifestFiles: make(map[string]*model.ManifestFile),
		rollbackManifest:      true,
		manifestFilePath:      agentConfig.LibDir + "/manifest.json",
		manifestLock:          manifestLock,
	}
}

func (fms *FileManagerService) ResetClient(ctx context.Context, fileServiceClient mpi.FileServiceClient) {
	fms.fileServiceOperator.UpdateClient(ctx, fileServiceClient)
	slog.DebugContext(ctx, "File manager service reset client successfully")
}

func (fms *FileManagerService) IsConnected() bool {
	return fms.fileServiceOperator.IsConnected()
}

func (fms *FileManagerService) SetIsConnected(isConnected bool) {
	fms.fileServiceOperator.SetIsConnected(isConnected)
}

func (fms *FileManagerService) ConfigApply(ctx context.Context,
	configApplyRequest *mpi.ConfigApplyRequest,
) (status model.WriteStatus, err error) {
	fms.rollbackManifest = true
	fileOverview := configApplyRequest.GetOverview()

	if fileOverview == nil {
		return model.Error, errors.New("fileOverview is nil")
	}

	allowedErr := fms.checkAllowedDirectory(fileOverview.GetFiles())
	if allowedErr != nil {
		return model.Error, allowedErr
	}

	permissionErr := fms.validateAndFixPermissions(ctx, fileOverview.GetFiles())
	if permissionErr != nil {
		return model.PermissionChange, permissionErr
	}

	diffFiles, fileContent, compareErr := fms.DetermineFileActions(
		ctx,
		fms.currentFilesOnDisk,
		ConvertToMapOfFileCache(fileOverview.GetFiles()),
	)

	if compareErr != nil {
		return model.Error, compareErr
	}

	if len(diffFiles) == 0 {
		return model.NoChange, nil
	}

	fms.rollbackFileContents = fileContent
	fms.fileActions = diffFiles

	tempDir, tempDirError := fms.createTempConfigDirectory(ctx)
	if tempDirError != nil {
		return model.Error, tempDirError
	}

	fileErr := fms.executeFileActions(ctx, tempDir)
	if fileErr != nil {
		fms.rollbackManifest = false
		return model.RollbackRequired, fileErr
	}
	fileOverviewFiles := files.ConvertToMapOfFiles(fileOverview.GetFiles())
	// Update map of current files on disk
	manifestFileErr := fms.UpdateCurrentFilesOnDisk(ctx, fileOverviewFiles, false)
	if manifestFileErr != nil {
		return model.RollbackRequired, manifestFileErr
	}

	return model.OK, nil
}

func (fms *FileManagerService) ClearCache() {
	clear(fms.rollbackFileContents)
	clear(fms.fileActions)
	clear(fms.previousManifestFiles)
}

//nolint:revive // cognitive-complexity of 13 max is 12, loop is needed cant be broken up
func (fms *FileManagerService) Rollback(ctx context.Context, instanceID string) error {
	slog.InfoContext(ctx, "Rolling back config for instance", "instance_id", instanceID)

	fms.filesMutex.Lock()
	defer fms.filesMutex.Unlock()
	for _, fileAction := range fms.fileActions {
		switch fileAction.Action {
		case model.Add:
			if err := os.Remove(fileAction.File.GetFileMeta().GetName()); err != nil && !os.IsNotExist(err) {
				return fmt.Errorf("error deleting file: %s error: %w", fileAction.File.GetFileMeta().GetName(), err)
			}

			// currentFilesOnDisk needs to be updated after rollback action is performed
			delete(fms.currentFilesOnDisk, fileAction.File.GetFileMeta().GetName())

			continue
		case model.Delete, model.Update:
			fileMeta := fileAction.File.GetFileMeta()
			content := fms.rollbackFileContents[fileMeta.GetName()]
			err := fms.fileOperator.Write(ctx, content, fileMeta.GetName(), fileMeta.GetPermissions())
			if err != nil {
				return err
			}

			// currentFilesOnDisk needs to be updated after rollback action is performed
			fileMeta.Hash = files.GenerateHash(content)
			fms.currentFilesOnDisk[fileMeta.GetName()] = fileAction.File
		case model.Unchanged:
			fallthrough
		default:
			slog.DebugContext(ctx, "File Action not implemented")
		}
	}

	if fms.rollbackManifest {
		slog.DebugContext(ctx, "Rolling back manifest file", "manifest_previous", fms.previousManifestFiles)
		manifestFileErr := fms.fileOperator.WriteManifestFile(
			ctx, fms.previousManifestFiles, fms.agentConfig.LibDir, fms.manifestFilePath,
		)
		if manifestFileErr != nil {
			return manifestFileErr
		}
	}

	return nil
}

func (fms *FileManagerService) ConfigUpdate(ctx context.Context,
	nginxConfigContext *model.NginxConfigContext,
) {
	updateError := fms.UpdateCurrentFilesOnDisk(
		ctx,
		files.ConvertToMapOfFiles(nginxConfigContext.Files),
		true,
	)
	if updateError != nil {
		slog.ErrorContext(ctx, "Unable to update current files on disk", "error", updateError)
	}

	slog.InfoContext(ctx, "Updating overview after nginx config update")
	err := fms.fileServiceOperator.UpdateOverview(ctx, nginxConfigContext.InstanceID,
		nginxConfigContext.Files, nginxConfigContext.ConfigPath, 0)
	if err != nil {
		slog.ErrorContext(
			ctx,
			"Failed to update file overview",
			"instance_id", nginxConfigContext.InstanceID,
			"error", err,
		)
	}
	slog.InfoContext(ctx, "Finished updating file overview")
}

func (fms *FileManagerService) ConfigUpload(ctx context.Context, configUploadRequest *mpi.ConfigUploadRequest) error {
	var updatingFilesError error

	for _, file := range configUploadRequest.GetOverview().GetFiles() {
		err := fms.fileServiceOperator.UpdateFile(
			ctx,
			configUploadRequest.GetOverview().GetConfigVersion().GetInstanceId(),
			file,
		)
		if err != nil {
			slog.ErrorContext(
				ctx,
				"Failed to update file",
				"instance_id", configUploadRequest.GetOverview().GetConfigVersion().GetInstanceId(),
				"file_name", file.GetFileMeta().GetName(),
				"error", err,
			)

			updatingFilesError = errors.Join(updatingFilesError, err)
		}
	}

	return updatingFilesError
}

// DetermineFileActions compares two sets of files to determine the file action for each file. Returns a map of files
// that have changed and a map of the contents for each updated and deleted file. Key to both maps is file path
//
//nolint:gocognit,revive,cyclop // cognitive complexity is 23
func (fms *FileManagerService) DetermineFileActions(
	ctx context.Context,
	currentFiles map[string]*mpi.File,
	modifiedFiles map[string]*model.FileCache,
) (
	map[string]*model.FileCache,
	map[string][]byte,
	error,
) {
	fms.filesMutex.Lock()
	defer fms.filesMutex.Unlock()

	fileDiff := make(map[string]*model.FileCache) // Files that have changed, key is file name
	fileContents := make(map[string][]byte)       // contents of the file, key is file name

	_, filesMap, manifestFileErr := fms.manifestFile()

	if manifestFileErr != nil {
		if !errors.Is(manifestFileErr, os.ErrNotExist) {
			return nil, nil, manifestFileErr
		}
		filesMap = currentFiles
	}

	// if file is in manifestFiles but not in modified files, file has been deleted
	// copy contents, set file action
	for fileName, manifestFile := range filesMap {
		_, exists := modifiedFiles[fileName]

		if !exists {
			// Read file contents before marking it deleted
			fileContent, readErr := os.ReadFile(fileName)
			if readErr != nil {
				if errors.Is(readErr, os.ErrNotExist) {
					slog.DebugContext(ctx, "Unable to backup file contents since file does not exist", "file", fileName)
					continue
				}

				return nil, nil, fmt.Errorf("error reading file %s: %w", fileName, readErr)
			}
			fileContents[fileName] = fileContent

			fileDiff[fileName] = &model.FileCache{
				File:   manifestFile,
				Action: model.Delete,
			}
		}
	}

	for _, modifiedFile := range modifiedFiles {
		fileName := modifiedFile.File.GetFileMeta().GetName()
		currentFile, ok := filesMap[modifiedFile.File.GetFileMeta().GetName()]
		// default to unchanged action
		modifiedFile.Action = model.Unchanged

		// if file is unmanaged, action is set to unchanged so file is skipped when performing actions
		if modifiedFile.File.GetUnmanaged() {
			continue
		}
		// if file doesn't exist in the current files, file has been added
		// set file action
		if _, statErr := os.Stat(modifiedFile.File.GetFileMeta().GetName()); errors.Is(statErr, os.ErrNotExist) {
			modifiedFile.Action = model.Add
			fileDiff[modifiedFile.File.GetFileMeta().GetName()] = modifiedFile

			continue
			// if file currently exists and file hash is different, file has been updated
			// copy contents, set file action
		} else if ok && modifiedFile.File.GetFileMeta().GetHash() != currentFile.GetFileMeta().GetHash() {
			fileContent, readErr := os.ReadFile(fileName)
			if readErr != nil {
				return nil, nil, fmt.Errorf("error reading file %s, error: %w", fileName, readErr)
			}
			modifiedFile.Action = model.Update
			fileContents[fileName] = fileContent
			fileDiff[modifiedFile.File.GetFileMeta().GetName()] = modifiedFile
		}
	}

	return fileDiff, fileContents, nil
}

// UpdateCurrentFilesOnDisk updates the FileManagerService currentFilesOnDisk slice which contains the files
// currently on disk
func (fms *FileManagerService) UpdateCurrentFilesOnDisk(
	ctx context.Context,
	currentFiles map[string]*mpi.File,
	referenced bool,
) error {
	fms.filesMutex.Lock()
	defer fms.filesMutex.Unlock()

	clear(fms.currentFilesOnDisk)

	for _, currentFile := range currentFiles {
		fms.currentFilesOnDisk[currentFile.GetFileMeta().GetName()] = currentFile
	}

	err := fms.UpdateManifestFile(ctx, currentFiles, referenced)
	if err != nil {
		return fmt.Errorf("failed to update manifest file: %w", err)
	}

	return nil
}

// seems to be a control flag, avoid control coupling
//
//nolint:revive // referenced is a required flag
func (fms *FileManagerService) UpdateManifestFile(ctx context.Context,
	currentFiles map[string]*mpi.File, referenced bool,
) (err error) {
	slog.DebugContext(ctx, "Updating manifest file", "current_files", currentFiles, "referenced", referenced)
	currentManifestFiles, _, readError := fms.manifestFile()

	// When agent is first started the manifest is updated when an NGINX instance is found, but the manifest file
	// will be empty leading to previousManifestFiles being empty. This was causing issues if the first config
	// apply failed leading to the manifest file being rolled back to an empty file.
	// If the currentManifestFiles is empty then we can assume the Agent has just started and this is the first
	// write of the Manifest file, so set previousManifestFiles to be the currentFiles.
	if len(currentManifestFiles) == 0 {
		currentManifestFiles = fms.convertToManifestFileMap(currentFiles, referenced)
	}

	fms.previousManifestFiles = currentManifestFiles
	if readError != nil && !errors.Is(readError, os.ErrNotExist) {
		slog.DebugContext(ctx, "Error reading manifest file", "current_manifest_files",
			currentManifestFiles, "updated_files", currentFiles, "referenced", referenced)

		return fmt.Errorf("unable to read manifest file: %w", readError)
	}

	updatedFiles := make(map[string]*model.ManifestFile)

	manifestFiles := fms.convertToManifestFileMap(currentFiles, referenced)
	// During a config apply every file is set to unreferenced
	// When a new NGINX config context is detected
	// we update the files in the manifest by setting the referenced bool to true
	if currentManifestFiles != nil && referenced {
		for _, currentManifestFile := range currentManifestFiles {
			// if file from manifest file is unreferenced add it to updatedFiles map
			if !currentManifestFile.ManifestFileMeta.Referenced {
				updatedFiles[currentManifestFile.ManifestFileMeta.Name] = currentManifestFile
			}
		}
		for manifestFileName, manifestFile := range manifestFiles {
			updatedFiles[manifestFileName] = manifestFile
		}
	} else {
		updatedFiles = manifestFiles
	}

	return fms.fileOperator.WriteManifestFile(ctx, updatedFiles, fms.agentConfig.LibDir, fms.manifestFilePath)
}

func (fms *FileManagerService) manifestFile() (map[string]*model.ManifestFile, map[string]*mpi.File, error) {
	if _, err := os.Stat(fms.manifestFilePath); err != nil {
		return nil, nil, err
	}

	fms.manifestLock.Lock()
	defer fms.manifestLock.Unlock()
	file, err := os.ReadFile(fms.manifestFilePath)
	if err != nil {
		return nil, nil, fmt.Errorf("failed to read manifest file: %w", err)
	}

	var manifestFiles map[string]*model.ManifestFile

	err = json.Unmarshal(file, &manifestFiles)
	if err != nil {
		if len(file) == 0 {
			return nil, nil, fmt.Errorf("manifest file is empty: %w", err)
		}

		return nil, nil, fmt.Errorf("failed to parse manifest file: %w", err)
	}

	fileMap := fms.convertToFileMap(manifestFiles)

	return manifestFiles, fileMap, nil
}

func (fms *FileManagerService) executeFileActions(ctx context.Context, tempDir string) (actionError error) {
	// Download files to temporary location
	downloadError := fms.downloadUpdatedFilesToTempLocation(ctx, tempDir)
	if downloadError != nil {
		return downloadError
	}

	// Remove temp files if there is a failure moving or deleting files
	actionError = fms.moveOrDeleteFiles(ctx, tempDir, actionError)
	if actionError != nil {
		fms.deleteTempFiles(ctx, tempDir)
	}

	return actionError
}

func (fms *FileManagerService) downloadUpdatedFilesToTempLocation(
	ctx context.Context, tempDir string,
) (updateError error) {
	for _, fileAction := range fms.fileActions {
		if fileAction.Action == model.Add || fileAction.Action == model.Update {
			tempFilePath := filepath.Join(tempDir, fileAction.File.GetFileMeta().GetName())

			slog.DebugContext(
				ctx,
				"Downloading file to temp location",
				"file", tempFilePath,
			)

			updateErr := fms.fileUpdate(ctx, fileAction.File, tempFilePath)
			if updateErr != nil {
				updateError = updateErr
				break
			}
		}
	}

	// Remove temp files if there is an error downloading any files
	if updateError != nil {
		fms.deleteTempFiles(ctx, tempDir)
	}

	return updateError
}

func (fms *FileManagerService) moveOrDeleteFiles(ctx context.Context, tempDir string, actionError error) error {
actionsLoop:
	for _, fileAction := range fms.fileActions {
		switch fileAction.Action {
		case model.Delete:
			slog.DebugContext(ctx, "Deleting file", "file", fileAction.File.GetFileMeta().GetName())
			if err := os.Remove(fileAction.File.GetFileMeta().GetName()); err != nil && !os.IsNotExist(err) {
				actionError = fmt.Errorf("error deleting file: %s error: %w",
					fileAction.File.GetFileMeta().GetName(), err)

				break actionsLoop
			}

			continue
		case model.Add, model.Update:
			err := fms.fileServiceOperator.MoveFilesFromTempDirectory(ctx, fileAction, tempDir)
			if err != nil {
				actionError = err

				break actionsLoop
			}
		case model.Unchanged:
			slog.DebugContext(ctx, "File unchanged")
		}
	}

	return actionError
}

func (fms *FileManagerService) deleteTempFiles(ctx context.Context, tempDir string) {
	for _, fileAction := range fms.fileActions {
		if fileAction.Action == model.Add || fileAction.Action == model.Update {
			tempFile := path.Join(tempDir, fileAction.File.GetFileMeta().GetName())
			if err := os.Remove(tempFile); err != nil && !os.IsNotExist(err) {
				slog.ErrorContext(
					ctx, "Error deleting temp file",
					"file", fileAction.File.GetFileMeta().GetName(),
					"error", err,
				)
			}
		}
	}
}

func (fms *FileManagerService) fileUpdate(ctx context.Context, file *mpi.File, tempFilePath string) error {
	expectedHash := fms.fileActions[file.GetFileMeta().GetName()].File.GetFileMeta().GetHash()

	if file.GetFileMeta().GetSize() <= int64(fms.agentConfig.Client.Grpc.MaxFileSize) {
		return fms.fileServiceOperator.File(ctx, file, tempFilePath, expectedHash)
	}

	return fms.fileServiceOperator.ChunkedFile(ctx, file, tempFilePath, expectedHash)
}

func (fms *FileManagerService) checkAllowedDirectory(checkFiles []*mpi.File) error {
	for _, file := range checkFiles {
		allowed := fms.agentConfig.IsDirectoryAllowed(file.GetFileMeta().GetName())
		if !allowed {
			return fmt.Errorf("file not in allowed directories %s", file.GetFileMeta().GetName())
		}
	}

	return nil
}

func (fms *FileManagerService) validateAndFixPermissions(ctx context.Context, fileList []*mpi.File) error {
	var permissionIssues []string

	for _, file := range fileList {
		if err := fms.checkFilePermissions(file); err != nil {
			permissionIssues = append(permissionIssues, file.GetFileMeta().GetName())

			if resetErr := fms.resetFilePermissions(file); resetErr != nil {
				return fmt.Errorf("failed to reset permissions for %s: %w", file.GetFileMeta().GetName(), resetErr)
			}

			slog.InfoContext(ctx, "Reset execute permissions", "file", file.GetFileMeta().GetName())
		}
	}

	if len(permissionIssues) > 0 {
		return fmt.Errorf("reset execute permissions for files: %s", strings.Join(permissionIssues, ", "))
	}

	return nil
}

func (fms *FileManagerService) checkFilePermissions(file *mpi.File) error {
	filePermission := file.GetFileMeta().GetPermissions()

	permissionCodes := filePermission[1:]

	for _, digit := range permissionCodes {
		singleCode := digit - '0'

		if singleCode&1 != 0 {
			return fmt.Errorf("file %s has execute permissions", file.GetFileMeta().GetName())
		}
	}

	return nil
}

func (fms *FileManagerService) resetFilePermissions(file *mpi.File) error {
	perm, err := strconv.ParseUint("0644", 8, 32)
	if err != nil {
		return fmt.Errorf("error parsing file permissions: %w", err)
	}

	err = os.Chmod(file.GetFileMeta().GetName(), os.FileMode(perm))
	if err != nil {
		return fmt.Errorf("failed to set file permissions: %w", err)
	}

	return nil
}

func (fms *FileManagerService) convertToManifestFileMap(
	currentFiles map[string]*mpi.File,
	referenced bool,
) map[string]*model.ManifestFile {
	manifestFileMap := make(map[string]*model.ManifestFile)

	for name, currentFile := range currentFiles {
		if currentFile == nil || currentFile.GetFileMeta() == nil {
			continue
		}
		manifestFile := fms.convertToManifestFile(currentFile, referenced)
		manifestFileMap[name] = manifestFile
	}

	return manifestFileMap
}

func (fms *FileManagerService) convertToManifestFile(file *mpi.File, referenced bool) *model.ManifestFile {
	return &model.ManifestFile{
		ManifestFileMeta: &model.ManifestFileMeta{
			Name:       file.GetFileMeta().GetName(),
			Size:       file.GetFileMeta().GetSize(),
			Hash:       file.GetFileMeta().GetHash(),
			Referenced: referenced,
		},
	}
}

func (fms *FileManagerService) convertToFileMap(manifestFiles map[string]*model.ManifestFile) map[string]*mpi.File {
	currentFileMap := make(map[string]*mpi.File)
	for name, manifestFile := range manifestFiles {
		currentFile := fms.convertToFile(manifestFile)
		currentFileMap[name] = currentFile
	}

	return currentFileMap
}

func (fms *FileManagerService) convertToFile(manifestFile *model.ManifestFile) *mpi.File {
	return &mpi.File{
		FileMeta: &mpi.FileMeta{
			Name: manifestFile.ManifestFileMeta.Name,
			Hash: manifestFile.ManifestFileMeta.Hash,
			Size: manifestFile.ManifestFileMeta.Size,
		},
	}
}

func (fms *FileManagerService) createTempConfigDirectory(ctx context.Context) (string, error) {
	tempDir, tempDirError := os.MkdirTemp(fms.agentConfig.LibDir, "config")
	if tempDirError != nil {
		return "", fmt.Errorf("failed creating temp config directory: %w", tempDirError)
	}
	defer func(path string) {
		err := os.RemoveAll(path)
		if err != nil {
			slog.ErrorContext(ctx, "error removing temp config directory", "path", path, "err", err)
		}
	}(tempDir)

	return tempDir, nil
}

// ConvertToMapOfFiles converts a list of files to a map of file caches (file and action) with the file name as the key
func ConvertToMapOfFileCache(convertFiles []*mpi.File) map[string]*model.FileCache {
	filesMap := make(map[string]*model.FileCache)
	for _, convertFile := range convertFiles {
		filesMap[convertFile.GetFileMeta().GetName()] = &model.FileCache{
			File: convertFile,
		}
	}

	return filesMap
}<|MERGE_RESOLUTION|>--- conflicted
+++ resolved
@@ -13,13 +13,9 @@
 	"fmt"
 	"log/slog"
 	"os"
-<<<<<<< HEAD
 	"strconv"
 	"strings"
-=======
-	"path"
-	"path/filepath"
->>>>>>> 953cc005
+
 	"sync"
 
 	"google.golang.org/grpc"
