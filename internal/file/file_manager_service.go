--- conflicted
+++ resolved
@@ -103,13 +103,8 @@
 
 	request := &mpi.UpdateOverviewRequest{
 		MessageMeta: &mpi.MessageMeta{
-<<<<<<< HEAD
-			MessageId:     uuid.NewString(),
+			MessageId:     proto.GenerateMessageID(),
 			CorrelationId: correlationID,
-=======
-			MessageId:     proto.GenerateMessageID(),
-			CorrelationId: requestCorrelationID.Value.String(),
->>>>>>> 426612af
 			Timestamp:     timestamppb.Now(),
 		},
 		Overview: &mpi.FileOverview{
