--- conflicted
+++ resolved
@@ -221,53 +221,6 @@
 	return nil
 }
 
-<<<<<<< HEAD
-func (fms *FileManagerService) executeFileActions(ctx context.Context) error {
-	for _, fileAction := range fms.fileActions {
-		switch fileAction.Action {
-		case model.Delete:
-			slog.DebugContext(ctx, "File action, deleting file", "file", fileAction.File.GetFileMeta().GetName())
-			if err := os.Remove(fileAction.File.GetFileMeta().GetName()); err != nil && !os.IsNotExist(err) {
-				return fmt.Errorf("error deleting file: %s error: %w",
-					fileAction.File.GetFileMeta().GetName(), err)
-			}
-
-			continue
-		case model.Add, model.Update:
-			slog.DebugContext(ctx, "File action, add or update file", "file", fileAction.File.GetFileMeta().GetName())
-			updateErr := fms.fileUpdate(ctx, fileAction.File)
-			if updateErr != nil {
-				return updateErr
-			}
-		case model.Unchanged:
-			slog.DebugContext(ctx, "File unchanged")
-		}
-	}
-
-	return nil
-}
-
-func (fms *FileManagerService) fileUpdate(ctx context.Context, file *mpi.File) error {
-	if file.GetFileMeta().GetSize() <= int64(fms.agentConfig.Client.Grpc.MaxFileSize) {
-		return fms.fileServiceOperator.File(ctx, file, fms.fileActions)
-	}
-
-	return fms.fileServiceOperator.ChunkedFile(ctx, file)
-}
-
-func (fms *FileManagerService) checkAllowedDirectory(checkFiles []*mpi.File) error {
-	for _, file := range checkFiles {
-		allowed := fms.agentConfig.IsDirectoryAllowed(file.GetFileMeta().GetName())
-		if !allowed {
-			return fmt.Errorf("file not in allowed directories %s", file.GetFileMeta().GetName())
-		}
-	}
-
-	return nil
-}
-
-=======
->>>>>>> a4918b39
 func (fms *FileManagerService) ConfigUpdate(ctx context.Context,
 	nginxConfigContext *model.NginxConfigContext,
 ) {
