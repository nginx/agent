// Copyright (c) F5, Inc.
//
// This source code is licensed under the Apache License, Version 2.0 license found in the
// LICENSE file in the root directory of this source tree.

package file

import (
	"bufio"
	"context"
	"encoding/json"
	"errors"
	"fmt"
	"log/slog"
	"os"
	"path"
	"path/filepath"
	"strconv"
	"sync"

	"google.golang.org/grpc"

	"github.com/nginx/agent/v3/internal/model"

	mpi "github.com/nginx/agent/v3/api/grpc/mpi/v1"
	"github.com/nginx/agent/v3/internal/config"
	"github.com/nginx/agent/v3/pkg/files"
)

//go:generate go run github.com/maxbrunsfeld/counterfeiter/v6@v6.8.1 -generate
//counterfeiter:generate . fileOperator

//go:generate go run github.com/maxbrunsfeld/counterfeiter/v6@v6.8.1 -generate
//counterfeiter:generate . fileManagerServiceInterface

const (
	maxAttempts = 5
	dirPerm     = 0o755
	filePerm    = 0o600
	executePerm = 0o111
)

type (
	fileOperator interface {
		Write(ctx context.Context, fileContent []byte, fileName, filePermissions string) error
		CreateFileDirectories(ctx context.Context, fileName string) error
		WriteChunkedFile(
			ctx context.Context,
			fileName, filePermissions string,
			header *mpi.FileDataChunkHeader,
			stream grpc.ServerStreamingClient[mpi.FileDataChunk],
		) error
		ReadChunk(
			ctx context.Context,
			chunkSize uint32,
			reader *bufio.Reader,
			chunkID uint32,
		) (mpi.FileDataChunk_Content, error)
		WriteManifestFile(ctx context.Context, updatedFiles map[string]*model.ManifestFile,
			manifestDir, manifestPath string) (writeError error)
		MoveFile(ctx context.Context, sourcePath, destPath string) error
	}

	fileServiceOperatorInterface interface {
		File(ctx context.Context, file *mpi.File, tempFilePath, expectedHash string) error
		UpdateOverview(ctx context.Context, instanceID string, filesToUpdate []*mpi.File, configPath string,
			iteration int) error
		ChunkedFile(ctx context.Context, file *mpi.File, tempFilePath, expectedHash string) error
		IsConnected() bool
		UpdateFile(
			ctx context.Context,
			instanceID string,
			fileToUpdate *mpi.File,
		) error
		SetIsConnected(isConnected bool)
		RenameFile(ctx context.Context, hash, fileName, tempDir string) error
		UpdateClient(ctx context.Context, fileServiceClient mpi.FileServiceClient)
	}

	fileManagerServiceInterface interface {
		ConfigApply(ctx context.Context, configApplyRequest *mpi.ConfigApplyRequest) (writeStatus model.WriteStatus,
			err error)
		Rollback(ctx context.Context, instanceID string) error
		ClearCache()
		SetConfigPath(configPath string)
		ConfigUpload(ctx context.Context, configUploadRequest *mpi.ConfigUploadRequest) error
		ConfigUpdate(ctx context.Context, nginxConfigContext *model.NginxConfigContext)
		UpdateCurrentFilesOnDisk(ctx context.Context, updateFiles map[string]*mpi.File, referenced bool) error
		DetermineFileActions(
			ctx context.Context,
			currentFiles map[string]*mpi.File,
			modifiedFiles map[string]*model.FileCache,
		) (map[string]*model.FileCache, error)
		IsConnected() bool
		SetIsConnected(isConnected bool)
		ResetClient(ctx context.Context, fileServiceClient mpi.FileServiceClient)
	}
)

type FileManagerService struct {
	manifestLock        *sync.RWMutex
	agentConfig         *config.Config
	fileOperator        fileOperator
	fileServiceOperator fileServiceOperatorInterface
	// map of files and the actions performed on them during config apply
	fileActions map[string]*model.FileCache // key is file path
	// map of the files currently on disk, used to determine the file action during config apply
	currentFilesOnDisk    map[string]*mpi.File // key is file path
	previousManifestFiles map[string]*model.ManifestFile
	manifestFilePath      string
	tempConfigDir         string
	tempRollbackDir       string
	configPath            string
	rollbackManifest      bool
	filesMutex            sync.RWMutex
}

func NewFileManagerService(fileServiceClient mpi.FileServiceClient, agentConfig *config.Config,
	manifestLock *sync.RWMutex,
) *FileManagerService {
	return &FileManagerService{
		agentConfig:           agentConfig,
		fileOperator:          NewFileOperator(manifestLock),
		fileServiceOperator:   NewFileServiceOperator(agentConfig, fileServiceClient, manifestLock),
		fileActions:           make(map[string]*model.FileCache),
		currentFilesOnDisk:    make(map[string]*mpi.File),
		previousManifestFiles: make(map[string]*model.ManifestFile),
		rollbackManifest:      true,
		manifestFilePath:      agentConfig.LibDir + "/manifest.json",
		configPath:            "/etc/nginx/",
		manifestLock:          manifestLock,
	}
}

func (fms *FileManagerService) SetConfigPath(configPath string) {
	fms.configPath = filepath.Dir(configPath)
}

func (fms *FileManagerService) ResetClient(ctx context.Context, fileServiceClient mpi.FileServiceClient) {
	fms.fileServiceOperator.UpdateClient(ctx, fileServiceClient)
	slog.DebugContext(ctx, "File manager service reset client successfully")
}

func (fms *FileManagerService) IsConnected() bool {
	return fms.fileServiceOperator.IsConnected()
}

func (fms *FileManagerService) SetIsConnected(isConnected bool) {
	fms.fileServiceOperator.SetIsConnected(isConnected)
}

func (fms *FileManagerService) ConfigApply(ctx context.Context,
	configApplyRequest *mpi.ConfigApplyRequest,
) (status model.WriteStatus, err error) {
	var configTempErr error
	var rollbackTempErr error

	fms.rollbackManifest = true
	fileOverview := configApplyRequest.GetOverview()

	if fileOverview == nil {
		return model.Error, errors.New("fileOverview is nil")
	}

	allowedErr := fms.checkAllowedDirectory(fileOverview.GetFiles())
	if allowedErr != nil {
		return model.Error, allowedErr
	}

<<<<<<< HEAD
	permissionErr := fms.validateAndUpdateFilePermissions(ctx, fileOverview.GetFiles())
	if permissionErr != nil {
		return model.RollbackRequired, permissionErr
	}

	diffFiles, fileContent, compareErr := fms.DetermineFileActions(
=======
	diffFiles, compareErr := fms.DetermineFileActions(
>>>>>>> 86fe87e4
		ctx,
		fms.currentFilesOnDisk,
		ConvertToMapOfFileCache(fileOverview.GetFiles()),
	)

	if compareErr != nil {
		return model.Error, compareErr
	}

	if len(diffFiles) == 0 {
		return model.NoChange, nil
	}

	fms.fileActions = diffFiles

	fms.tempConfigDir, configTempErr = fms.createTempConfigDirectory("config")
	if configTempErr != nil {
		return model.Error, configTempErr
	}

	fms.tempRollbackDir, rollbackTempErr = fms.createTempConfigDirectory("rollback")
	if rollbackTempErr != nil {
		return model.Error, rollbackTempErr
	}

	rollbackTempFilesErr := fms.backupFiles(ctx)
	if rollbackTempFilesErr != nil {
		return model.Error, rollbackTempFilesErr
	}

	fileErr := fms.executeFileActions(ctx)
	if fileErr != nil {
		fms.rollbackManifest = false
		return model.RollbackRequired, fileErr
	}
	fileOverviewFiles := files.ConvertToMapOfFiles(fileOverview.GetFiles())
	// Update map of current files on disk
	manifestFileErr := fms.UpdateCurrentFilesOnDisk(ctx, fileOverviewFiles, false)
	if manifestFileErr != nil {
		return model.RollbackRequired, manifestFileErr
	}

	return model.OK, nil
}

func (fms *FileManagerService) ClearCache() {
	slog.Debug("Clearing cache and temp files after config apply")
	clear(fms.fileActions)
	clear(fms.previousManifestFiles)

	configErr := os.RemoveAll(fms.tempConfigDir)
	if configErr != nil {
		slog.Error("Error removing temp config directory", "path", fms.tempConfigDir, "err", configErr)
	}

	rollbackErr := os.RemoveAll(fms.tempRollbackDir)
	if rollbackErr != nil {
		slog.Error("Error removing temp rollback directory", "path", fms.tempRollbackDir, "err", rollbackErr)
	}
}

//nolint:revive,cyclop // cognitive-complexity of 13 max is 12, loop is needed cant be broken up
func (fms *FileManagerService) Rollback(ctx context.Context, instanceID string) error {
	slog.InfoContext(ctx, "Rolling back config for instance", "instance_id", instanceID)

	fms.filesMutex.Lock()
	defer fms.filesMutex.Unlock()
	for _, fileAction := range fms.fileActions {
		switch fileAction.Action {
		case model.Add:
			if err := os.Remove(fileAction.File.GetFileMeta().GetName()); err != nil && !os.IsNotExist(err) {
				return fmt.Errorf("error deleting file: %s error: %w", fileAction.File.GetFileMeta().GetName(), err)
			}

			// currentFilesOnDisk needs to be updated after rollback action is performed
			delete(fms.currentFilesOnDisk, fileAction.File.GetFileMeta().GetName())

			continue
		case model.Delete, model.Update:
			content, err := fms.restoreFiles(fileAction)
			if err != nil {
				return err
			}

			// currentFilesOnDisk needs to be updated after rollback action is performed
			fileAction.File.FileMeta.Hash = files.GenerateHash(content)
			fms.currentFilesOnDisk[fileAction.File.GetFileMeta().GetName()] = fileAction.File
		case model.Unchanged:
			fallthrough
		default:
			slog.DebugContext(ctx, "File Action not implemented")
		}
	}

	if fms.rollbackManifest {
		slog.DebugContext(ctx, "Rolling back manifest file", "manifest_previous", fms.previousManifestFiles)
		manifestFileErr := fms.fileOperator.WriteManifestFile(
			ctx, fms.previousManifestFiles, fms.agentConfig.LibDir, fms.manifestFilePath,
		)
		if manifestFileErr != nil {
			return manifestFileErr
		}
	}

	return nil
}

func (fms *FileManagerService) ConfigUpdate(ctx context.Context,
	nginxConfigContext *model.NginxConfigContext,
) {
	updateError := fms.UpdateCurrentFilesOnDisk(
		ctx,
		files.ConvertToMapOfFiles(nginxConfigContext.Files),
		true,
	)
	if updateError != nil {
		slog.ErrorContext(ctx, "Unable to update current files on disk", "error", updateError)
	}

	slog.InfoContext(ctx, "Updating overview after nginx config update")
	err := fms.fileServiceOperator.UpdateOverview(ctx, nginxConfigContext.InstanceID,
		nginxConfigContext.Files, nginxConfigContext.ConfigPath, 0)
	if err != nil {
		slog.ErrorContext(
			ctx,
			"Failed to update file overview",
			"instance_id", nginxConfigContext.InstanceID,
			"error", err,
		)
	}
	slog.InfoContext(ctx, "Finished updating file overview")
}

func (fms *FileManagerService) ConfigUpload(ctx context.Context, configUploadRequest *mpi.ConfigUploadRequest) error {
	var updatingFilesError error

	for _, file := range configUploadRequest.GetOverview().GetFiles() {
		err := fms.fileServiceOperator.UpdateFile(
			ctx,
			configUploadRequest.GetOverview().GetConfigVersion().GetInstanceId(),
			file,
		)
		if err != nil {
			slog.ErrorContext(
				ctx,
				"Failed to update file",
				"instance_id", configUploadRequest.GetOverview().GetConfigVersion().GetInstanceId(),
				"file_name", file.GetFileMeta().GetName(),
				"error", err,
			)

			updatingFilesError = errors.Join(updatingFilesError, err)
		}
	}

	return updatingFilesError
}

// DetermineFileActions compares two sets of files to determine the file action for each file. Returns a map of files
// that have changed and a map of the contents for each updated and deleted file. Key to both maps is file path
//
//nolint:gocognit,revive,cyclop // cognitive complexity is 23
func (fms *FileManagerService) DetermineFileActions(
	ctx context.Context,
	currentFiles map[string]*mpi.File,
	modifiedFiles map[string]*model.FileCache,
) (
	map[string]*model.FileCache,
	error,
) {
	fms.filesMutex.Lock()
	defer fms.filesMutex.Unlock()

	fileDiff := make(map[string]*model.FileCache) // Files that have changed, key is file name

	_, filesMap, manifestFileErr := fms.manifestFile()

	if manifestFileErr != nil {
		if !errors.Is(manifestFileErr, os.ErrNotExist) {
			return nil, manifestFileErr
		}
		filesMap = currentFiles
	}

	// if file is in manifestFiles but not in modified files, file has been deleted
	// copy contents, set file action
	for fileName, manifestFile := range filesMap {
		_, exists := modifiedFiles[fileName]

		if !fms.agentConfig.IsDirectoryAllowed(fileName) {
			return nil, fmt.Errorf("error deleting file %s: file not in allowed directories", fileName)
		}

		if _, err := os.Stat(fileName); os.IsNotExist(err) {
			slog.DebugContext(ctx, "File already deleted, skipping", "file", fileName)
			continue
		}

		if !exists {
			fileDiff[fileName] = &model.FileCache{
				File:   manifestFile,
				Action: model.Delete,
			}
		}
	}

	for _, modifiedFile := range modifiedFiles {
		fileName := modifiedFile.File.GetFileMeta().GetName()
		currentFile, ok := filesMap[fileName]
		// default to unchanged action
		modifiedFile.Action = model.Unchanged

		// if file is unmanaged, action is set to unchanged so file is skipped when performing actions
		if modifiedFile.File.GetUnmanaged() {
			continue
		}
		// if file doesn't exist in the current files, file has been added
		// set file action
		if _, statErr := os.Stat(fileName); errors.Is(statErr, os.ErrNotExist) {
			modifiedFile.Action = model.Add
			fileDiff[fileName] = modifiedFile

			continue
			// if file currently exists and file hash is different, file has been updated
			// copy contents, set file action
		} else if ok && modifiedFile.File.GetFileMeta().GetHash() != currentFile.GetFileMeta().GetHash() {
			modifiedFile.Action = model.Update
			fileDiff[fileName] = modifiedFile
		}
	}

	return fileDiff, nil
}

// UpdateCurrentFilesOnDisk updates the FileManagerService currentFilesOnDisk slice which contains the files
// currently on disk
func (fms *FileManagerService) UpdateCurrentFilesOnDisk(
	ctx context.Context,
	currentFiles map[string]*mpi.File,
	referenced bool,
) error {
	fms.filesMutex.Lock()
	defer fms.filesMutex.Unlock()

	clear(fms.currentFilesOnDisk)

	for _, currentFile := range currentFiles {
		fms.currentFilesOnDisk[currentFile.GetFileMeta().GetName()] = currentFile
	}

	err := fms.UpdateManifestFile(ctx, currentFiles, referenced)
	if err != nil {
		return fmt.Errorf("failed to update manifest file: %w", err)
	}

	return nil
}

// seems to be a control flag, avoid control coupling
//
//nolint:revive // referenced is a required flag
func (fms *FileManagerService) UpdateManifestFile(ctx context.Context,
	currentFiles map[string]*mpi.File, referenced bool,
) (err error) {
	slog.DebugContext(ctx, "Updating manifest file", "current_files", currentFiles, "referenced", referenced)
	currentManifestFiles, _, readError := fms.manifestFile()

	// When agent is first started the manifest is updated when an NGINX instance is found, but the manifest file
	// will be empty leading to previousManifestFiles being empty. This was causing issues if the first config
	// apply failed leading to the manifest file being rolled back to an empty file.
	// If the currentManifestFiles is empty then we can assume the Agent has just started and this is the first
	// write of the Manifest file, so set previousManifestFiles to be the currentFiles.
	if len(currentManifestFiles) == 0 {
		currentManifestFiles = fms.convertToManifestFileMap(currentFiles, referenced)
	}

	fms.previousManifestFiles = currentManifestFiles
	if readError != nil && !errors.Is(readError, os.ErrNotExist) {
		slog.DebugContext(ctx, "Error reading manifest file", "current_manifest_files",
			currentManifestFiles, "updated_files", currentFiles, "referenced", referenced)

		return fmt.Errorf("unable to read manifest file: %w", readError)
	}

	updatedFiles := make(map[string]*model.ManifestFile)

	manifestFiles := fms.convertToManifestFileMap(currentFiles, referenced)
	// During a config apply every file is set to unreferenced
	// When a new NGINX config context is detected
	// we update the files in the manifest by setting the referenced bool to true
	if currentManifestFiles != nil && referenced {
		for _, currentManifestFile := range currentManifestFiles {
			// if file from manifest file is unreferenced add it to updatedFiles map
			if !currentManifestFile.ManifestFileMeta.Referenced {
				updatedFiles[currentManifestFile.ManifestFileMeta.Name] = currentManifestFile
			}
		}
		for manifestFileName, manifestFile := range manifestFiles {
			updatedFiles[manifestFileName] = manifestFile
		}
	} else {
		updatedFiles = manifestFiles
	}

	return fms.fileOperator.WriteManifestFile(ctx, updatedFiles, fms.agentConfig.LibDir, fms.manifestFilePath)
}

func (fms *FileManagerService) backupFiles(ctx context.Context) error {
	for _, file := range fms.fileActions {
		if file.Action == model.Add || file.Action == model.Unchanged {
			continue
		}

		filePath := file.File.GetFileMeta().GetName()

		if _, err := os.Stat(filePath); os.IsNotExist(err) {
			slog.DebugContext(ctx, "Unable to backup file content since file does not exist",
				"file", filePath)

			continue
		}

		tempFilePath := filepath.Join(fms.tempRollbackDir, filePath)
		slog.DebugContext(ctx, "Attempting to backup file content since file exists", "temp_path", tempFilePath)

		moveErr := fms.fileOperator.MoveFile(ctx, filePath, tempFilePath)

		if moveErr != nil {
			return moveErr
		}
	}

	return nil
}

func (fms *FileManagerService) restoreFiles(fileAction *model.FileCache) ([]byte, error) {
	fileMeta := fileAction.File.GetFileMeta()
	fileName := fileMeta.GetName()

	tempFilePath := filepath.Join(fms.tempRollbackDir, fileName)

	// Create parent directories for the target file if they don't exist
	if err := os.MkdirAll(filepath.Dir(fileName), dirPerm); err != nil {
		return nil, fmt.Errorf("failed to create directories for %s: %w", fileName, err)
	}

	moveErr := os.Rename(tempFilePath, fileName)
	if moveErr != nil {
		return nil, fmt.Errorf("failed to rename file, %s to %s: %w", tempFilePath, fileName, moveErr)
	}

	content, readErr := os.ReadFile(fileMeta.GetName())
	if readErr != nil {
		return nil, fmt.Errorf("error reading file, unable to generate hash: %s error: %w",
			fileMeta.GetName(), readErr)
	}

	return content, nil
}

func (fms *FileManagerService) manifestFile() (map[string]*model.ManifestFile, map[string]*mpi.File, error) {
	if _, err := os.Stat(fms.manifestFilePath); err != nil {
		return nil, nil, err
	}

	fms.manifestLock.Lock()
	defer fms.manifestLock.Unlock()
	file, err := os.ReadFile(fms.manifestFilePath)
	if err != nil {
		return nil, nil, fmt.Errorf("failed to read manifest file: %w", err)
	}

	var manifestFiles map[string]*model.ManifestFile

	err = json.Unmarshal(file, &manifestFiles)
	if err != nil {
		if len(file) == 0 {
			return nil, nil, fmt.Errorf("manifest file is empty: %w", err)
		}

		return nil, nil, fmt.Errorf("failed to parse manifest file: %w", err)
	}

	fileMap := fms.convertToFileMap(manifestFiles)

	return manifestFiles, fileMap, nil
}

func (fms *FileManagerService) executeFileActions(ctx context.Context) (actionError error) {
	// Download files to temporary location
	downloadError := fms.downloadUpdatedFilesToTempLocation(ctx, fms.tempConfigDir)
	if downloadError != nil {
		return downloadError
	}

	// Remove temp files if there is a failure moving or deleting files
	actionError = fms.moveOrDeleteFiles(ctx, fms.tempConfigDir, actionError)
	if actionError != nil {
		fms.deleteTempFiles(ctx, fms.tempConfigDir)
	}

	return actionError
}

func (fms *FileManagerService) downloadUpdatedFilesToTempLocation(
	ctx context.Context, tempDir string,
) (updateError error) {
	for _, fileAction := range fms.fileActions {
		if fileAction.Action == model.Add || fileAction.Action == model.Update {
			tempFilePath := filepath.Join(tempDir, fileAction.File.GetFileMeta().GetName())

			slog.DebugContext(
				ctx,
				"Downloading file to temp location",
				"file", tempFilePath,
			)

			updateErr := fms.fileUpdate(ctx, fileAction.File, tempFilePath)
			if updateErr != nil {
				updateError = updateErr
				break
			}
		}
	}

	return updateError
}

func (fms *FileManagerService) moveOrDeleteFiles(ctx context.Context, tempDir string, actionError error) error {
actionsLoop:
	for _, fileAction := range fms.fileActions {
		switch fileAction.Action {
		case model.Delete:
			slog.DebugContext(ctx, "Deleting file", "file", fileAction.File.GetFileMeta().GetName())
			if err := os.Remove(fileAction.File.GetFileMeta().GetName()); err != nil && !os.IsNotExist(err) {
				actionError = fmt.Errorf("error deleting file: %s error: %w",
					fileAction.File.GetFileMeta().GetName(), err)

				break actionsLoop
			}

			continue
		case model.Add, model.Update:
			fileMeta := fileAction.File.GetFileMeta()
			err := fms.fileServiceOperator.RenameFile(ctx, fileMeta.GetHash(), fileMeta.GetName(), tempDir)
			if err != nil {
				actionError = err

				break actionsLoop
			}
		case model.Unchanged:
			slog.DebugContext(ctx, "File unchanged")
		}
	}

	return actionError
}

func (fms *FileManagerService) deleteTempFiles(ctx context.Context, tempDir string) {
	for _, fileAction := range fms.fileActions {
		if fileAction.Action == model.Add || fileAction.Action == model.Update {
			tempFile := path.Join(tempDir, fileAction.File.GetFileMeta().GetName())
			if err := os.Remove(tempFile); err != nil && !os.IsNotExist(err) {
				slog.ErrorContext(
					ctx, "Error deleting temp file",
					"file", fileAction.File.GetFileMeta().GetName(),
					"error", err,
				)
			}
		}
	}
}

func (fms *FileManagerService) fileUpdate(ctx context.Context, file *mpi.File, tempFilePath string) error {
	expectedHash := fms.fileActions[file.GetFileMeta().GetName()].File.GetFileMeta().GetHash()

	if file.GetFileMeta().GetSize() <= int64(fms.agentConfig.Client.Grpc.MaxFileSize) {
		return fms.fileServiceOperator.File(ctx, file, tempFilePath, expectedHash)
	}

	return fms.fileServiceOperator.ChunkedFile(ctx, file, tempFilePath, expectedHash)
}

func (fms *FileManagerService) checkAllowedDirectory(checkFiles []*mpi.File) error {
	for _, file := range checkFiles {
		allowed := fms.agentConfig.IsDirectoryAllowed(file.GetFileMeta().GetName())
		if !allowed {
			return fmt.Errorf("file not in allowed directories %s", file.GetFileMeta().GetName())
		}
	}

	return nil
}

func (fms *FileManagerService) validateAndUpdateFilePermissions(ctx context.Context, fileList []*mpi.File) error {
	for _, file := range fileList {
		if fms.areExecuteFilePermissionsSet(file) {
			resetErr := fms.removeExecuteFilePermissions(ctx, file)
			if resetErr != nil {
				return fmt.Errorf("failed to reset permissions for %s: %w", file.GetFileMeta().GetName(), resetErr)
			}
		}
	}

	return nil
}

func (fms *FileManagerService) areExecuteFilePermissionsSet(file *mpi.File) bool {
	filePermission := file.GetFileMeta().GetPermissions()

	permissionOctal, err := strconv.ParseUint(filePermission, 8, 32)
	if err != nil || len(filePermission) != 4 {
		return false
	}

	return permissionOctal&executePerm > 0
}

func (fms *FileManagerService) removeExecuteFilePermissions(ctx context.Context, file *mpi.File) error {
	filePermission := file.GetFileMeta().GetPermissions()

	permissionOctal, err := strconv.ParseUint(filePermission, 8, 32)
	if err != nil {
		return fmt.Errorf("falied to parse file permissions: %w", err)
	}

	permissionOctal &^= executePerm

	newPermission := "0" + strconv.FormatUint(permissionOctal, 8)
	file.FileMeta.Permissions = newPermission

	slog.DebugContext(ctx, "Permissions have been changed", "file", file.GetFileMeta().GetName(),
		"old_permissions", filePermission, "new_permissions", newPermission)

	return nil
}

func (fms *FileManagerService) convertToManifestFileMap(
	currentFiles map[string]*mpi.File,
	referenced bool,
) map[string]*model.ManifestFile {
	manifestFileMap := make(map[string]*model.ManifestFile)

	for name, currentFile := range currentFiles {
		if currentFile == nil || currentFile.GetFileMeta() == nil {
			continue
		}
		manifestFile := fms.convertToManifestFile(currentFile, referenced)
		manifestFileMap[name] = manifestFile
	}

	return manifestFileMap
}

func (fms *FileManagerService) convertToManifestFile(file *mpi.File, referenced bool) *model.ManifestFile {
	return &model.ManifestFile{
		ManifestFileMeta: &model.ManifestFileMeta{
			Name:       file.GetFileMeta().GetName(),
			Size:       file.GetFileMeta().GetSize(),
			Hash:       file.GetFileMeta().GetHash(),
			Referenced: referenced,
		},
	}
}

func (fms *FileManagerService) convertToFileMap(manifestFiles map[string]*model.ManifestFile) map[string]*mpi.File {
	currentFileMap := make(map[string]*mpi.File)
	for name, manifestFile := range manifestFiles {
		currentFile := fms.convertToFile(manifestFile)
		currentFileMap[name] = currentFile
	}

	return currentFileMap
}

func (fms *FileManagerService) convertToFile(manifestFile *model.ManifestFile) *mpi.File {
	return &mpi.File{
		FileMeta: &mpi.FileMeta{
			Name: manifestFile.ManifestFileMeta.Name,
			Hash: manifestFile.ManifestFileMeta.Hash,
			Size: manifestFile.ManifestFileMeta.Size,
		},
	}
}

func (fms *FileManagerService) createTempConfigDirectory(pattern string) (string, error) {
	tempDir, tempDirError := os.MkdirTemp(fms.configPath, pattern)
	if tempDirError != nil {
		return "", fmt.Errorf("failed creating temp config directory: %w", tempDirError)
	}

	return tempDir, nil
}

// ConvertToMapOfFiles converts a list of files to a map of file caches (file and action) with the file name as the key
func ConvertToMapOfFileCache(convertFiles []*mpi.File) map[string]*model.FileCache {
	filesMap := make(map[string]*model.FileCache)
	for _, convertFile := range convertFiles {
		filesMap[convertFile.GetFileMeta().GetName()] = &model.FileCache{
			File: convertFile,
		}
	}

	return filesMap
}<|MERGE_RESOLUTION|>--- conflicted
+++ resolved
@@ -167,16 +167,7 @@
 		return model.Error, allowedErr
 	}
 
-<<<<<<< HEAD
-	permissionErr := fms.validateAndUpdateFilePermissions(ctx, fileOverview.GetFiles())
-	if permissionErr != nil {
-		return model.RollbackRequired, permissionErr
-	}
-
-	diffFiles, fileContent, compareErr := fms.DetermineFileActions(
-=======
 	diffFiles, compareErr := fms.DetermineFileActions(
->>>>>>> 86fe87e4
 		ctx,
 		fms.currentFilesOnDisk,
 		ConvertToMapOfFileCache(fileOverview.GetFiles()),
