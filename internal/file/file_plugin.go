// Copyright (c) F5, Inc.
//
// This source code is licensed under the Apache License, Version 2.0 license found in the
// LICENSE file in the root directory of this source tree.

package file

import (
	"context"
	"log/slog"
	"sync"

	"github.com/nginx/agent/v3/pkg/files"
	"github.com/nginx/agent/v3/pkg/id"

	mpi "github.com/nginx/agent/v3/api/grpc/mpi/v1"
	"github.com/nginx/agent/v3/internal/bus"
	"github.com/nginx/agent/v3/internal/config"
	"github.com/nginx/agent/v3/internal/grpc"
	"github.com/nginx/agent/v3/internal/logger"
	"github.com/nginx/agent/v3/internal/model"
	"google.golang.org/protobuf/types/known/timestamppb"
)

var _ bus.Plugin = (*FilePlugin)(nil)

// The file plugin only writes, deletes and checks hashes of files
// the file plugin does not care about the instance type

type FilePlugin struct {
	manifestLock       *sync.RWMutex
	messagePipe        bus.MessagePipeInterface
	config             *config.Config
	conn               grpc.GrpcConnectionInterface
	fileManagerService fileManagerServiceInterface
	serverType         model.ServerType
}

func NewFilePlugin(agentConfig *config.Config, grpcConnection grpc.GrpcConnectionInterface,
	serverType model.ServerType, manifestLock *sync.RWMutex,
) *FilePlugin {
	return &FilePlugin{
		config:       agentConfig,
		conn:         grpcConnection,
		serverType:   serverType,
		manifestLock: manifestLock,
	}
}

func (fp *FilePlugin) Init(ctx context.Context, messagePipe bus.MessagePipeInterface) error {
	ctx = context.WithValue(
		ctx,
		logger.ServerTypeContextKey, slog.Any(logger.ServerTypeKey, fp.serverType.String()),
	)
	slog.DebugContext(ctx, "Starting file plugin")

	fp.messagePipe = messagePipe
	fp.fileManagerService = NewFileManagerService(fp.conn.FileServiceClient(), fp.config, fp.manifestLock)

	return nil
}

func (fp *FilePlugin) Close(ctx context.Context) error {
	ctx = context.WithValue(
		ctx,
		logger.ServerTypeContextKey, slog.Any(logger.ServerTypeKey, fp.serverType.String()),
	)
	slog.InfoContext(ctx, "Closing file plugin")

	return fp.conn.Close(ctx)
}

func (fp *FilePlugin) Info() *bus.Info {
	name := "file"
	if fp.serverType.String() == model.Auxiliary.String() {
		name = "auxiliary-file"
	}

	return &bus.Info{
		Name: name,
	}
}

// nolint: cyclop, revive
func (fp *FilePlugin) Process(ctx context.Context, msg *bus.Message) {
<<<<<<< HEAD
	ctxWithMetadata := fp.config.NewContextWithLabels(ctx)

	switch msg.Topic {
	case bus.ConnectionResetTopic:
		fp.handleConnectionReset(ctxWithMetadata, msg)
	case bus.ConnectionCreatedTopic:
		slog.DebugContext(ctxWithMetadata, "File plugin received connection created message")
		fp.fileManagerService.SetIsConnected(true)
	case bus.NginxConfigUpdateTopic:
		fp.handleNginxConfigUpdate(ctxWithMetadata, msg)
	case bus.ConfigUploadRequestTopic:
		fp.handleConfigUploadRequest(ctxWithMetadata, msg)
	case bus.ConfigApplyRequestTopic:
		fp.handleConfigApplyRequest(ctxWithMetadata, msg)
	case bus.ConfigApplyCompleteTopic:
		fp.handleConfigApplyComplete(ctxWithMetadata, msg)
	case bus.ConfigApplySuccessfulTopic:
		fp.handleConfigApplySuccess(ctxWithMetadata, msg)
	case bus.ConfigApplyFailedTopic:
		fp.handleConfigApplyFailedRequest(ctxWithMetadata, msg)
	default:
		slog.DebugContext(ctxWithMetadata, "File plugin received unknown topic", "topic", msg.Topic)
=======
	if logger.ServerType(ctx) == "" {
		ctx = context.WithValue(
			ctx,
			logger.ServerTypeContextKey, slog.Any(logger.ServerTypeKey, fp.serverType.String()),
		)
	}

	if logger.ServerType(ctx) == fp.serverType.String() {
		switch msg.Topic {
		case bus.ConnectionResetTopic:
			fp.handleConnectionReset(ctx, msg)
		case bus.ConnectionCreatedTopic:
			slog.DebugContext(ctx, "File plugin received connection created message")
			fp.fileManagerService.SetIsConnected(true)
		case bus.NginxConfigUpdateTopic:
			fp.handleNginxConfigUpdate(ctx, msg)
		case bus.ConfigUploadRequestTopic:
			fp.handleConfigUploadRequest(ctx, msg)
		case bus.ConfigApplyRequestTopic:
			fp.handleConfigApplyRequest(ctx, msg)
		case bus.ConfigApplyCompleteTopic:
			fp.handleConfigApplyComplete(ctx, msg)
		case bus.ConfigApplySuccessfulTopic:
			fp.handleConfigApplySuccess(ctx, msg)
		case bus.ConfigApplyFailedTopic:
			fp.handleConfigApplyFailedRequest(ctx, msg)
		default:
			slog.DebugContext(ctx, "File plugin received unknown topic", "topic", msg.Topic)
		}
>>>>>>> a4918b39
	}
}

func (fp *FilePlugin) Subscriptions() []string {
	if fp.serverType == model.Auxiliary {
		return []string{
			bus.ConnectionResetTopic,
			bus.ConnectionCreatedTopic,
			bus.NginxConfigUpdateTopic,
			bus.ConfigUploadRequestTopic,
		}
	}

	return []string{
		bus.ConnectionResetTopic,
		bus.ConnectionCreatedTopic,
		bus.NginxConfigUpdateTopic,
		bus.ConfigUploadRequestTopic,
		bus.ConfigApplyRequestTopic,
		bus.ConfigApplyFailedTopic,
		bus.ConfigApplySuccessfulTopic,
		bus.ConfigApplyCompleteTopic,
	}
}

func (fp *FilePlugin) handleConnectionReset(ctx context.Context, msg *bus.Message) {
	slog.DebugContext(ctx, "File plugin received connection reset message")
	if newConnection, ok := msg.Data.(grpc.GrpcConnectionInterface); ok {
		var reconnect bool
		err := fp.conn.Close(ctx)
		if err != nil {
			slog.ErrorContext(ctx, "File plugin: unable to close connection", "error", err)
		}
		fp.conn = newConnection

		reconnect = fp.fileManagerService.IsConnected()
		fp.fileManagerService = NewFileManagerService(fp.conn.FileServiceClient(), fp.config, fp.manifestLock)
		fp.fileManagerService.SetIsConnected(reconnect)

		slog.DebugContext(ctx, "File manager service client reset successfully")
	}
}

func (fp *FilePlugin) handleConfigApplyComplete(ctx context.Context, msg *bus.Message) {
	slog.DebugContext(ctx, "File plugin received config apply complete message")
	response, ok := msg.Data.(*mpi.DataPlaneResponse)

	if !ok {
		slog.ErrorContext(ctx, "Unable to cast message payload to *mpi.DataPlaneResponse", "payload", msg.Data)
		return
	}

	fp.fileManagerService.ClearCache()
	fp.messagePipe.Process(ctx, &bus.Message{Topic: bus.DataPlaneResponseTopic, Data: response})
}

func (fp *FilePlugin) handleConfigApplySuccess(ctx context.Context, msg *bus.Message) {
	slog.DebugContext(ctx, "File plugin received config success message")
	successMessage, ok := msg.Data.(*model.ConfigApplySuccess)

	if !ok {
		slog.ErrorContext(ctx, "Unable to cast message payload to *model.ConfigApplySuccess", "payload", msg.Data)
		return
	}

	fp.fileManagerService.ClearCache()

	if successMessage.ConfigContext.Files != nil {
		slog.DebugContext(ctx, "Changes made during config apply, update files on disk")
		updateError := fp.fileManagerService.UpdateCurrentFilesOnDisk(
			ctx,
			files.ConvertToMapOfFiles(successMessage.ConfigContext.Files),
			true,
		)
		if updateError != nil {
			slog.ErrorContext(ctx, "Unable to update current files on disk", "error", updateError)
		}
	}
	fp.messagePipe.Process(ctx, &bus.Message{Topic: bus.DataPlaneResponseTopic, Data: successMessage.DataPlaneResponse})
}

func (fp *FilePlugin) handleConfigApplyFailedRequest(ctx context.Context, msg *bus.Message) {
	slog.DebugContext(ctx, "File plugin received config failed message")

	data, ok := msg.Data.(*model.ConfigApplyMessage)
	if data.InstanceID == "" || !ok {
		slog.ErrorContext(ctx, "Unable to cast message payload to *model.ConfigApplyMessage",
			"payload", msg.Data)
		fp.fileManagerService.ClearCache()

		return
	}

	err := fp.fileManagerService.Rollback(ctx, data.InstanceID)
	if err != nil {
		rollbackResponse := fp.createDataPlaneResponse(data.CorrelationID,
			mpi.CommandResponse_COMMAND_STATUS_ERROR,
			"Rollback failed", data.InstanceID, err.Error())

		applyResponse := fp.createDataPlaneResponse(data.CorrelationID,
			mpi.CommandResponse_COMMAND_STATUS_FAILURE,
			"Config apply failed, rollback failed", data.InstanceID, data.Error.Error())

		fp.fileManagerService.ClearCache()
		fp.messagePipe.Process(ctx, &bus.Message{Topic: bus.DataPlaneResponseTopic, Data: rollbackResponse})
		fp.messagePipe.Process(ctx, &bus.Message{Topic: bus.ConfigApplyCompleteTopic, Data: applyResponse})

		return
	}

	// Send RollbackWriteTopic with Correlation and Instance ID for use by resource plugin
	fp.messagePipe.Process(ctx, &bus.Message{Topic: bus.RollbackWriteTopic, Data: data})
}

func (fp *FilePlugin) handleConfigApplyRequest(ctx context.Context, msg *bus.Message) {
	slog.DebugContext(ctx, "File plugin received config apply request message")
	var response *mpi.DataPlaneResponse
	correlationID := logger.CorrelationID(ctx)

	managementPlaneRequest, ok := msg.Data.(*mpi.ManagementPlaneRequest)
	if !ok {
		slog.ErrorContext(ctx, "Unable to cast message payload to *mpi.ManagementPlaneRequest",
			"payload", msg.Data)

		return
	}

	request, requestOk := managementPlaneRequest.GetRequest().(*mpi.ManagementPlaneRequest_ConfigApplyRequest)
	if !requestOk {
		slog.ErrorContext(ctx, "Unable to cast message payload to *mpi.ManagementPlaneRequest_ConfigApplyRequest",
			"payload", msg.Data)

		return
	}

	configApplyRequest := request.ConfigApplyRequest
	instanceID := configApplyRequest.GetOverview().GetConfigVersion().GetInstanceId()

	writeStatus, err := fp.fileManagerService.ConfigApply(ctx, configApplyRequest)

	switch writeStatus {
	case model.NoChange:
		slog.DebugContext(ctx, "No changes required for config apply request")
		dpResponse := fp.createDataPlaneResponse(
			correlationID,
			mpi.CommandResponse_COMMAND_STATUS_OK,
			"Config apply successful, no files to change",
			instanceID,
			"",
		)

		successMessage := &model.ConfigApplySuccess{
			ConfigContext:     &model.NginxConfigContext{},
			DataPlaneResponse: dpResponse,
		}

		fp.fileManagerService.ClearCache()
		fp.messagePipe.Process(ctx, &bus.Message{Topic: bus.ConfigApplySuccessfulTopic, Data: successMessage})

		return
	case model.Error:
		slog.ErrorContext(
			ctx,
			"Failed to apply config changes",
			"instance_id", instanceID,
			"error", err,
		)
		response = fp.createDataPlaneResponse(
			correlationID,
			mpi.CommandResponse_COMMAND_STATUS_FAILURE,
			"Config apply failed",
			instanceID,
			err.Error(),
		)

		fp.fileManagerService.ClearCache()
		fp.messagePipe.Process(ctx, &bus.Message{Topic: bus.ConfigApplyCompleteTopic, Data: response})

		return
	case model.RollbackRequired:
		slog.ErrorContext(
			ctx,
			"Failed to apply config changes, rolling back",
			"instance_id", instanceID,
			"error", err,
		)

		response = fp.createDataPlaneResponse(
			correlationID,
			mpi.CommandResponse_COMMAND_STATUS_ERROR,
			"Config apply failed, rolling back config",
			instanceID,
			err.Error(),
		)
		fp.messagePipe.Process(ctx, &bus.Message{Topic: bus.DataPlaneResponseTopic, Data: response})

		rollbackErr := fp.fileManagerService.Rollback(
			ctx,
			instanceID,
		)
		if rollbackErr != nil {
			rollbackResponse := fp.createDataPlaneResponse(
				correlationID,
				mpi.CommandResponse_COMMAND_STATUS_FAILURE,
				"Config apply failed, rollback failed",
				instanceID,
				rollbackErr.Error())

			fp.fileManagerService.ClearCache()
			fp.messagePipe.Process(ctx, &bus.Message{Topic: bus.ConfigApplyCompleteTopic, Data: rollbackResponse})

			return
		}

		response = fp.createDataPlaneResponse(
			correlationID,
			mpi.CommandResponse_COMMAND_STATUS_FAILURE,
			"Config apply failed, rollback successful",
			instanceID,
			err.Error())

		fp.fileManagerService.ClearCache()
		fp.messagePipe.Process(ctx, &bus.Message{Topic: bus.ConfigApplyCompleteTopic, Data: response})

		return
	case model.OK:
		slog.DebugContext(ctx, "Changes required for config apply request")
		// Send WriteConfigSuccessfulTopic with Correlation and Instance ID for use by resource plugin
		data := &model.ConfigApplyMessage{
			CorrelationID: correlationID,
			InstanceID:    instanceID,
		}

		fp.messagePipe.Process(ctx, &bus.Message{Topic: bus.WriteConfigSuccessfulTopic, Data: data})
	}
}

func (fp *FilePlugin) handleNginxConfigUpdate(ctx context.Context, msg *bus.Message) {
	slog.DebugContext(ctx, "File plugin received nginx config update message")
	nginxConfigContext, ok := msg.Data.(*model.NginxConfigContext)
	if !ok {
		slog.ErrorContext(ctx, "Unable to cast message payload to *model.NginxConfigContext", "payload", msg.Data)

		return
	}

	fp.fileManagerService.ConfigUpdate(ctx, nginxConfigContext)
}

func (fp *FilePlugin) handleConfigUploadRequest(ctx context.Context, msg *bus.Message) {
	slog.DebugContext(ctx, "File plugin received config upload request message")
	managementPlaneRequest, ok := msg.Data.(*mpi.ManagementPlaneRequest)
	if !ok {
		slog.ErrorContext(
			ctx,
			"Unable to cast message payload to *mpi.ManagementPlaneRequest",
			"payload", msg.Data,
		)

		return
	}

	configUploadRequest := managementPlaneRequest.GetConfigUploadRequest()

	correlationID := logger.CorrelationID(ctx)

	updatingFilesError := fp.fileManagerService.ConfigUpload(ctx, configUploadRequest)

	response := &mpi.DataPlaneResponse{
		MessageMeta: &mpi.MessageMeta{
			MessageId:     id.GenerateMessageID(),
			CorrelationId: correlationID,
			Timestamp:     timestamppb.Now(),
		},
		CommandResponse: &mpi.CommandResponse{
			Status:  mpi.CommandResponse_COMMAND_STATUS_OK,
			Message: "Successfully updated all files",
		},
	}

	if updatingFilesError != nil {
		response.CommandResponse.Status = mpi.CommandResponse_COMMAND_STATUS_FAILURE
		response.CommandResponse.Message = "Failed to update all files"
		response.CommandResponse.Error = updatingFilesError.Error()
	}

	fp.messagePipe.Process(ctx, &bus.Message{Topic: bus.DataPlaneResponseTopic, Data: response})
}

func (fp *FilePlugin) createDataPlaneResponse(correlationID string, status mpi.CommandResponse_CommandStatus,
	message, instanceID, err string,
) *mpi.DataPlaneResponse {
	return &mpi.DataPlaneResponse{
		MessageMeta: &mpi.MessageMeta{
			MessageId:     id.GenerateMessageID(),
			CorrelationId: correlationID,
			Timestamp:     timestamppb.Now(),
		},
		CommandResponse: &mpi.CommandResponse{
			Status:  status,
			Message: message,
			Error:   err,
		},
		InstanceId: instanceID,
	}
}<|MERGE_RESOLUTION|>--- conflicted
+++ resolved
@@ -83,60 +83,37 @@
 
 // nolint: cyclop, revive
 func (fp *FilePlugin) Process(ctx context.Context, msg *bus.Message) {
-<<<<<<< HEAD
 	ctxWithMetadata := fp.config.NewContextWithLabels(ctx)
 
-	switch msg.Topic {
-	case bus.ConnectionResetTopic:
-		fp.handleConnectionReset(ctxWithMetadata, msg)
-	case bus.ConnectionCreatedTopic:
-		slog.DebugContext(ctxWithMetadata, "File plugin received connection created message")
-		fp.fileManagerService.SetIsConnected(true)
-	case bus.NginxConfigUpdateTopic:
-		fp.handleNginxConfigUpdate(ctxWithMetadata, msg)
-	case bus.ConfigUploadRequestTopic:
-		fp.handleConfigUploadRequest(ctxWithMetadata, msg)
-	case bus.ConfigApplyRequestTopic:
-		fp.handleConfigApplyRequest(ctxWithMetadata, msg)
-	case bus.ConfigApplyCompleteTopic:
-		fp.handleConfigApplyComplete(ctxWithMetadata, msg)
-	case bus.ConfigApplySuccessfulTopic:
-		fp.handleConfigApplySuccess(ctxWithMetadata, msg)
-	case bus.ConfigApplyFailedTopic:
-		fp.handleConfigApplyFailedRequest(ctxWithMetadata, msg)
-	default:
-		slog.DebugContext(ctxWithMetadata, "File plugin received unknown topic", "topic", msg.Topic)
-=======
 	if logger.ServerType(ctx) == "" {
-		ctx = context.WithValue(
-			ctx,
+		ctxWithMetadata = context.WithValue(
+			ctxWithMetadata,
 			logger.ServerTypeContextKey, slog.Any(logger.ServerTypeKey, fp.serverType.String()),
 		)
 	}
 
-	if logger.ServerType(ctx) == fp.serverType.String() {
+	if logger.ServerType(ctxWithMetadata) == fp.serverType.String() {
 		switch msg.Topic {
 		case bus.ConnectionResetTopic:
-			fp.handleConnectionReset(ctx, msg)
+			fp.handleConnectionReset(ctxWithMetadata, msg)
 		case bus.ConnectionCreatedTopic:
-			slog.DebugContext(ctx, "File plugin received connection created message")
+			slog.DebugContext(ctxWithMetadata, "File plugin received connection created message")
 			fp.fileManagerService.SetIsConnected(true)
 		case bus.NginxConfigUpdateTopic:
-			fp.handleNginxConfigUpdate(ctx, msg)
+			fp.handleNginxConfigUpdate(ctxWithMetadata, msg)
 		case bus.ConfigUploadRequestTopic:
-			fp.handleConfigUploadRequest(ctx, msg)
+			fp.handleConfigUploadRequest(ctxWithMetadata, msg)
 		case bus.ConfigApplyRequestTopic:
-			fp.handleConfigApplyRequest(ctx, msg)
+			fp.handleConfigApplyRequest(ctxWithMetadata, msg)
 		case bus.ConfigApplyCompleteTopic:
-			fp.handleConfigApplyComplete(ctx, msg)
+			fp.handleConfigApplyComplete(ctxWithMetadata, msg)
 		case bus.ConfigApplySuccessfulTopic:
-			fp.handleConfigApplySuccess(ctx, msg)
+			fp.handleConfigApplySuccess(ctxWithMetadata, msg)
 		case bus.ConfigApplyFailedTopic:
-			fp.handleConfigApplyFailedRequest(ctx, msg)
+			fp.handleConfigApplyFailedRequest(ctxWithMetadata, msg)
 		default:
-			slog.DebugContext(ctx, "File plugin received unknown topic", "topic", msg.Topic)
-		}
->>>>>>> a4918b39
+			slog.DebugContext(ctxWithMetadata, "File plugin received unknown topic", "topic", msg.Topic)
+		}
 	}
 }
 
