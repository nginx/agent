--- conflicted
+++ resolved
@@ -231,16 +231,6 @@
 func (fws *FileWatcherService) handleEvent(ctx context.Context, event fsnotify.Event) {
 	if fws.enabled.Load() {
 		if fws.isEventSkippable(event) {
-<<<<<<< HEAD
-			slog.DebugContext(
-				ctx,
-				"Skipping FSNotify event",
-				"event", event,
-				logOrigin,
-			)
-
-=======
->>>>>>> a68504bc
 			return
 		}
 
@@ -298,10 +288,6 @@
 			slog.Error("Invalid path for excluding file", "file_path", pattern, logOrigin)
 			continue
 		} else if ok {
-<<<<<<< HEAD
-			slog.Debug("Excluding file from watcher as specified in config", "file_path", path, logOrigin)
-=======
->>>>>>> a68504bc
 			return true
 		}
 	}
