// Copyright (c) F5, Inc.
//
// This source code is licensed under the Apache License, Version 2.0 license found in the
// LICENSE file in the root directory of this source tree.

package watcher

import (
	"context"
	"testing"
	"time"

	"github.com/google/uuid"
	"google.golang.org/protobuf/types/known/timestamppb"

	"github.com/nginx/agent/v3/internal/watcher/health"
	"github.com/nginx/agent/v3/internal/watcher/instance"
	"github.com/nginx/agent/v3/internal/watcher/watcherfakes"

	mpi "github.com/nginx/agent/v3/api/grpc/mpi/v1"
	"github.com/nginx/agent/v3/internal/bus"
	"github.com/nginx/agent/v3/internal/logger"
	"github.com/nginx/agent/v3/test/model"
	"github.com/nginx/agent/v3/test/protos"
	"github.com/nginx/agent/v3/test/types"
	"github.com/stretchr/testify/assert"
	"github.com/stretchr/testify/require"
)

func TestWatcher_Init(t *testing.T) {
	ctx := context.Background()

	watcherPlugin := NewWatcher(types.AgentConfig())

	messagePipe := bus.NewFakeMessagePipe()

	err := watcherPlugin.Init(ctx, messagePipe)
	defer func() {
		closeError := watcherPlugin.Close(ctx)
		require.NoError(t, closeError)
	}()
	require.NoError(t, err)

	messages := messagePipe.GetMessages()

	assert.Empty(t, messages)

	instanceUpdatesMessage := instance.InstanceUpdatesMessage{
		CorrelationID: logger.GenerateCorrelationID(),
		InstanceUpdates: instance.InstanceUpdates{
			NewInstances: []*mpi.Instance{
				protos.GetNginxOssInstance([]string{}),
			},
			UpdatedInstances: []*mpi.Instance{
				protos.GetNginxOssInstance([]string{}),
			},
			DeletedInstances: []*mpi.Instance{
				protos.GetNginxPlusInstance([]string{}),
			},
		},
	}

	nginxConfigContextMessage := instance.NginxConfigContextMessage{
		CorrelationID:      logger.GenerateCorrelationID(),
		NginxConfigContext: model.GetConfigContext(),
	}

	instanceHealthMessage := health.InstanceHealthMessage{
		CorrelationID:  logger.GenerateCorrelationID(),
		InstanceHealth: []*mpi.InstanceHealth{},
	}

	watcherPlugin.instanceUpdatesChannel <- instanceUpdatesMessage
	watcherPlugin.nginxConfigContextChannel <- nginxConfigContextMessage
	watcherPlugin.instanceHealthChannel <- instanceHealthMessage

	assert.Eventually(t, func() bool { return len(messagePipe.GetMessages()) == 5 }, 2*time.Second, 10*time.Millisecond)
	messages = messagePipe.GetMessages()

	assert.Equal(
		t,
		&bus.Message{Topic: bus.AddInstancesTopic, Data: instanceUpdatesMessage.InstanceUpdates.NewInstances},
		messages[0],
	)
	assert.Equal(
		t,
		&bus.Message{Topic: bus.UpdatedInstancesTopic, Data: instanceUpdatesMessage.InstanceUpdates.UpdatedInstances},
		messages[1],
	)
	assert.Equal(
		t,
		&bus.Message{Topic: bus.DeletedInstancesTopic, Data: instanceUpdatesMessage.InstanceUpdates.DeletedInstances},
		messages[2],
	)
	assert.Equal(
		t,
		&bus.Message{Topic: bus.NginxConfigUpdateTopic, Data: nginxConfigContextMessage.NginxConfigContext},
		messages[3],
	)
	assert.Equal(
		t,
		&bus.Message{Topic: bus.InstanceHealthTopic, Data: instanceHealthMessage.InstanceHealth},
		messages[4],
	)
}

func TestWatcher_Info(t *testing.T) {
	watcherPlugin := NewWatcher(types.AgentConfig())
	assert.Equal(t, &bus.Info{Name: "watcher"}, watcherPlugin.Info())
}

func TestWatcher_Process_ConfigApplyRequestTopic(t *testing.T) {
	ctx := context.Background()
	data := &mpi.ManagementPlaneRequest{
		Request: &mpi.ManagementPlaneRequest_ConfigApplyRequest{
			ConfigApplyRequest: protos.CreateConfigApplyRequest(&mpi.FileOverview{
				ConfigVersion: protos.CreateConfigVersion(),
			}),
		},
	}
	message := &bus.Message{
		Topic: bus.ConfigApplyRequestTopic,
		Data:  data,
	}

	watcherPlugin := NewWatcher(types.AgentConfig())

	watcherPlugin.Process(ctx, message)

	assert.Len(t, watcherPlugin.instancesWithConfigApplyInProgress, 1)
}

func TestWatcher_Process_ConfigApplySuccessfulTopic(t *testing.T) {
	ctx := context.Background()
	data := protos.GetNginxOssInstance([]string{})

	response := &mpi.DataPlaneResponse{
		MessageMeta: &mpi.MessageMeta{
			MessageId:     uuid.NewString(),
			CorrelationId: "dfsbhj6-bc92-30c1-a9c9-85591422068e",
			Timestamp:     timestamppb.Now(),
		},
		CommandResponse: &mpi.CommandResponse{
			Status:  mpi.CommandResponse_COMMAND_STATUS_OK,
			Message: "Config apply successful",
			Error:   "",
		},
		InstanceId: data.GetInstanceMeta().GetInstanceId(),
	}

	message := &bus.Message{
		Topic: bus.ConfigApplySuccessfulTopic,
		Data:  response,
	}

	fakeWatcherService := &watcherfakes.FakeInstanceWatcherServiceInterface{}
	watcherPlugin := NewWatcher(types.AgentConfig())
	watcherPlugin.instanceWatcherService = fakeWatcherService
	watcherPlugin.instancesWithConfigApplyInProgress = []string{data.GetInstanceMeta().GetInstanceId()}

	watcherPlugin.Process(ctx, message)

	assert.Equal(t, 1, fakeWatcherService.ReparseConfigCallCount())
	assert.Empty(t, watcherPlugin.instancesWithConfigApplyInProgress)
}

func TestWatcher_Process_RollbackCompleteTopic(t *testing.T) {
	ctx := context.Background()
	ossInstance := protos.GetNginxOssInstance([]string{})

	response := &mpi.DataPlaneResponse{
		MessageMeta: &mpi.MessageMeta{
			MessageId:     uuid.NewString(),
			CorrelationId: "dfsbhj6-bc92-30c1-a9c9-85591422068e",
			Timestamp:     timestamppb.Now(),
		},
		CommandResponse: &mpi.CommandResponse{
			Status:  mpi.CommandResponse_COMMAND_STATUS_OK,
			Message: "Config apply successful",
			Error:   "",
		},
		InstanceId: ossInstance.GetInstanceMeta().GetInstanceId(),
	}

	message := &bus.Message{
		Topic: bus.ConfigApplyCompleteTopic,
		Data:  response,
	}

	watcherPlugin := NewWatcher(types.AgentConfig())
	watcherPlugin.instancesWithConfigApplyInProgress = []string{ossInstance.GetInstanceMeta().GetInstanceId()}

	watcherPlugin.Process(ctx, message)

	assert.Empty(t, watcherPlugin.instancesWithConfigApplyInProgress)
}

func TestWatcher_Subscriptions(t *testing.T) {
	watcherPlugin := NewWatcher(types.AgentConfig())
	assert.Equal(
		t,
		[]string{
			bus.ConfigApplyRequestTopic,
			bus.ConfigApplySuccessfulTopic,
			bus.ConfigApplyCompleteTopic,
<<<<<<< HEAD
=======
			bus.DataPlaneHealthRequestTopic,
>>>>>>> 46ff3d83
		},
		watcherPlugin.Subscriptions(),
	)
}<|MERGE_RESOLUTION|>--- conflicted
+++ resolved
@@ -203,10 +203,7 @@
 			bus.ConfigApplyRequestTopic,
 			bus.ConfigApplySuccessfulTopic,
 			bus.ConfigApplyCompleteTopic,
-<<<<<<< HEAD
-=======
 			bus.DataPlaneHealthRequestTopic,
->>>>>>> 46ff3d83
 		},
 		watcherPlugin.Subscriptions(),
 	)
