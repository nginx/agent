--- conflicted
+++ resolved
@@ -113,11 +113,8 @@
 		w.handleConfigApplySuccess(ctx, msg)
 	case bus.ConfigApplyCompleteTopic:
 		w.handleConfigApplyComplete(ctx, msg)
-<<<<<<< HEAD
-=======
 	case bus.DataPlaneHealthRequestTopic:
 		w.handleHealthRequest(ctx)
->>>>>>> 46ff3d83
 	default:
 		slog.DebugContext(ctx, "Watcher plugin unknown topic", "topic", msg.Topic)
 	}
@@ -128,10 +125,7 @@
 		bus.ConfigApplyRequestTopic,
 		bus.ConfigApplySuccessfulTopic,
 		bus.ConfigApplyCompleteTopic,
-<<<<<<< HEAD
-=======
 		bus.DataPlaneHealthRequestTopic,
->>>>>>> 46ff3d83
 	}
 }
 
@@ -180,15 +174,12 @@
 	w.instanceWatcherService.ReparseConfig(ctx, instanceID)
 }
 
-<<<<<<< HEAD
-=======
 func (w *Watcher) handleHealthRequest(ctx context.Context) {
 	w.messagePipe.Process(ctx, &bus.Message{
 		Topic: bus.DataPlaneHealthResponseTopic, Data: w.healthWatcherService.GetInstancesHealth(),
 	})
 }
 
->>>>>>> 46ff3d83
 func (w *Watcher) handleConfigApplyComplete(ctx context.Context, msg *bus.Message) {
 	response, ok := msg.Data.(*mpi.DataPlaneResponse)
 	if !ok {
