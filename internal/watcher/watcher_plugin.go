// Copyright (c) F5, Inc.
//
// This source code is licensed under the Apache License, Version 2.0 license found in the
// LICENSE file in the root directory of this source tree.

package watcher

import (
	"context"
	"log/slog"

	"github.com/nginx/agent/v3/internal/watcher/health"
	"github.com/nginx/agent/v3/internal/watcher/instance"

	"github.com/nginx/agent/v3/internal/bus"
	"github.com/nginx/agent/v3/internal/config"
	"github.com/nginx/agent/v3/internal/logger"
)

// nolint
type (
	Watcher struct {
		messagePipe               bus.MessagePipeInterface
		agentConfig               *config.Config
		instanceWatcherService    *instance.InstanceWatcherService
		healthWatcherService      *health.HealthWatcherService
		instanceUpdatesChannel    chan instance.InstanceUpdatesMessage
		nginxConfigContextChannel chan instance.NginxConfigContextMessage
		instanceHealthChannel     chan health.InstanceHealthMessage
		cancel                    context.CancelFunc
	}
)

var _ bus.Plugin = (*Watcher)(nil)

func NewWatcher(agentConfig *config.Config) *Watcher {
	return &Watcher{
		agentConfig:               agentConfig,
		instanceWatcherService:    instance.NewInstanceWatcherService(agentConfig),
		healthWatcherService:      health.NewHealthWatcherService(agentConfig),
		instanceUpdatesChannel:    make(chan instance.InstanceUpdatesMessage),
		nginxConfigContextChannel: make(chan instance.NginxConfigContextMessage),
		instanceHealthChannel:     make(chan health.InstanceHealthMessage),
	}
}

// nolint: unparam
// error is always nil
func (w *Watcher) Init(ctx context.Context, messagePipe bus.MessagePipeInterface) error {
	slog.DebugContext(ctx, "Starting watcher plugin")
	w.messagePipe = messagePipe

	watcherContext, cancel := context.WithCancel(ctx)
	w.cancel = cancel

	go w.instanceWatcherService.Watch(watcherContext, w.instanceUpdatesChannel, w.nginxConfigContextChannel)
	go w.healthWatcherService.Watch(watcherContext, w.instanceHealthChannel)
	go w.monitorWatchers(watcherContext)

	return nil
}

// nolint: unparam
// error is always nil
func (w *Watcher) Close(ctx context.Context) error {
	slog.DebugContext(ctx, "Closing watcher plugin")

	w.cancel()

	return nil
}

func (*Watcher) Info() *bus.Info {
	return &bus.Info{
		Name: "watcher",
	}
}

func (*Watcher) Process(_ context.Context, _ *bus.Message) {}

func (*Watcher) Subscriptions() []string {
	return []string{}
}

func (w *Watcher) monitorWatchers(ctx context.Context) {
	for {
		select {
		case <-ctx.Done():
			return
		case message := <-w.instanceUpdatesChannel:
			newCtx := context.WithValue(ctx, logger.CorrelationIDContextKey, message.CorrelationID)
			w.handleInstanceUpdates(newCtx, message)
		case message := <-w.nginxConfigContextChannel:
			newCtx := context.WithValue(ctx, logger.CorrelationIDContextKey, message.CorrelationID)
			slog.DebugContext(
				newCtx,
				"Updated NGINX config context",
				"nginx_config_context", message.NginxConfigContext,
			)
			w.messagePipe.Process(
				newCtx,
<<<<<<< HEAD
				&bus.Message{Topic: bus.NginxConfigContextTopic, Data: message.NginxConfigContext},
=======
				&bus.Message{Topic: bus.NginxConfigUpdateTopic, Data: message.nginxConfigContext},
>>>>>>> b9705651
			)
		case message := <-w.instanceHealthChannel:
			newCtx := context.WithValue(ctx, logger.CorrelationIDContextKey, message.CorrelationID)
			w.messagePipe.Process(newCtx, &bus.Message{
				Topic: bus.InstanceHealthTopic, Data: message.InstanceHealth,
			})
		}
	}
}

func (w *Watcher) handleInstanceUpdates(newCtx context.Context, message instance.InstanceUpdatesMessage) {
	if len(message.InstanceUpdates.NewInstances) > 0 {
		slog.DebugContext(newCtx, "New instances found", "instances", message.InstanceUpdates.NewInstances)
		w.healthWatcherService.AddHealthWatcher(message.InstanceUpdates.NewInstances)
		w.messagePipe.Process(
			newCtx,
			&bus.Message{Topic: bus.AddInstancesTopic, Data: message.InstanceUpdates.NewInstances},
		)
	}
	if len(message.InstanceUpdates.UpdatedInstances) > 0 {
		slog.DebugContext(newCtx, "Instances updated", "instances", message.InstanceUpdates.UpdatedInstances)
		w.messagePipe.Process(
			newCtx,
			&bus.Message{Topic: bus.UpdatedInstancesTopic, Data: message.InstanceUpdates.UpdatedInstances},
		)
	}
	if len(message.InstanceUpdates.DeletedInstances) > 0 {
		slog.DebugContext(newCtx, "Instances deleted", "instances", message.InstanceUpdates.DeletedInstances)
		w.healthWatcherService.DeleteHealthWatcher(message.InstanceUpdates.
			DeletedInstances)
		w.messagePipe.Process(
			newCtx,
			&bus.Message{Topic: bus.DeletedInstancesTopic, Data: message.InstanceUpdates.DeletedInstances},
		)
	}
}<|MERGE_RESOLUTION|>--- conflicted
+++ resolved
@@ -99,11 +99,7 @@
 			)
 			w.messagePipe.Process(
 				newCtx,
-<<<<<<< HEAD
-				&bus.Message{Topic: bus.NginxConfigContextTopic, Data: message.NginxConfigContext},
-=======
-				&bus.Message{Topic: bus.NginxConfigUpdateTopic, Data: message.nginxConfigContext},
->>>>>>> b9705651
+				&bus.Message{Topic: bus.NginxConfigUpdateTopic, Data: message.NginxConfigContext},
 			)
 		case message := <-w.instanceHealthChannel:
 			newCtx := context.WithValue(ctx, logger.CorrelationIDContextKey, message.CorrelationID)
