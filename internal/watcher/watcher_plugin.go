--- conflicted
+++ resolved
@@ -17,22 +17,14 @@
 // nolint
 type (
 	Watcher struct {
-<<<<<<< HEAD
 		messagePipe               bus.MessagePipeInterface
 		agentConfig               *config.Config
 		instanceWatcherService    *InstanceWatcherService
+		healthWatcherService      *HealthWatcherService
 		instanceUpdatesChannel    chan InstanceUpdatesMessage
 		nginxConfigContextChannel chan NginxConfigContextMessage
+		instanceHealthChannel     chan InstanceHealthMessage
 		cancel                    context.CancelFunc
-=======
-		messagePipe            bus.MessagePipeInterface
-		agentConfig            *config.Config
-		instanceWatcherService *InstanceWatcherService
-		instanceUpdatesChannel chan InstanceUpdatesMessage
-		healthWatcherService   *HealthWatcherService
-		instanceHealthChannel  chan InstanceHealthMessage
-		cancel                 context.CancelFunc
->>>>>>> 478a8788
 	}
 )
 
@@ -40,18 +32,12 @@
 
 func NewWatcher(agentConfig *config.Config) *Watcher {
 	return &Watcher{
-<<<<<<< HEAD
 		agentConfig:               agentConfig,
 		instanceWatcherService:    NewInstanceWatcherService(agentConfig),
+		healthWatcherService:      NewHealthWatcherService(agentConfig),
 		instanceUpdatesChannel:    make(chan InstanceUpdatesMessage),
 		nginxConfigContextChannel: make(chan NginxConfigContextMessage),
-=======
-		agentConfig:            agentConfig,
-		instanceWatcherService: NewInstanceWatcherService(agentConfig),
-		instanceUpdatesChannel: make(chan InstanceUpdatesMessage),
-		healthWatcherService:   NewHealthWatcherService(agentConfig),
-		instanceHealthChannel:  make(chan InstanceHealthMessage),
->>>>>>> 478a8788
+		instanceHealthChannel:     make(chan InstanceHealthMessage),
 	}
 }
 
@@ -64,12 +50,8 @@
 	watcherContext, cancel := context.WithCancel(ctx)
 	w.cancel = cancel
 
-<<<<<<< HEAD
 	go w.instanceWatcherService.Watch(watcherContext, w.instanceUpdatesChannel, w.nginxConfigContextChannel)
-=======
-	go w.instanceWatcherService.Watch(watcherContext, w.instanceUpdatesChannel)
 	go w.healthWatcherService.Watch(watcherContext, w.instanceHealthChannel)
->>>>>>> 478a8788
 	go w.monitorWatchers(watcherContext)
 
 	return nil
@@ -121,7 +103,6 @@
 					&bus.Message{Topic: bus.DeletedInstancesTopic, Data: message.instanceUpdates.deletedInstances},
 				)
 			}
-<<<<<<< HEAD
 		case message := <-w.nginxConfigContextChannel:
 			newCtx := context.WithValue(ctx, logger.CorrelationIDContextKey, message.correlationID)
 			slog.DebugContext(
@@ -133,13 +114,11 @@
 				newCtx,
 				&bus.Message{Topic: bus.NginxConfigContextTopic, Data: message.nginxConfigContext},
 			)
-=======
 		case message := <-w.instanceHealthChannel:
 			newCtx := context.WithValue(ctx, logger.CorrelationIDContextKey, message.correlationID)
 			w.messagePipe.Process(newCtx, &bus.Message{
 				Topic: bus.InstanceHealthTopic, Data: message.instanceHealth,
 			})
->>>>>>> 478a8788
 		}
 	}
 }