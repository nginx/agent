// Copyright (c) F5, Inc.
//
// This source code is licensed under the Apache License, Version 2.0 license found in the
// LICENSE file in the root directory of this source tree.

package watcher

import (
	"context"
	"log/slog"
	"time"

	"github.com/nginx/agent/v3/api/grpc/mpi/v1"
	"github.com/nginx/agent/v3/internal/config"
	"github.com/nginx/agent/v3/internal/datasource/host/exec"
	"github.com/nginx/agent/v3/internal/logger"
	"github.com/nginx/agent/v3/internal/model"
	"google.golang.org/protobuf/types/known/structpb"
)

const defaultAgentPath = "/run/nginx-agent"

//go:generate go run github.com/maxbrunsfeld/counterfeiter/v6@v6.8.1 -generate
//counterfeiter:generate . processOperator

//go:generate go run github.com/maxbrunsfeld/counterfeiter/v6@v6.8.1 -generate
//counterfeiter:generate . processParser

//go:generate go run github.com/maxbrunsfeld/counterfeiter/v6@v6.8.1 -generate
//counterfeiter:generate . nginxConfigParser

type (
	processOperator interface {
		Processes(ctx context.Context) ([]*model.Process, error)
	}

	processParser interface {
		Parse(ctx context.Context, processes []*model.Process) map[string]*v1.Instance
<<<<<<< HEAD
=======
	}

	nginxConfigParser interface {
		Parse(ctx context.Context, instance *v1.Instance) (*model.NginxConfigContext, error)
>>>>>>> 4e2b44bd
	}

	InstanceWatcherService struct {
		agentConfig       *config.Config
		processOperator   processOperator
		processParsers    []processParser
		nginxConfigParser nginxConfigParser
		instanceCache     []*v1.Instance
		nginxConfigCache  map[string]*model.NginxConfigContext // key is instanceID
		executer          exec.ExecInterface
	}

	InstanceUpdates struct {
		newInstances     []*v1.Instance
		deletedInstances []*v1.Instance
	}

	InstanceUpdatesMessage struct {
		correlationID   slog.Attr
		instanceUpdates InstanceUpdates
	}

	NginxConfigContextMessage struct {
		correlationID      slog.Attr
		nginxConfigContext *model.NginxConfigContext
	}
)

func NewInstanceWatcherService(agentConfig *config.Config) *InstanceWatcherService {
	return &InstanceWatcherService{
		agentConfig:     agentConfig,
		processOperator: NewProcessOperator(),
		processParsers: []processParser{
			NewNginxProcessParser(),
		},
		nginxConfigParser: NewNginxConfigParser(agentConfig),
		instanceCache:     []*v1.Instance{},
		nginxConfigCache:  make(map[string]*model.NginxConfigContext),
		executer:          &exec.Exec{},
	}
}

func (iw *InstanceWatcherService) Watch(
	ctx context.Context,
	instancesChannel chan<- InstanceUpdatesMessage,
	nginxConfigContextChannel chan<- NginxConfigContextMessage,
) {
	monitoringFrequency := iw.agentConfig.Watchers.InstanceWatcher.MonitoringFrequency
	slog.DebugContext(ctx, "Starting instance watcher monitoring", "monitoring_frequency", monitoringFrequency)

	instanceWatcherTicker := time.NewTicker(monitoringFrequency)
	defer instanceWatcherTicker.Stop()

	for {
		select {
		case <-ctx.Done():
			close(instancesChannel)
			close(nginxConfigContextChannel)

			return
		case <-instanceWatcherTicker.C:
			iw.checkForUpdates(ctx, instancesChannel, nginxConfigContextChannel)
		}
	}
}

func (iw *InstanceWatcherService) checkForUpdates(
	ctx context.Context,
	instancesChannel chan<- InstanceUpdatesMessage,
	nginxConfigContextChannel chan<- NginxConfigContextMessage,
) {
	correlationID := logger.GenerateCorrelationID()
	newCtx := context.WithValue(ctx, logger.CorrelationIDContextKey, correlationID)

	instanceUpdates, err := iw.instanceUpdates(newCtx)
	if err != nil {
		slog.ErrorContext(newCtx, "Instance watcher updates", "error", err)
	}

	for _, newInstance := range instanceUpdates.newInstances {
		instanceType := newInstance.GetInstanceMeta().GetInstanceType()

		if instanceType == v1.InstanceMeta_INSTANCE_TYPE_NGINX ||
			instanceType == v1.InstanceMeta_INSTANCE_TYPE_NGINX_PLUS {
			nginxConfigContext := iw.parseNginxInstanceConfig(newCtx, newInstance)
			iw.updateNginxInstanceRuntime(newInstance, nginxConfigContext)

			nginxConfigContextChannel <- NginxConfigContextMessage{
				correlationID:      correlationID,
				nginxConfigContext: nginxConfigContext,
			}
		}
	}

	if len(instanceUpdates.newInstances) > 0 || len(instanceUpdates.deletedInstances) > 0 {
		instancesChannel <- InstanceUpdatesMessage{
			correlationID:   correlationID,
			instanceUpdates: instanceUpdates,
		}
	}
}

func (iw *InstanceWatcherService) instanceUpdates(ctx context.Context) (
	instanceUpdates InstanceUpdates,
	err error,
) {
	processes, err := iw.processOperator.Processes(ctx)
	if err != nil {
		return instanceUpdates, err
	}

	// NGINX Agent is always the first instance in the list
	instancesFound := []*v1.Instance{iw.agentInstance(ctx)}

	for _, processParser := range iw.processParsers {
		instances := processParser.Parse(ctx, processes)
		for _, instance := range instances {
			instancesFound = append(instancesFound, instance)
		}
	}

	newInstances, deletedInstances := compareInstances(iw.instanceCache, instancesFound)

	instanceUpdates.newInstances = newInstances
	instanceUpdates.deletedInstances = deletedInstances

	iw.instanceCache = instancesFound

	return instanceUpdates, nil
}

func (iw *InstanceWatcherService) agentInstance(ctx context.Context) *v1.Instance {
	processPath, err := iw.executer.Executable()
	if err != nil {
		processPath = defaultAgentPath
		slog.WarnContext(ctx, "Unable to read process location, defaulting to /var/run/nginx-agent", "error", err)
	}

	return &v1.Instance{
		InstanceMeta: &v1.InstanceMeta{
			InstanceId:   iw.agentConfig.UUID,
			InstanceType: v1.InstanceMeta_INSTANCE_TYPE_AGENT,
			Version:      iw.agentConfig.Version,
		},
		InstanceConfig: &v1.InstanceConfig{
			Actions: []*v1.InstanceAction{},
			Config: &v1.InstanceConfig_AgentConfig{
				AgentConfig: &v1.AgentConfig{
					Command:           &v1.CommandServer{},
					Metrics:           &v1.MetricsServer{},
					File:              &v1.FileServer{},
					Labels:            []*structpb.Struct{},
					Features:          []string{},
					MessageBufferSize: "",
				},
			},
		},
		InstanceRuntime: &v1.InstanceRuntime{
			ProcessId:  iw.executer.ProcessID(),
			BinaryPath: processPath,
			ConfigPath: iw.agentConfig.Path,
			Details:    nil,
		},
	}
}

func compareInstances(oldInstances, instances []*v1.Instance) (newInstances, deletedInstances []*v1.Instance) {
	instancesMap := make(map[int32]*v1.Instance)
	oldInstancesMap := make(map[int32]*v1.Instance)

	for _, instance := range instances {
		instancesMap[instance.GetInstanceRuntime().GetProcessId()] = instance
	}

	for _, oldInstance := range oldInstances {
		oldInstancesMap[oldInstance.GetInstanceRuntime().GetProcessId()] = oldInstance
	}

	for pid, instance := range instancesMap {
		_, ok := oldInstancesMap[pid]
		if !ok {
			newInstances = append(newInstances, instance)
		}
	}

	for pid, oldInstance := range oldInstancesMap {
		_, ok := instancesMap[pid]
		if !ok {
			deletedInstances = append(deletedInstances, oldInstance)
		}
	}

	return newInstances, deletedInstances
}

func (iw *InstanceWatcherService) updateNginxInstanceRuntime(
	instance *v1.Instance,
	nginxConfigContext *model.NginxConfigContext,
) {
	instanceType := instance.GetInstanceMeta().GetInstanceType()

	if instanceType == v1.InstanceMeta_INSTANCE_TYPE_NGINX_PLUS {
		nginxPlusRuntimeInfo := instance.GetInstanceRuntime().GetNginxPlusRuntimeInfo()

		nginxPlusRuntimeInfo.AccessLogs = convertAccessLogs(nginxConfigContext.AccessLogs)
		nginxPlusRuntimeInfo.ErrorLogs = convertErrorLogs(nginxConfigContext.ErrorLogs)
		nginxPlusRuntimeInfo.StubStatus = nginxConfigContext.StubStatus
		nginxPlusRuntimeInfo.PlusApi = nginxConfigContext.PlusAPI
	} else {
		nginxRuntimeInfo := instance.GetInstanceRuntime().GetNginxRuntimeInfo()

		nginxRuntimeInfo.AccessLogs = convertAccessLogs(nginxConfigContext.AccessLogs)
		nginxRuntimeInfo.ErrorLogs = convertErrorLogs(nginxConfigContext.ErrorLogs)
		nginxRuntimeInfo.StubStatus = nginxConfigContext.StubStatus
	}
}

func (iw *InstanceWatcherService) parseNginxInstanceConfig(
	ctx context.Context,
	instance *v1.Instance,
) *model.NginxConfigContext {
	nginxConfigContext, parseErr := iw.nginxConfigParser.Parse(ctx, instance)
	if parseErr != nil {
		slog.WarnContext(
			ctx,
			"Parsing NGINX instance config",
			"config_path", instance.GetInstanceRuntime().GetConfigPath(),
			"instance_id", instance.GetInstanceMeta().GetInstanceId(),
			"error", parseErr,
		)
	}

	iw.nginxConfigCache[nginxConfigContext.InstanceID] = nginxConfigContext

	return nginxConfigContext
}

func convertAccessLogs(accessLogs []*model.AccessLog) (logs []string) {
	for _, log := range accessLogs {
		logs = append(logs, log.Name)
	}

	return logs
}

func convertErrorLogs(errorLogs []*model.ErrorLog) (logs []string) {
	for _, log := range errorLogs {
		logs = append(logs, log.Name)
	}

	return logs
}<|MERGE_RESOLUTION|>--- conflicted
+++ resolved
@@ -36,13 +36,10 @@
 
 	processParser interface {
 		Parse(ctx context.Context, processes []*model.Process) map[string]*v1.Instance
-<<<<<<< HEAD
-=======
 	}
 
 	nginxConfigParser interface {
 		Parse(ctx context.Context, instance *v1.Instance) (*model.NginxConfigContext, error)
->>>>>>> 4e2b44bd
 	}
 
 	InstanceWatcherService struct {
