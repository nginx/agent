--- conflicted
+++ resolved
@@ -33,28 +33,17 @@
 	}{
 		{
 			name:                    "Test 1: No updates",
-<<<<<<< HEAD
-			oldInstances:            []*v1.Instance{},
+			oldInstances:            []*v1.Instance{agentInstance},
 			parsedInstances:         make(map[string]*v1.Instance),
-=======
-			oldInstances:            []*v1.Instance{agentInstance},
-			parsedInstances:         []*v1.Instance{},
->>>>>>> 478a8788
 			expectedInstanceUpdates: InstanceUpdates{},
 		},
 		{
 			name:         "Test 2: New instance",
-<<<<<<< HEAD
-			oldInstances: []*v1.Instance{},
+			oldInstances: []*v1.Instance{agentInstance},
 			parsedInstances: map[string]*v1.Instance{
+				agentInstance.GetInstanceMeta().GetInstanceId(): agentInstance,
 				protos.GetNginxOssInstance([]string{}).GetInstanceMeta().GetInstanceId(): protos.GetNginxOssInstance(
 					[]string{}),
-=======
-			oldInstances: []*v1.Instance{agentInstance},
-			parsedInstances: []*v1.Instance{
-				agentInstance,
-				protos.GetNginxOssInstance([]string{}),
->>>>>>> 478a8788
 			},
 			expectedInstanceUpdates: InstanceUpdates{
 				newInstances: []*v1.Instance{
