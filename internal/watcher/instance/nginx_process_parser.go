--- conflicted
+++ resolved
@@ -111,24 +111,17 @@
 			continue
 		}
 
-<<<<<<< HEAD
-		// proc is a master process
-		nginxInfo, err := npp.getInfo(ctx, proc)
-		if err != nil {
-			slog.DebugContext(
-				ctx,
-				"Unable to get NGINX info",
-				"pid", proc.PID,
-				"error", err,
-				processParserLogOrigin,
-			)
-=======
 		// check if proc is a master process, process is not a worker but could be cache manager etc
 		if proc.IsMaster() {
 			nginxInfo, err := npp.getInfo(ctx, proc)
 			if err != nil {
-				slog.DebugContext(ctx, "Unable to get NGINX info", "pid", proc.PID, "error", err)
->>>>>>> a68504bc
+				slog.DebugContext(
+					ctx,
+					"Unable to get NGINX info",
+					"pid", proc.PID,
+					"error", err,
+					processParserLogOrigin,
+				)
 
 				continue
 			}
