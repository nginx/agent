--- conflicted
+++ resolved
@@ -150,23 +150,15 @@
 					}
 				case "ssl_certificate", "proxy_ssl_certificate", "ssl_client_certificate",
 					"ssl_trusted_certificate":
-<<<<<<< HEAD
 					if ncp.agentConfig.IsFeatureEnabled(pkg.FeatureCertificates) {
 						sslCertFile := ncp.sslCert(ctx, directive.Args[0], rootDir)
-						if !ncp.isDuplicateFile(nginxConfigContext.Files, sslCertFile) {
+						if sslCertFile != nil && !ncp.isDuplicateFile(nginxConfigContext.Files, sslCertFile) {
+							slog.InfoContext(ctx, "Adding SSL certificate file", "ssl_cert", sslCertFile)
 							nginxConfigContext.Files = append(nginxConfigContext.Files, sslCertFile)
 						}
 					} else {
 						slog.InfoContext(ctx, "Certificate feature is disabled, skipping cert",
 							"enabled_features", ncp.agentConfig.Features)
-=======
-					sslCertFile := ncp.sslCert(ctx, directive.Args[0], rootDir)
-					if sslCertFile != nil {
-						if !ncp.isDuplicateFile(nginxConfigContext.Files, sslCertFile) {
-							slog.DebugContext(ctx, "Adding SSL certificate file", "ssl_cert", sslCertFile)
-							nginxConfigContext.Files = append(nginxConfigContext.Files, sslCertFile)
-						}
->>>>>>> d13a27c8
 					}
 
 				case "app_protect_security_log":
