--- conflicted
+++ resolved
@@ -6,11 +6,8 @@
 COUNTERFEITER   = github.com/maxbrunsfeld/counterfeiter/v6@v6.7.0
 NFPM            = github.com/goreleaser/nfpm/v2/cmd/nfpm@v2.35.3
 GOTESTCOVERAGE  = github.com/vladopajic/go-test-coverage/v2@v2.8.3
-<<<<<<< HEAD
 BENCHSTAT       = golang.org/x/perf/cmd/benchstat@v0.0.0-20240305160248-5eefbfdba9dd
-=======
 BUF             = github.com/bufbuild/buf/cmd/buf@v1.29.0
->>>>>>> d44a2772
 
 install-tools: ## Install tool dependencies
 	@echo "Installing Tools"
@@ -22,9 +19,6 @@
 	@$(GOINST) $(COUNTERFEITER)
 	@$(GOINST) $(NFPM)
 	@$(GOINST) $(GOTESTCOVERAGE)
-<<<<<<< HEAD
 	@$(GOINST) $(BENCHSTAT)
-=======
 	@$(GOINST) $(BUF)
->>>>>>> d44a2772
 	@$(GORUN) $(LEFTHOOK) install pre-push