// Copyright (c) F5, Inc.
//
// This source code is licensed under the Apache License, Version 2.0 license found in the
// LICENSE file in the root directory of this source tree.

// These proto definitions follow https://protobuf.dev/programming-guides/style/
// and recommendations outlined in https://static.sched.com/hosted_files/kccncna17/ad/2017%20CloudNativeCon%20-%20Mod%20gRPC%20Services.pdf
syntax = "proto3";
package mpi.v1;

option go_package = "mpi/v1";

import "mpi/v1/common.proto";
import "mpi/v1/files.proto";
import "google/protobuf/struct.proto";

// A service outlining the command and control options for a Data Plane Client
// All operations are written from a client perspective
// The RPC calls generally flow Client -> Server, except for Subscribe which contains a bidirectional stream
// The ManagementPlaneRequest sent in the Subscribe stream triggers one or more client actions.
// Messages provided by the Management Plane must be a FIFO ordered queue. Messages in the queue must have a monotonically-increasing integer index. 
// The indexes do not need to be sequential. The index must be a 64-bit signed integer.
// The index must not reset for the entire lifetime of a unique Agent (i.e. the index does not reset to 0 only because of a temporary disconnection or new session). 
// Messages must not be removed from the Management Plane queue until Ack’d by the Agent. 
// Messages sent but not yet Ack’d must be kept in an “in-flight” buffer as they may need to be retried.
service CommandService {
    // Connects NGINX Agent to the Management Plane agnostic of instance data
    rpc CreateConnection(CreateConnectionRequest) returns (CreateConnectionResponse) {}
    // Reports on instances and their configurations
    rpc UpdateDataPlaneStatus(UpdateDataPlaneStatusRequest) returns (UpdateDataPlaneStatusResponse) {}
    // Reports on instance health
    rpc UpdateDataPlaneHealth(UpdateDataPlaneHealthRequest) returns (UpdateDataPlaneHealthResponse) {}
    // A decoupled communication mechanism between the data plane and management plane.
    // buf:lint:ignore RPC_RESPONSE_STANDARD_NAME
    // buf:lint:ignore RPC_REQUEST_STANDARD_NAME
    rpc Subscribe(stream DataPlaneResponse) returns (stream ManagementPlaneRequest) {}
}

// The connection request is an initial handshake to establish a connection, sending NGINX Agent instance information
message CreateConnectionRequest {
    // Meta-information associated with a message
    mpi.v1.MessageMeta message_meta = 1;
    // Instance and infrastructure information associated with the NGINX Agent
    Resource resource = 2;
}

// A representation of instances and runtime resource information
message Resource {
    // A resource identifier
    string resource_id = 1;
    // A list of instances associated with this resource
    repeated Instance instances = 2;
    // Runtime information of where the instances reside. Host or container based
    oneof info {
        // If running on bare-metal, provides additional information
        HostInfo host_info = 3;
        // If running in a containerized environment, provides additional information
        ContainerInfo container_info = 4;
    }
}

// Represents the host system information
message HostInfo {
    // The host identifier
    string host_id = 1;
    // The name of the host
    string hostname = 2;
    // Release information of the host
    ReleaseInfo release_info = 3;
}

// Release information of the host
message ReleaseInfo {
    // OS type (e.g. freebsd, linux, etc)
    string codename = 1;
    // OS name (e.g. ubuntu, linuxmint, etc)
    string id = 2;
    // OS family (e.g. debian, rhel)
    string name = 3;
    // Version of the OS kernel
    string version_id = 4;
    // Version of the OS
    string version = 5;
}

// Container information
message ContainerInfo {
    // The identifier of the container
    string container_id = 1;
}

// A response to a CreateConnectionRequest
message CreateConnectionResponse {
    // The success or failure of the CreateConnectionRequest
    mpi.v1.CommandResponse response = 1;
    // The recommendation NGINX Agent configurations provided by the ManagementPlane
    AgentConfig agent_config = 2;
}

// Report on the status of the Data Plane
message UpdateDataPlaneStatusRequest {
    // Meta-information associated with a message
    mpi.v1.MessageMeta message_meta = 1;
    // the representation of a data plane
    Resource resource = 2;
}

// Respond to a UpdateDataPlaneStatusRequest - intentionally empty
message UpdateDataPlaneStatusResponse {}

message InstanceHealth {
    // Health status enum
    enum InstanceHealthStatus {
        // Unspecified status
        INSTANCE_HEALTH_STATUS_UNSPECIFIED = 0;
        // Healthy status
        INSTANCE_HEALTH_STATUS_HEALTHY = 1;
        // Unhealthy status
        INSTANCE_HEALTH_STATUS_UNHEALTHY = 2;
        // Degraded status
        INSTANCE_HEALTH_STATUS_DEGRADED = 3;
    }
    string instance_id = 1;
    // Health status
    InstanceHealthStatus instance_health_status = 2;
    // Provides a human readable context around why a health status is a particular state
    string description = 3;
}

// Health report of a set of instances
message UpdateDataPlaneHealthRequest {
    // Meta-information associated with a message
    mpi.v1.MessageMeta message_meta = 1;
    // Health report of a set of instances
    repeated InstanceHealth instance_healths = 2;
}

// Response to a UpdateDataPlaneHealthRequest - intentionally empty
message UpdateDataPlaneHealthResponse {}

// Reports the status of an associated command. This may be in response to a ManagementPlaneRequest
message DataPlaneResponse {
    // Meta-information associated with a message
    mpi.v1.MessageMeta message_meta = 1;
    // The command response with the associated request
    mpi.v1.CommandResponse command_response = 2;
}

<<<<<<< HEAD
// A Management Plane request for information, triggers an associated rpc on the DataPlane
message ManagementPlaneRequest {
    // Meta-information associated with a message
    mpi.v1.MessageMeta message_meta = 1;
    oneof request {
        // triggers a DataPlaneStatus rpc
        StatusRequest status_request = 2;
        // triggers a DataPlaneHealth rpc
        HealthRequest health_request = 3;
        // triggers a rpc GetFile(FileRequest) for overview list, 
        // if overview is missing, triggers a rpc GetOverview(ConfigVersion) first
        ConfigApplyRequest config_apply_request = 5;
        // triggers a series of rpc UpdateFile(File) for that instances
        ConfigUploadRequest config_upload_request = 6;
        // triggers a DataPlaneResponse with a command_response for a particular action
        APIActionRequest action_request = 7;
        // triggers a DataPlaneResponse with a command_response for a particular correlation_id
        CommandStatusRequest command_status_request = 8;
    }
}

// Additional information associated with a StatusRequest
message StatusRequest {}

// Additional information associated with a HealthRequest
message HealthRequest {}

// Additional information associated with a ConfigApplyRequest
message ConfigApplyRequest {
    // the config version
    mpi.v1.ConfigVersion config_version = 1;
    // an optional set of files related to the request
    optional mpi.v1.FileOverview overview = 2;
}

// Additional information associated with a ConfigUploadRequest
message ConfigUploadRequest {}

// Perform an associated API action on an instance
message APIActionRequest {}

// Request an update on a particular command
message CommandStatusRequest {}
=======
// A Management Plane request for information, triggers an associated rpc on the Data Plane
message ManagementPlaneRequest {}
>>>>>>> bfda93f6

// This represents an instance being reported on
message Instance {
    // Meta-information associated with an instance
    InstanceMeta instance_meta = 1;
    // Read and write configuration associated with an instance that can be modified via this definition
    InstanceConfig instance_config = 2;
    // Read-only meta data associated with the instance running in it's environment
    InstanceRuntime instance_runtime = 3;
}

// Meta-information relating to the reported instance
message InstanceMeta {
    // the identifier associated with the instance
    string instance_id = 1;
    // the types of instances possible
    enum InstanceType {
        // Unspecified instance type
        INSTANCE_TYPE_UNSPECIFIED = 0;
        // NGINX Agent
        INSTANCE_TYPE_AGENT = 1;
        // NGINX
        INSTANCE_TYPE_NGINX = 2;
        // NGINX Plus
        INSTANCE_TYPE_NGINX_PLUS = 3;
        // NGINX Unit
        INSTANCE_TYPE_UNIT = 4;
    }
    // the types of instances possible
    InstanceType instance_type = 2;
    // the version of the instance
    string version = 3;
}

// Instance Configuration options
message InstanceConfig {
    // provided actions associated with a particular instance. These are runtime based and provided by a particular version of the NGINX Agent
    repeated InstanceAction actions = 1;
    oneof config {
        // NGINX Agent runtime configuration settings
        AgentConfig agent_config = 2;
    }
}

message InstanceRuntime {
    // the process identifier
    int32 process_id = 1;
    // the binary path location
    string binary_path = 2;
    // the config path location
    string config_path = 3;
    // more detailed runtime objects
    oneof details {
        // NGINX runtime configuration settings like stub_status, usually read from the NGINX config or NGINX process
        NGINXRuntimeInfo nginx_runtime_info = 4;
        // NGINX Plus runtime configuration settings like api value, usually read from the NGINX config, NGINX process or NGINX Plus API
        NGINXPlusRuntimeInfo nginx_plus_runtime_info = 5;
    }
}

// A set of runtime NGINX OSS settings
message NGINXRuntimeInfo {
    // the stub status API URL
    string stub_status = 1;
    // a list of access_logs
    repeated string access_logs = 2;
    // a list of error_logs
    repeated string error_logs = 3;
    // List of NGINX potentially loadable modules (installed but not loaded).
    repeated string loadable_modules = 4;
    // List of NGINX dynamic modules.
    repeated string dynamic_modules = 5;
}

// A set of runtime NGINX Plus settings
message NGINXPlusRuntimeInfo {
    // the stub status API URL
    string stub_status = 1;
    // a list of access_logs
    repeated string access_logs = 2;
    // a list of error_logs
    repeated string error_logs = 3;
    // List of NGINX potentially loadable modules (installed but not loaded).
    repeated string loadable_modules = 4;
    // List of NGINX dynamic modules.
    repeated string dynamic_modules = 5;
    // the plus API location
    string plus_api = 6;
}

// A set of actions that can be performed on an instance
message InstanceAction {}

// This contains a series of NGINX Agent configurations
message AgentConfig { 
    // Command server settings
    CommandServer command = 1;
    // Metrics server settings
    MetricsServer metrics = 2;
    // File server settings
    FileServer file = 3;
    // A series of key/value pairs to add more data to the NGINX Agent instance
    repeated google.protobuf.Struct labels = 4;
    // A list of features that the NGINX Agent has
    repeated string features = 5;
    // Message buffer size, maximum not acknowledged messages from the subscribe perspective
    string message_buffer_size = 6;
}

// A set of runtime NGINX configuration that gets populated 
message NGINXConfig {
    // master process id
    int32 process_id = 1;
    // where the binary location is, if empty, this is a remote instance
    string binary_path = 2;
    // where the configuration files are located
    string config_path = 3;
}

// A set of runtime NGINX configuration that gets populated 
message NGINXPlusConfig {
    // master process id
    int32 process_id = 1;
    // where the binary location is, if empty, this is a remote instance
    string binary_path = 2;
    // where the configuration files are located
    string config_path = 3;
}

// The command settings, associated with messaging from an external source 
message CommandServer {}

// The metrics settings associated with origins (sources) of the metrics and destinations (exporter)
message MetricsServer {}

// The file settings associated with file server for configurations
message FileServer {}<|MERGE_RESOLUTION|>--- conflicted
+++ resolved
@@ -146,8 +146,7 @@
     mpi.v1.CommandResponse command_response = 2;
 }
 
-<<<<<<< HEAD
-// A Management Plane request for information, triggers an associated rpc on the DataPlane
+// A Management Plane request for information, triggers an associated rpc on the Data Plane
 message ManagementPlaneRequest {
     // Meta-information associated with a message
     mpi.v1.MessageMeta message_meta = 1;
@@ -190,10 +189,6 @@
 
 // Request an update on a particular command
 message CommandStatusRequest {}
-=======
-// A Management Plane request for information, triggers an associated rpc on the Data Plane
-message ManagementPlaneRequest {}
->>>>>>> bfda93f6
 
 // This represents an instance being reported on
 message Instance {
