--- conflicted
+++ resolved
@@ -253,18 +253,12 @@
         // NGINX Plus runtime configuration settings like api value, usually read from the NGINX config, NGINX process or NGINX Plus API
         NGINXPlusRuntimeInfo nginx_plus_runtime_info = 5;
     }
-<<<<<<< HEAD
-=======
     // List of worker processes
->>>>>>> 4e2b44bd
     repeated InstanceChild instance_children = 6;
 }
 
 message InstanceChild {
-<<<<<<< HEAD
-=======
     // the process identifier
->>>>>>> 4e2b44bd
     int32 process_id = 1;
 }
 
