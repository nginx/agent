--- conflicted
+++ resolved
@@ -6,11 +6,7 @@
 	"strconv"
 )
 
-<<<<<<< HEAD
-const version = "1.3.6"
-=======
 const version = "1.3.7"
->>>>>>> 2c252a29
 
 var (
 	// Is set via -X github.com/evilmartians/lefthook/internal/version.commit={commit}.
