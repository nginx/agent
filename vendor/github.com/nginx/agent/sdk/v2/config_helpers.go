--- conflicted
+++ resolved
@@ -229,16 +229,9 @@
 				if err := updateNginxConfigFileWithRoot(aux, directive.Args[0], seen, allowedDirectories, directoryMap); err != nil {
 					return true, err
 				}
-<<<<<<< HEAD
 			case "ssl_certificate", "ssl_trusted_certificate":
-				if err := updateNginxConfigWithCert(directive.Directive, directive.Args[0], nginxConfig, aux, hostDir, directoryMap); err != nil {
-					return true
-=======
-			case "ssl_certificate", "ssl_certificate_key", "ssl_trusted_certificate":
-
 				if err := updateNginxConfigWithCert(directive.Directive, directive.Args[0], nginxConfig, aux, hostDir, directoryMap, allowedDirectories); err != nil {
 					return true, err
->>>>>>> af09dfc0
 				}
 			case "access_log":
 				updateNginxConfigWithAccessLog(
