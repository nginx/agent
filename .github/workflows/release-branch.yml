--- conflicted
+++ resolved
@@ -120,15 +120,10 @@
         run: |
           sudo apt-get update
           sudo apt-get install -y gpgv1 monkeysphere 
-<<<<<<< HEAD
           go install github.com/goreleaser/nfpm/v2/cmd/nfpm@v2.35.3
       - name: Generate Changelog
         env:
             GITHUB_TOKEN: ${{ secrets.GITHUB_TOKEN }}
-=======
-          go install github.com/goreleaser/nfpm/v2/cmd/nfpm@${{ env.NFPM_VERSION }}
-      - name: Tag release
->>>>>>> 86b1fba8
         run: |
           git clone https://github.com/nginx/agent-changelog.git
           cd ./agent-changelog/source
