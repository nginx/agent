--- conflicted
+++ resolved
@@ -64,21 +64,7 @@
       - name: Run Component Tests
         run: make component-test
 
-<<<<<<< HEAD
-  integration-test:
-    name: Integration Tests
-    strategy:
-      matrix:
-        container:
-        - image: "almalinux"
-          version: "8"
-          compose-file: docker-compose-rpm.yml
-        - image: "almalinux"
-          version: "9"
-          compose-file: docker-compose-rpm.yml
-=======
   integration-tests:
->>>>>>> ae36d73c
     runs-on: ubuntu-22.04
     name: Integration Tests
     strategy:
@@ -90,6 +76,12 @@
         - image: "rockylinux"
           version: "9"
           compose-file: "docker-compose-rpm.yml"
+        - image: "almalinux"
+          version: "8"
+          compose-file: docker-compose-rpm.yml
+        - image: "almalinux"
+          version: "9"
+          compose-file: docker-compose-rpm.yml
         - image: "ubuntu"
           version: "22.04"
           compose-file: "docker-compose-deb.yml"
@@ -101,13 +93,8 @@
       - name: Run Integration Tests
         run: |
           go install github.com/goreleaser/nfpm/v2/cmd/nfpm@${{ env.NFPM_VERSION }}
-<<<<<<< HEAD
-          BASE_IMAGE="docker.io/${{ matrix.container.image }}:${{ matrix.container.version }}" \
-            DOCKER_COMPOSE_FILE="${{ matrix.container.compose-file }}" \
-=======
           OS_RELEASE="${{ matrix.container.image }}" OS_VERSION="${{ matrix.container.version }}" \
             TEST_DOCKER_COMPOSE_FILE="${{ matrix.container.compose-file }}" \
->>>>>>> ae36d73c
             make integration-test
 
   performance-test:
