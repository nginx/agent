--- conflicted
+++ resolved
@@ -259,17 +259,13 @@
           CONTAINER_NGINX_IMAGE_REGISTRY="${{ secrets.REGISTRY_URL }}" \
           TAG="${{ matrix.container.plus }}-${{ matrix.container.image }}-${{ matrix.container.version }}" \
           OS_RELEASE="${{ matrix.container.release }}" OS_VERSION="${{ matrix.container.version }}" IMAGE_PATH="${{ matrix.container.path }}" \
-<<<<<<< HEAD
           NGINX_LICENSE_JWT='${{ secrets.NGINX_LICENSE_JWT }}' \
-            make official-image-integration-test
-=======
             make official-image-integration-test | tee ${{github.workspace}}/test/dashboard/logs/${{github.job}}/${{matrix.container.image}}-${{matrix.container.version}}/raw_logs.log
           exit "${PIPESTATUS[0]}"
 
       - name: Format Results
         if: always()
         run: bash ./scripts/dashboard/format_results.sh ${{job.status}} ${{github.job}}/${{matrix.container.image}}-${{matrix.container.version}} ${{github.workspace}}
->>>>>>> 490ea984
 
   performance-tests:
     name: Performance Tests
