name: Generate and Sign Assertion Document

on:
  workflow_dispatch:
    inputs:
      packageVersion:
        description: 'Agent version'
        type: string
        required: true
      runId:
        description: 'Run ID of the workflow that built the artifacts'
        type: string
        required: true
      signAssertion:
        description: 'Sign and store the assertion document'
        type: boolean
        required: false
        default: false
  workflow_call:
    inputs:
      packageVersion:
        description: 'Agent version'
        type: string
        required: true
      runId:
        description: 'Run ID of the workflow that built the artifacts'
        type: string
        required: false
      signAssertion:
        description: 'Sign and store the assertion document'
        type: boolean
        required: false
        default: false
    secrets:
      ARTIFACTORY_USER:
        required: true
      ARTIFACTORY_TOKEN:
        required: true
      ARTIFACTORY_URL:
        required: true

jobs:
  build-assertion-document:
    name: Create Assertion Document
    runs-on: ubuntu-22.04
    if: ${{ !github.event.pull_request.head.repo.fork }}
    permissions:
      id-token: write
      contents: read
    env:
<<<<<<< HEAD
      GOPROXY: "https://${{ secrets.ARTIFACTORY_USER }}:${{ secrets.ARTIFACTORY_TOKEN }}@${{ secrets.ARTIFACTORY_URL }}"
=======
      GOPROXY: "https://${{ secrets.ARTIFACTORY_USER }}:${{ secrets.ARTIFACTORY_TOKEN }}@${{ secrets.ARTIFACTORY_URL_PROD }}"
    outputs:
      agent_binary: ${{ steps.check_binary.outputs.agent_binary }}
      goversionm: ${{ steps.godeps.outputs.goversionm }}
      assertion_document: ${{ steps.assertiondoc.outputs.assertion-document-path }}
>>>>>>> 540ed2fb
    strategy:
      matrix:
        osarch: [amd64, arm64]
    steps:
      - name: Checkout Repository
        uses: actions/checkout@93cb6efe18208431cddfb8368fd83d5badbf9bfd # v5.0.1

<<<<<<< HEAD
      - name: Setup go
        uses: actions/setup-go@44694675825211faa026b3c33043df3e48a5fa00 # v6.0.0
=======
      - name: Set up Go
        uses: actions/setup-go@4dc6199c7b1a012772edbd06daecab0f50c9053c # v6.1.0
>>>>>>> 540ed2fb
        with:
          go-version-file: 'go.mod'
          cache: false

      - name: Download nginx-agent binary artifacts
        if: ${{ inputs.runId != '' }}
        uses: actions/download-artifact@018cc2cf5baa6db3ef3c5f8a56943fffe632ef53 # 6.0.0
        with:
          name: nginx-agent-binaries-${{ inputs.packageVersion }}-${{ matrix.osarch }}
          path: binaries
          run-id: ${{ inputs.runId }}
          github-token: ${{ github.token }}

      - name: Gather build dependencies
        id: godeps
        run: |
          ls -la binaries
          echo "agent_digest=$(cat binaries/nginx-agent.sha256)" >> $GITHUB_ENV
          echo "agent_buildstart=$(cat binaries/nginx-agent.buildstart)" >> $GITHUB_ENV
          echo "agent_buildend=$(cat binaries/nginx-agent.buildend)" >> $GITHUB_ENV

          echo "Checking dependencies..."
          go version -m binaries/nginx-agent > goversionm_${{ github.run_id }}_${{ github.run_number }}.txt
          ls -l goversionm_*.txt
          echo "goversionm=$(find -type f -name "goversionm*.txt" | head -n 1)" >> $GITHUB_ENV

      - name: Generate Assertion Document
        id: assertiondoc
        uses: nginxinc/compliance-rules/.github/actions/assertion@0aab935582c35a00e2c671d8fe25b7fdd72a927b # v0.3.1
        with:
          artifact-name: nginx-agent_${{ inputs.packageVersion }}_${{ matrix.osarch }}
          artifact-digest: ${{ env.agent-digest }}
          build-type: 'github'
          builder-id: 'github.com'
          builder-version: '${{env.GO_VERSION}}_test'
          invocation-id: ${{ github.run_id }}.${{ github.run_number }}.${{ github.run_attempt }}
          artifactory-user: ${{ secrets.ARTIFACTORY_USER }}
          artifactory-api-token: ${{ secrets.ARTIFACTORY_TOKEN }}
          artifactory-url: ${{ secrets.ARTIFACTORY_URL }}
          artifactory-repo: 'f5-nginx-go-local-approved-dependency'
          assertion-doc-file: assertion_nginx-agent_${{ inputs.packageVersion }}_${{ matrix.osarch }}.json
          build-content-path: ${{ env.goversionm }}
          started-on: '${{ env.agent_buildstart }}'
          finished-on: '${{ env.agent_buildend }}'

      - name: Sign and Store Assertion Document
        id: sign
<<<<<<< HEAD
        if: ${{ inputs.signAssertion == true }}
        uses: nginxinc/compliance-rules/.github/actions/sign@83e452166aaf0ad8f07caf91a4f1f903b3dea1e6 # v0.3.0
=======
        uses: nginxinc/compliance-rules/.github/actions/sign@0aab935582c35a00e2c671d8fe25b7fdd72a927b # v0.3.1
>>>>>>> 540ed2fb
        with:
          assertion-doc: ${{ steps.assertiondoc.outputs.assertion-document-path }}<|MERGE_RESOLUTION|>--- conflicted
+++ resolved
@@ -48,15 +48,7 @@
       id-token: write
       contents: read
     env:
-<<<<<<< HEAD
       GOPROXY: "https://${{ secrets.ARTIFACTORY_USER }}:${{ secrets.ARTIFACTORY_TOKEN }}@${{ secrets.ARTIFACTORY_URL }}"
-=======
-      GOPROXY: "https://${{ secrets.ARTIFACTORY_USER }}:${{ secrets.ARTIFACTORY_TOKEN }}@${{ secrets.ARTIFACTORY_URL_PROD }}"
-    outputs:
-      agent_binary: ${{ steps.check_binary.outputs.agent_binary }}
-      goversionm: ${{ steps.godeps.outputs.goversionm }}
-      assertion_document: ${{ steps.assertiondoc.outputs.assertion-document-path }}
->>>>>>> 540ed2fb
     strategy:
       matrix:
         osarch: [amd64, arm64]
@@ -64,13 +56,8 @@
       - name: Checkout Repository
         uses: actions/checkout@93cb6efe18208431cddfb8368fd83d5badbf9bfd # v5.0.1
 
-<<<<<<< HEAD
-      - name: Setup go
-        uses: actions/setup-go@44694675825211faa026b3c33043df3e48a5fa00 # v6.0.0
-=======
       - name: Set up Go
         uses: actions/setup-go@4dc6199c7b1a012772edbd06daecab0f50c9053c # v6.1.0
->>>>>>> 540ed2fb
         with:
           go-version-file: 'go.mod'
           cache: false
@@ -118,11 +105,7 @@
 
       - name: Sign and Store Assertion Document
         id: sign
-<<<<<<< HEAD
         if: ${{ inputs.signAssertion == true }}
-        uses: nginxinc/compliance-rules/.github/actions/sign@83e452166aaf0ad8f07caf91a4f1f903b3dea1e6 # v0.3.0
-=======
         uses: nginxinc/compliance-rules/.github/actions/sign@0aab935582c35a00e2c671d8fe25b7fdd72a927b # v0.3.1
->>>>>>> 540ed2fb
         with:
           assertion-doc: ${{ steps.assertiondoc.outputs.assertion-document-path }}