# User Guide

While you are welcome to provide your own organization, typically a Cobra-based
application will follow the following organizational structure:

```
  ▾ appName/
    ▾ cmd/
        add.go
        your.go
        commands.go
        here.go
      main.go
```

In a Cobra app, typically the main.go file is very bare. It serves one purpose: initializing Cobra.

```go
package main

import (
  "{pathToYourApp}/cmd"
)

func main() {
  cmd.Execute()
}
```

## Using the Cobra Generator

Cobra-CLI is its own program that will create your application and add any
commands you want. It's the easiest way to incorporate Cobra into your application.

For complete details on using the Cobra generator, please refer to [The Cobra-CLI Generator README](https://github.com/spf13/cobra-cli/blob/main/README.md)

## Using the Cobra Library

To manually implement Cobra you need to create a bare main.go file and a rootCmd file.
You will optionally provide additional commands as you see fit.

### Create rootCmd

Cobra doesn't require any special constructors. Simply create your commands.

Ideally you place this in app/cmd/root.go:

```go
var rootCmd = &cobra.Command{
  Use:   "hugo",
  Short: "Hugo is a very fast static site generator",
  Long: `A Fast and Flexible Static Site Generator built with
                love by spf13 and friends in Go.
                Complete documentation is available at https://gohugo.io/documentation/`,
  Run: func(cmd *cobra.Command, args []string) {
    // Do Stuff Here
  },
}

func Execute() {
  if err := rootCmd.Execute(); err != nil {
    fmt.Fprintln(os.Stderr, err)
    os.Exit(1)
  }
}
```

You will additionally define flags and handle configuration in your init() function.

For example cmd/root.go:

```go
package cmd

import (
	"fmt"
	"os"

	"github.com/spf13/cobra"
	"github.com/spf13/viper"
)

var (
	// Used for flags.
	cfgFile     string
	userLicense string

	rootCmd = &cobra.Command{
		Use:   "cobra-cli",
		Short: "A generator for Cobra based Applications",
		Long: `Cobra is a CLI library for Go that empowers applications.
This application is a tool to generate the needed files
to quickly create a Cobra application.`,
	}
)

// Execute executes the root command.
func Execute() error {
	return rootCmd.Execute()
}

func init() {
	cobra.OnInitialize(initConfig)

	rootCmd.PersistentFlags().StringVar(&cfgFile, "config", "", "config file (default is $HOME/.cobra.yaml)")
	rootCmd.PersistentFlags().StringP("author", "a", "YOUR NAME", "author name for copyright attribution")
	rootCmd.PersistentFlags().StringVarP(&userLicense, "license", "l", "", "name of license for the project")
	rootCmd.PersistentFlags().Bool("viper", true, "use Viper for configuration")
	viper.BindPFlag("author", rootCmd.PersistentFlags().Lookup("author"))
	viper.BindPFlag("useViper", rootCmd.PersistentFlags().Lookup("viper"))
	viper.SetDefault("author", "NAME HERE <EMAIL ADDRESS>")
	viper.SetDefault("license", "apache")

	rootCmd.AddCommand(addCmd)
	rootCmd.AddCommand(initCmd)
}

func initConfig() {
	if cfgFile != "" {
		// Use config file from the flag.
		viper.SetConfigFile(cfgFile)
	} else {
		// Find home directory.
		home, err := os.UserHomeDir()
		cobra.CheckErr(err)

		// Search config in home directory with name ".cobra" (without extension).
		viper.AddConfigPath(home)
		viper.SetConfigType("yaml")
		viper.SetConfigName(".cobra")
	}

	viper.AutomaticEnv()

	if err := viper.ReadInConfig(); err == nil {
		fmt.Println("Using config file:", viper.ConfigFileUsed())
	}
}
```

### Create your main.go

With the root command you need to have your main function execute it.
Execute should be run on the root for clarity, though it can be called on any command.

In a Cobra app, typically the main.go file is very bare. It serves one purpose: to initialize Cobra.

```go
package main

import (
  "{pathToYourApp}/cmd"
)

func main() {
  cmd.Execute()
}
```

### Create additional commands

Additional commands can be defined and typically are each given their own file
inside of the cmd/ directory.

If you wanted to create a version command you would create cmd/version.go and
populate it with the following:

```go
package cmd

import (
  "fmt"

  "github.com/spf13/cobra"
)

func init() {
  rootCmd.AddCommand(versionCmd)
}

var versionCmd = &cobra.Command{
  Use:   "version",
  Short: "Print the version number of Hugo",
  Long:  `All software has versions. This is Hugo's`,
  Run: func(cmd *cobra.Command, args []string) {
    fmt.Println("Hugo Static Site Generator v0.9 -- HEAD")
  },
}
```

### Returning and handling errors

If you wish to return an error to the caller of a command, `RunE` can be used.

```go
package cmd

import (
  "fmt"

  "github.com/spf13/cobra"
)

func init() {
  rootCmd.AddCommand(tryCmd)
}

var tryCmd = &cobra.Command{
  Use:   "try",
  Short: "Try and possibly fail at something",
  RunE: func(cmd *cobra.Command, args []string) error {
    if err := someFunc(); err != nil {
	return err
    }
    return nil
  },
}
```

The error can then be caught at the execute function call.

## Working with Flags

Flags provide modifiers to control how the action command operates.

### Assign flags to a command

Since the flags are defined and used in different locations, we need to
define a variable outside with the correct scope to assign the flag to
work with.

```go
var Verbose bool
var Source string
```

There are two different approaches to assign a flag.

### Persistent Flags

A flag can be 'persistent', meaning that this flag will be available to the
command it's assigned to as well as every command under that command. For
global flags, assign a flag as a persistent flag on the root.

```go
rootCmd.PersistentFlags().BoolVarP(&Verbose, "verbose", "v", false, "verbose output")
```

### Local Flags

A flag can also be assigned locally, which will only apply to that specific command.

```go
localCmd.Flags().StringVarP(&Source, "source", "s", "", "Source directory to read from")
```

### Local Flag on Parent Commands

By default, Cobra only parses local flags on the target command, and any local flags on
parent commands are ignored. By enabling `Command.TraverseChildren`, Cobra will
parse local flags on each command before executing the target command.

```go
command := cobra.Command{
  Use: "print [OPTIONS] [COMMANDS]",
  TraverseChildren: true,
}
```

### Bind Flags with Config

You can also bind your flags with [viper](https://github.com/spf13/viper):
```go
var author string

func init() {
  rootCmd.PersistentFlags().StringVar(&author, "author", "YOUR NAME", "Author name for copyright attribution")
  viper.BindPFlag("author", rootCmd.PersistentFlags().Lookup("author"))
}
```

In this example, the persistent flag `author` is bound with `viper`.
**Note**: the variable `author` will not be set to the value from config,
when the `--author` flag is provided by user.

More in [viper documentation](https://github.com/spf13/viper#working-with-flags).

### Required flags

Flags are optional by default. If instead you wish your command to report an error
when a flag has not been set, mark it as required:
```go
rootCmd.Flags().StringVarP(&Region, "region", "r", "", "AWS region (required)")
rootCmd.MarkFlagRequired("region")
```

Or, for persistent flags:
```go
rootCmd.PersistentFlags().StringVarP(&Region, "region", "r", "", "AWS region (required)")
rootCmd.MarkPersistentFlagRequired("region")
```

### Flag Groups

If you have different flags that must be provided together (e.g. if they provide the `--username` flag they MUST provide the `--password` flag as well) then
Cobra can enforce that requirement:
```go
rootCmd.Flags().StringVarP(&u, "username", "u", "", "Username (required if password is set)")
rootCmd.Flags().StringVarP(&pw, "password", "p", "", "Password (required if username is set)")
rootCmd.MarkFlagsRequiredTogether("username", "password")
```

You can also prevent different flags from being provided together if they represent mutually
exclusive options such as specifying an output format as either `--json` or `--yaml` but never both:
```go
rootCmd.Flags().BoolVar(&u, "json", false, "Output in JSON")
rootCmd.Flags().BoolVar(&pw, "yaml", false, "Output in YAML")
rootCmd.MarkFlagsMutuallyExclusive("json", "yaml")
```

In both of these cases:
  - both local and persistent flags can be used
    - **NOTE:** the group is only enforced on commands where every flag is defined
  - a flag may appear in multiple groups
  - a group may contain any number of flags

## Positional and Custom Arguments

Validation of positional arguments can be specified using the `Args` field of `Command`.
The following validators are built in:

- Number of arguments:
  - `NoArgs` - report an error if there are any positional args.
  - `ArbitraryArgs` - accept any number of args.
  - `MinimumNArgs(int)` - report an error if less than N positional args are provided.
  - `MaximumNArgs(int)` - report an error if more than N positional args are provided.
  - `ExactArgs(int)` - report an error if there are not exactly N positional args.
  - `RangeArgs(min, max)` - report an error if the number of args is not between `min` and `max`.
- Content of the arguments:
  - `OnlyValidArgs` - report an error if there are any positional args not specified in the `ValidArgs` field of `Command`, which can optionally be set to a list of valid values for positional args.

If `Args` is undefined or `nil`, it defaults to `ArbitraryArgs`.

Moreover, `MatchAll(pargs ...PositionalArgs)` enables combining existing checks with arbitrary other checks.
For instance, if you want to report an error if there are not exactly N positional args OR if there are any positional
args that are not in the `ValidArgs` field of `Command`, you can call `MatchAll` on `ExactArgs` and `OnlyValidArgs`, as
shown below:

```go
var cmd = &cobra.Command{
  Short: "hello",
  Args: MatchAll(ExactArgs(2), OnlyValidArgs),
  Run: func(cmd *cobra.Command, args []string) {
    fmt.Println("Hello, World!")
  },
}
```

It is possible to set any custom validator that satisfies `func(cmd *cobra.Command, args []string) error`.
For example:

```go
var cmd = &cobra.Command{
  Short: "hello",
  Args: func(cmd *cobra.Command, args []string) error {
    // Optionally run one of the validators provided by cobra
    if err := cobra.MinimumNArgs(1)(cmd, args); err != nil {
        return err
    }
    // Run the custom validation logic
    if myapp.IsValidColor(args[0]) {
      return nil
    }
    return fmt.Errorf("invalid color specified: %s", args[0])
  },
  Run: func(cmd *cobra.Command, args []string) {
    fmt.Println("Hello, World!")
  },
}
```

## Example

In the example below, we have defined three commands. Two are at the top level
and one (cmdTimes) is a child of one of the top commands. In this case the root
is not executable, meaning that a subcommand is required. This is accomplished
by not providing a 'Run' for the 'rootCmd'.

We have only defined one flag for a single command.

More documentation about flags is available at https://github.com/spf13/pflag

```go
package main

import (
  "fmt"
  "strings"

  "github.com/spf13/cobra"
)

func main() {
  var echoTimes int

  var cmdPrint = &cobra.Command{
    Use:   "print [string to print]",
    Short: "Print anything to the screen",
    Long: `print is for printing anything back to the screen.
For many years people have printed back to the screen.`,
    Args: cobra.MinimumNArgs(1),
    Run: func(cmd *cobra.Command, args []string) {
      fmt.Println("Print: " + strings.Join(args, " "))
    },
  }

  var cmdEcho = &cobra.Command{
    Use:   "echo [string to echo]",
    Short: "Echo anything to the screen",
    Long: `echo is for echoing anything back.
Echo works a lot like print, except it has a child command.`,
    Args: cobra.MinimumNArgs(1),
    Run: func(cmd *cobra.Command, args []string) {
      fmt.Println("Echo: " + strings.Join(args, " "))
    },
  }

  var cmdTimes = &cobra.Command{
    Use:   "times [string to echo]",
    Short: "Echo anything to the screen more times",
    Long: `echo things multiple times back to the user by providing
a count and a string.`,
    Args: cobra.MinimumNArgs(1),
    Run: func(cmd *cobra.Command, args []string) {
      for i := 0; i < echoTimes; i++ {
        fmt.Println("Echo: " + strings.Join(args, " "))
      }
    },
  }

  cmdTimes.Flags().IntVarP(&echoTimes, "times", "t", 1, "times to echo the input")

  var rootCmd = &cobra.Command{Use: "app"}
  rootCmd.AddCommand(cmdPrint, cmdEcho)
  cmdEcho.AddCommand(cmdTimes)
  rootCmd.Execute()
}
```

For a more complete example of a larger application, please checkout [Hugo](https://gohugo.io/).

## Help Command

Cobra automatically adds a help command to your application when you have subcommands.
This will be called when a user runs 'app help'. Additionally, help will also
support all other commands as input. Say, for instance, you have a command called
'create' without any additional configuration; Cobra will work when 'app help
create' is called.  Every command will automatically have the '--help' flag added.

### Example

The following output is automatically generated by Cobra. Nothing beyond the
command and flag definitions are needed.

    $ cobra-cli help

    Cobra is a CLI library for Go that empowers applications.
    This application is a tool to generate the needed files
    to quickly create a Cobra application.

    Usage:
      cobra-cli [command]

    Available Commands:
      add         Add a command to a Cobra Application
      completion  Generate the autocompletion script for the specified shell
      help        Help about any command
      init        Initialize a Cobra Application

    Flags:
      -a, --author string    author name for copyright attribution (default "YOUR NAME")
          --config string    config file (default is $HOME/.cobra.yaml)
      -h, --help             help for cobra-cli
      -l, --license string   name of license for the project
          --viper            use Viper for configuration

    Use "cobra-cli [command] --help" for more information about a command.


Help is just a command like any other. There is no special logic or behavior
around it. In fact, you can provide your own if you want.

### Grouping commands in help

<<<<<<< HEAD
Cobra supports grouping of available commands. Groups must be explicitly defined by `AddGroup` and set by
the `GroupId` element of a subcommand. The groups will appear in the same order as they are defined.
If you use the generated `help` or `completion` commands, you can set the group ids by `SetHelpCommandGroupId`
and `SetCompletionCommandGroupId`, respectively.
=======
Cobra supports grouping of available commands in the help output.  To group commands, each group must be explicitly
defined using `AddGroup()` on the parent command.  Then a subcommand can be added to a group using the `GroupID` element
of that subcommand. The groups will appear in the help output in the same order as they are defined using different
calls to `AddGroup()`.  If you use the generated `help` or `completion` commands, you can set their group ids using
`SetHelpCommandGroupId()` and `SetCompletionCommandGroupId()` on the root command, respectively.
>>>>>>> bdeec5f1

### Defining your own help

You can provide your own Help command or your own template for the default command to use
with the following functions:

```go
cmd.SetHelpCommand(cmd *Command)
cmd.SetHelpFunc(f func(*Command, []string))
cmd.SetHelpTemplate(s string)
```

The latter two will also apply to any children commands.

## Usage Message

When the user provides an invalid flag or invalid command, Cobra responds by
showing the user the 'usage'.

### Example
You may recognize this from the help above. That's because the default help
embeds the usage as part of its output.

    $ cobra-cli --invalid
    Error: unknown flag: --invalid
    Usage:
      cobra-cli [command]

    Available Commands:
      add         Add a command to a Cobra Application
      completion  Generate the autocompletion script for the specified shell
      help        Help about any command
      init        Initialize a Cobra Application

    Flags:
      -a, --author string    author name for copyright attribution (default "YOUR NAME")
          --config string    config file (default is $HOME/.cobra.yaml)
      -h, --help             help for cobra-cli
      -l, --license string   name of license for the project
          --viper            use Viper for configuration

    Use "cobra [command] --help" for more information about a command.

### Defining your own usage
You can provide your own usage function or template for Cobra to use.
Like help, the function and template are overridable through public methods:

```go
cmd.SetUsageFunc(f func(*Command) error)
cmd.SetUsageTemplate(s string)
```

## Version Flag

Cobra adds a top-level '--version' flag if the Version field is set on the root command.
Running an application with the '--version' flag will print the version to stdout using
the version template. The template can be customized using the
`cmd.SetVersionTemplate(s string)` function.

## PreRun and PostRun Hooks

It is possible to run functions before or after the main `Run` function of your command. The `PersistentPreRun` and `PreRun` functions will be executed before `Run`. `PersistentPostRun` and `PostRun` will be executed after `Run`.  The `Persistent*Run` functions will be inherited by children if they do not declare their own.  These functions are run in the following order:

- `PersistentPreRun`
- `PreRun`
- `Run`
- `PostRun`
- `PersistentPostRun`

An example of two commands which use all of these features is below.  When the subcommand is executed, it will run the root command's `PersistentPreRun` but not the root command's `PersistentPostRun`:

```go
package main

import (
  "fmt"

  "github.com/spf13/cobra"
)

func main() {

  var rootCmd = &cobra.Command{
    Use:   "root [sub]",
    Short: "My root command",
    PersistentPreRun: func(cmd *cobra.Command, args []string) {
      fmt.Printf("Inside rootCmd PersistentPreRun with args: %v\n", args)
    },
    PreRun: func(cmd *cobra.Command, args []string) {
      fmt.Printf("Inside rootCmd PreRun with args: %v\n", args)
    },
    Run: func(cmd *cobra.Command, args []string) {
      fmt.Printf("Inside rootCmd Run with args: %v\n", args)
    },
    PostRun: func(cmd *cobra.Command, args []string) {
      fmt.Printf("Inside rootCmd PostRun with args: %v\n", args)
    },
    PersistentPostRun: func(cmd *cobra.Command, args []string) {
      fmt.Printf("Inside rootCmd PersistentPostRun with args: %v\n", args)
    },
  }

  var subCmd = &cobra.Command{
    Use:   "sub [no options!]",
    Short: "My subcommand",
    PreRun: func(cmd *cobra.Command, args []string) {
      fmt.Printf("Inside subCmd PreRun with args: %v\n", args)
    },
    Run: func(cmd *cobra.Command, args []string) {
      fmt.Printf("Inside subCmd Run with args: %v\n", args)
    },
    PostRun: func(cmd *cobra.Command, args []string) {
      fmt.Printf("Inside subCmd PostRun with args: %v\n", args)
    },
    PersistentPostRun: func(cmd *cobra.Command, args []string) {
      fmt.Printf("Inside subCmd PersistentPostRun with args: %v\n", args)
    },
  }

  rootCmd.AddCommand(subCmd)

  rootCmd.SetArgs([]string{""})
  rootCmd.Execute()
  fmt.Println()
  rootCmd.SetArgs([]string{"sub", "arg1", "arg2"})
  rootCmd.Execute()
}
```

Output:
```
Inside rootCmd PersistentPreRun with args: []
Inside rootCmd PreRun with args: []
Inside rootCmd Run with args: []
Inside rootCmd PostRun with args: []
Inside rootCmd PersistentPostRun with args: []

Inside rootCmd PersistentPreRun with args: [arg1 arg2]
Inside subCmd PreRun with args: [arg1 arg2]
Inside subCmd Run with args: [arg1 arg2]
Inside subCmd PostRun with args: [arg1 arg2]
Inside subCmd PersistentPostRun with args: [arg1 arg2]
```

## Suggestions when "unknown command" happens

Cobra will print automatic suggestions when "unknown command" errors happen. This allows Cobra to behave similarly to the `git` command when a typo happens. For example:

```
$ hugo srever
Error: unknown command "srever" for "hugo"

Did you mean this?
        server

Run 'hugo --help' for usage.
```

Suggestions are automatically generated based on existing subcommands and use an implementation of [Levenshtein distance](https://en.wikipedia.org/wiki/Levenshtein_distance). Every registered command that matches a minimum distance of 2 (ignoring case) will be displayed as a suggestion.

If you need to disable suggestions or tweak the string distance in your command, use:

```go
command.DisableSuggestions = true
```

or

```go
command.SuggestionsMinimumDistance = 1
```

You can also explicitly set names for which a given command will be suggested using the `SuggestFor` attribute. This allows suggestions for strings that are not close in terms of string distance, but make sense in your set of commands but for which
you don't want aliases. Example:

```
$ kubectl remove
Error: unknown command "remove" for "kubectl"

Did you mean this?
        delete

Run 'kubectl help' for usage.
```

## Generating documentation for your command

Cobra can generate documentation based on subcommands, flags, etc. Read more about it in the [docs generation documentation](doc/README.md).

## Generating shell completions

Cobra can generate a shell-completion file for the following shells: bash, zsh, fish, PowerShell. If you add more information to your commands, these completions can be amazingly powerful and flexible.  Read more about it in [Shell Completions](shell_completions.md).

## Providing Active Help

Cobra makes use of the shell-completion system to define a framework allowing you to provide Active Help to your users.  Active Help are messages (hints, warnings, etc) printed as the program is being used.  Read more about it in [Active Help](active_help.md).<|MERGE_RESOLUTION|>--- conflicted
+++ resolved
@@ -492,18 +492,11 @@
 
 ### Grouping commands in help
 
-<<<<<<< HEAD
-Cobra supports grouping of available commands. Groups must be explicitly defined by `AddGroup` and set by
-the `GroupId` element of a subcommand. The groups will appear in the same order as they are defined.
-If you use the generated `help` or `completion` commands, you can set the group ids by `SetHelpCommandGroupId`
-and `SetCompletionCommandGroupId`, respectively.
-=======
 Cobra supports grouping of available commands in the help output.  To group commands, each group must be explicitly
 defined using `AddGroup()` on the parent command.  Then a subcommand can be added to a group using the `GroupID` element
 of that subcommand. The groups will appear in the help output in the same order as they are defined using different
 calls to `AddGroup()`.  If you use the generated `help` or `completion` commands, you can set their group ids using
 `SetHelpCommandGroupId()` and `SetCompletionCommandGroupId()` on the root command, respectively.
->>>>>>> bdeec5f1
 
 ### Defining your own help
 
