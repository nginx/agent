/**
 * Copyright (c) F5, Inc.
 *
 * This source code is licensed under the Apache License, Version 2.0 license found in the
 * LICENSE file in the root directory of this source tree.
 */

package core

import (
	"bufio"
	"bytes"
	"errors"
	"fmt"
	"io/ioutil"
	"os"
	"os/exec"
	"path/filepath"
	"regexp"
	"runtime"
	"strings"
	"syscall"
	"unsafe"

	"github.com/google/uuid"
	"github.com/klauspost/cpuid/v2"
	"github.com/shirou/gopsutil/v3/cpu"
	"github.com/shirou/gopsutil/v3/disk"
	"github.com/shirou/gopsutil/v3/host"
	"github.com/shirou/gopsutil/v3/process"
	log "github.com/sirupsen/logrus"
	"golang.org/x/sys/unix"

	"github.com/nginx/agent/sdk/v2/files"
	"github.com/nginx/agent/sdk/v2/proto"
	"github.com/nginx/agent/v2/src/core/network"
)

const (
	CTLKern          = 1  // "high kernel": proc, limits
	KernProc         = 14 // struct: process entries
	KernProcPathname = 12 // path to executable
	SYS_SYSCTL       = 202
)

//go:generate go run github.com/maxbrunsfeld/counterfeiter/v6 -generate
//counterfeiter:generate -o fake_environment_test.go . Environment
//go:generate sh -c "grep -v agent/product/nginx-agent/v2/core fake_environment_test.go | sed -e s\\/core\\\\.\\/\\/g > fake_environment_fixed.go"
//go:generate mv fake_environment_fixed.go fake_environment_test.go
type Environment interface {
	NewHostInfo(agentVersion string, tags *[]string, configDirs string, clearCache bool) *proto.HostInfo
	GetHostname() (hostname string)
	GetSystemUUID() (hostId string)
	ReadDirectory(dir string, ext string) ([]string, error)
	WriteFiles(backup ConfigApplyMarker, files []*proto.File, prefix string, allowedDirs map[string]struct{}) error
	Processes() (result []Process)
	FileStat(path string) (os.FileInfo, error)
	DiskDevices() ([]string, error)
	GetContainerID() (string, error)
	GetNetOverflow() (float64, error)
	IsContainer() bool
}

type ConfigApplyMarker interface {
	MarkAndSave(string) error
	RemoveFromNotExists(string)
}

type EnvironmentType struct {
	host *proto.HostInfo
}

type Process struct {
	Pid        int32
	Name       string
	CreateTime int64
	Status     string
	IsRunning  bool
	IsMaster   bool
	Path       string
	User       string
	ParentPid  int32
	Command    string
}

const lengthOfContainerId = 64

var (
	virtualizationFunc             = host.Virtualization
	_                  Environment = &EnvironmentType{}
)

func (env *EnvironmentType) NewHostInfo(agentVersion string, tags *[]string, configDirs string, clearCache bool) *proto.HostInfo {
	// temp cache measure
	if env.host == nil || clearCache {
		hostInformation, err := host.Info()
		if err != nil {
			log.Warnf("Unable to collect dataplane host information: %v, defaulting value", err)
			return &proto.HostInfo{}
		}

		hostInfoFacacde := &proto.HostInfo{
			Agent:               agentVersion,
			Boot:                hostInformation.BootTime,
			Hostname:            hostInformation.Hostname,
			DisplayName:         hostInformation.Hostname,
			OsType:              hostInformation.OS,
			Uuid:                env.GetSystemUUID(),
			Uname:               getUnixName(),
			Partitons:           diskPartitions(),
			Network:             env.networks(),
			Processor:           processors(hostInformation.KernelArch),
			Release:             releaseInfo(),
			Tags:                *tags,
			AgentAccessibleDirs: configDirs,
		}

		log.Tracef("HostInfo created: %v", hostInfoFacacde)
		env.host = hostInfoFacacde
	}
	return env.host
}

// getUnixName returns details about this operating system formatted as "sysname
// nodename release version machine". Returns "" if unix name cannot be
// determined.
//
//   - sysname: Name of the operating system implementation.
//   - nodename: Network name of this machine.
//   - release: Release level of the operating system.
//   - version: Version level of the operating system.
//   - machine: Machine hardware platform.
//
// Different platforms have different [Utsname] struct definitions.
//
// TODO :- Make this function platform agnostic to pull uname (uname -a).
//
// [Utsname]: https://cs.opensource.google/search?q=utsname&ss=go%2Fx%2Fsys&start=1
func getUnixName() string {
	var utsname unix.Utsname
	err := unix.Uname(&utsname)
	if err != nil {
		log.Warnf("Unable to read Uname. Error: %v", err)
		return ""
	}

	toStr := func(buf []byte) string {
		idx := bytes.IndexByte(buf, 0)
		if idx == -1 {
			return "unknown"
		}
		return string(buf[:idx])
	}

	sysName := toStr(utsname.Sysname[:])
	nodeName := toStr(utsname.Nodename[:])
	release := toStr(utsname.Release[:])
	version := toStr(utsname.Version[:])
	machine := toStr(utsname.Machine[:])

	return strings.Join([]string{sysName, nodeName, release, version, machine}, " ")
}

func (env *EnvironmentType) GetHostname() string {
	hostInformation, err := host.Info()
	if err != nil {
		log.Warnf("Unable to read hostname from dataplane, defaulting value. Error: %v", err)
		return ""
	}
	return hostInformation.Hostname
}

func (env *EnvironmentType) GetSystemUUID() string {
	if env.IsContainer() {
		containerID, err := env.GetContainerID()
		if err != nil {
			log.Errorf("Unable to read docker container ID: %v", err)
			return ""
		}
		return uuid.NewMD5(uuid.NameSpaceDNS, []byte(containerID)).String()
	}

	hostInfo, err := host.Info()
	if err != nil {
		log.Infof("Unable to read host id from dataplane, defaulting value. Error: %v", err)
		return ""
	}
	return uuid.NewMD5(uuid.Nil, []byte(hostInfo.HostID)).String()
}

func (env *EnvironmentType) ReadDirectory(dir string, ext string) ([]string, error) {
	var files []string
	fileInfo, err := ioutil.ReadDir(dir)
	if err != nil {
		log.Warnf("Unable to reading directory %s: %v ", dir, err)
		return files, err
	}

	for _, file := range fileInfo {
		files = append(files, strings.Replace(file.Name(), ext, "", -1))
	}

	return files, nil
}

func (env *EnvironmentType) WriteFiles(backup ConfigApplyMarker, files []*proto.File, confPath string, allowedDirs map[string]struct{}) error {
	err := allowedFiles(files, allowedDirs)
	if err != nil {
		return err
	}

	for _, file := range files {
		if err = writeFile(backup, file, confPath); err != nil {
			return err
		}
	}
	return nil
}

func (env *EnvironmentType) IsContainer() bool {
	const (
		dockerEnv      = "/.dockerenv"
		containerEnv   = "/run/.containerenv"
		selfCgroup     = "/proc/self/cgroup"
		k8sServiceAcct = "/var/run/secrets/kubernetes.io/serviceaccount"
	)

	for _, filename := range []string{dockerEnv, containerEnv, k8sServiceAcct} {
		if _, err := os.Stat(filename); err == nil {
			log.Debugf("is a container because (%s) exists", filename)
			return true
		}
	}
	// v1 check
	if result, err := cGroupV1Check(selfCgroup); err == nil && result {
		return result
	}

	return false
}

// cGroupV1Check returns if running cgroup v1
func cGroupV1Check(cgroupFile string) (bool, error) {
	const (
		k8sKind    = "kubepods"
		docker     = "docker"
		conatinerd = "containerd"
	)

	data, err := ioutil.ReadFile(cgroupFile)
	if err != nil {
		return false, err
	}
	scanner := bufio.NewScanner(strings.NewReader(string(data)))
	for scanner.Scan() {
		line := strings.TrimSpace(scanner.Text())
		if strings.Contains(line, k8sKind) || strings.Contains(line, docker) || strings.Contains(line, conatinerd) {
			return true, nil
		}
	}
	return false, errors.New("cGroup v1 information not found")
}

// GetContainerID returns the ID of the current environment if running in a container
func (env *EnvironmentType) GetContainerID() (string, error) {
	const mountInfo = "/proc/self/mountinfo"

	if !env.IsContainer() {
		return "", errors.New("not in docker")
	}

	containerID, err := getContainerID(mountInfo)
	if err != nil {
		return "", fmt.Errorf("could not get container ID: %v", err)
	}

	log.Debugf("Container ID: %s", containerID)

	return containerID, err
}

// getContainerID returns the container ID of the current running environment.
// Supports cgroup v1 and v2. Reading "/proc/1/cpuset" would only work for cgroups v1
// mountInfo is the path: "/proc/self/mountinfo"
func getContainerID(mountInfo string) (string, error) {
	mInfoFile, err := os.Open(mountInfo)
	if err != nil {
		return "", fmt.Errorf("could not read %s: %v", mountInfo, err)
	}

	fileScanner := bufio.NewScanner(mInfoFile)
	fileScanner.Split(bufio.ScanLines)

	var lines []string
	for fileScanner.Scan() {
		lines = append(lines, fileScanner.Text())
	}
	mInfoFile.Close()

	basePattern := regexp.MustCompile("/([a-f0-9]{64})$")
	colonPattern := regexp.MustCompile(":([a-f0-9]{64})$")
	scopePattern := regexp.MustCompile(`/.+-(.+?).scope$`)
	containersPattern := regexp.MustCompile("containers/([a-f0-9]{64})")
	containerdPattern := regexp.MustCompile("sandboxes/([a-f0-9]{64})")

	for _, line := range lines {
		splitLine := strings.Split(line, " ")
		for _, word := range splitLine {
			slices := scopePattern.FindStringSubmatch(word)
			if len(slices) >= 2 && len(slices[1]) == lengthOfContainerId {
				return slices[1], nil
			}

			slices = basePattern.FindStringSubmatch(word)
			if len(slices) >= 2 && len(slices[1]) == lengthOfContainerId {
				return slices[1], nil
			}

			slices = colonPattern.FindStringSubmatch(word)
			if len(slices) >= 2 && len(slices[1]) == lengthOfContainerId {
				return slices[1], nil
			}

			slices = containersPattern.FindStringSubmatch(word)
			if len(slices) >= 2 && len(slices[1]) == lengthOfContainerId {
				return slices[1], nil
			}

			slices = containerdPattern.FindStringSubmatch(word)
			if len(slices) >= 2 && len(slices[1]) == lengthOfContainerId {
				return slices[1], nil
			}
		}
	}

	return "", errors.New("no container ID found")
}

// DiskDevices returns a list of Disk Devices known by the system.
// Loop and other virtual devices are filtered out
func (env *EnvironmentType) DiskDevices() ([]string, error) {
	switch runtime.GOOS {
	case "freebsd":
		return env.getFreeBSDDiskDevices()
	case "darwin":
		return []string{}, errors.New("darwin architecture is not supported")
	default:
		return getLinuxDiskDevices()
	}
}

func (env *EnvironmentType) GetNetOverflow() (float64, error) {
	return network.GetNetOverflow()
}

func getLinuxDiskDevices() ([]string, error) {
	const (
		SysBlockDir       = "/sys/block"
		LoopDeviceMark    = "/loop"
		VirtualDeviceMark = "/virtual"
	)
	dd := []string{}
	log.Debugf("Reading directory for linux disk information: %s", SysBlockDir)

	dir, err := ioutil.ReadDir(SysBlockDir)
	if err != nil {
		return dd, err
	}

	for _, f := range dir {
		rl, e := os.Readlink(filepath.Join(SysBlockDir, f.Name()))
		if e != nil {
			continue
		}
		if strings.Contains(rl, LoopDeviceMark) || strings.Contains(rl, VirtualDeviceMark) {
			continue
		}
		dd = append(dd, f.Name())
	}

	return dd, nil
}

func (env *EnvironmentType) getFreeBSDDiskDevices() ([]string, error) {
	devices := []string{}

	geomBin, secErr := env.checkUtil("geom")
	if secErr != nil {
		return devices, secErr
	}

	outbuf, err := runCmd(geomBin, "disk", "list")
	if err != nil {
		return devices, errors.New("unable to obtain disk list")
	}

	for _, line := range strings.Split(outbuf.String(), "\n") {
		if !strings.HasPrefix(line, "Geom name:") {
			continue
		}
		geomFields := strings.Fields(line)
		devices = append(devices, geomFields[len(geomFields)-1])
	}

	return devices, nil
}

func allowedFiles(files []*proto.File, allowedDirs map[string]struct{}) error {
	for _, file := range files {
		path := file.GetName()
		if !allowedFile(path, allowedDirs) {
			return fmt.Errorf("write prohibited for: %s", path)
		}
	}
	return nil
}

func allowedFile(path string, allowedDirs map[string]struct{}) bool {
	if !filepath.IsAbs(path) {
		// if not absolute path, we'll put it at the relative to config dir for the binary
		return true
	}
	for dir := range allowedDirs {
		if strings.HasPrefix(path, dir) {
			return true
		}
	}
	return false
}

// writeFile writes the provided file content to disk. If the file.GetName() returns an absolute path, it'll be written
// to the path. Otherwise, it'll be written to the path relative to the provided confPath.
func writeFile(backup ConfigApplyMarker, file *proto.File, confPath string) error {
	fileFullPath := file.GetName()
	if !filepath.IsAbs(fileFullPath) {
		fileFullPath = filepath.Join(confPath, fileFullPath)
	}

	if err := backup.MarkAndSave(fileFullPath); err != nil {
		return err
	}
	permissions := files.GetFileMode(file.GetPermissions())

	directory := filepath.Dir(fileFullPath)
	_, err := os.Stat(directory)
	if os.IsNotExist(err) {
		log.Debugf("Creating directory %s with permissions 755", directory)
		err = os.MkdirAll(directory, 0755)
		if err != nil {
			return err
		}
	}

	if err := ioutil.WriteFile(fileFullPath, file.GetContents(), permissions); err != nil {
		// If the file didn't exist originally and failed to be created
		// Then remove that file from the backup so that the rollback doesn't try to delete the file
		if _, err := os.Stat(fileFullPath); !errors.Is(err, os.ErrNotExist) {
			backup.RemoveFromNotExists(fileFullPath)
		}
		return err
	}

	log.Debugf("Wrote file %s", fileFullPath)
	return nil
}

func (env *EnvironmentType) FileStat(path string) (os.FileInfo, error) {
	// TODO: check if allowed list
	return os.Stat(path)
}

// Processes returns a slice of nginx master and nginx worker processes currently running
func (env *EnvironmentType) Processes() (result []Process) {
	var processList []Process

	pids, err := process.Pids()
	if err != nil {
		log.Errorf("failed to read pids for dataplane host: %v", err)
		return processList
	}

	nginxProcesses := make(map[int32]*process.Process)
	for _, pid := range pids {
		p, _ := process.NewProcess(pid)

		name, _ := p.Name()

		if name == "nginx" {
			nginxProcesses[pid] = p
		}
	}

	for pid, nginxProcess := range nginxProcesses {
		name, _ := nginxProcess.Name()
		createTime, _ := nginxProcess.CreateTime()
		status, _ := nginxProcess.Status()
		running, _ := nginxProcess.IsRunning()
		user, _ := nginxProcess.Username()
		ppid, _ := nginxProcess.Ppid()
		cmd, _ := nginxProcess.Cmdline()
		isMaster := false

		_, ok := nginxProcesses[ppid]
		if !ok {
			isMaster = true
		}

		var exe string
		if isMaster {
			exe = getNginxProcessExe(nginxProcess)
		} else {
			for potentialParentPid, potentialParentNginxProcess := range nginxProcesses {
				if potentialParentPid == ppid {
					exe = getNginxProcessExe(potentialParentNginxProcess)
				}
			}
		}

		newProcess := Process{
			Pid:        pid,
			Name:       name,
			CreateTime: createTime, // Running time is probably different
			Status:     strings.Join(status, " "),
			IsRunning:  running,
			Path:       exe,
			User:       user,
			ParentPid:  ppid,
			Command:    cmd,
			IsMaster:   isMaster,
		}

		processList = append(processList, newProcess)
	}

	return processList
}

<<<<<<< HEAD
func getNginxProcessExe(nginxProcess *process.Process) string {
	exe, exeErr := nginxProcess.Exe()
	if exeErr != nil {
		out, commandErr := exec.Command("sh", "-c", "command -v nginx").CombinedOutput()
		if commandErr != nil {
			// process.Exe() is not implemented yet for FreeBSD.
			// This is a temporary workaround  until the gopsutil library supports it.
			var err error
			exe, err = getExe(nginxProcess.Pid)
			if err != nil {
				log.Tracef("Failed to find exe information for process: %d. Failed for the following errors: %v, %v, %v", nginxProcess.Pid, exeErr, commandErr, err)
				log.Errorf("Unable to find NGINX executable for process %d", nginxProcess.Pid)
			}
		} else {
			exe = strings.TrimSuffix(string(out), "\n")
		}
	}

	return exe
}

func getExe(pid int32) (string, error) {
	mib := []int32{CTLKern, KernProc, KernProcPathname, pid}
	buf, _, err := callSyscall(mib)
	if err != nil {
		return "", err
	}

	return strings.Trim(string(buf), "\x00"), nil
}

func callSyscall(mib []int32) ([]byte, uint64, error) {
	mibptr := unsafe.Pointer(&mib[0])
	miblen := uint64(len(mib))

	// get required buffer size
	length := uint64(0)
	_, _, err := unix.Syscall6(
		SYS_SYSCTL,
		uintptr(mibptr),
		uintptr(miblen),
		0,
		uintptr(unsafe.Pointer(&length)),
		0,
		0)
	if err != 0 {
		var b []byte
		return b, length, err
	}
	if length == 0 {
		var b []byte
		return b, length, err
	}
	// get proc info itself
	buf := make([]byte, length)
	_, _, err = unix.Syscall6(
		SYS_SYSCTL,
		uintptr(mibptr),
		uintptr(miblen),
		uintptr(unsafe.Pointer(&buf[0])),
		uintptr(unsafe.Pointer(&length)),
		0,
		0)
	if err != 0 {
		return buf, length, err
	}

	return buf, length, nil
}

func processors() (res []*proto.CpuInfo) {
=======
func processors(architecture string) (res []*proto.CpuInfo) {
>>>>>>> 8684a13f
	log.Debug("Reading CPU information for dataplane host")
	cpus, err := cpu.Info()
	if err != nil {
		log.Warnf("%v", err)
		return []*proto.CpuInfo{}
	}

	hypervisor, virtual := virtualization()

	for _, item := range cpus {
		processor := proto.CpuInfo{
			// TODO: Model is a number
			// wait to see if unmarshalling error on control plane side is fixed with switch in models
			// https://stackoverflow.com/questions/21151765/cannot-unmarshal-string-into-go-value-of-type-int64
			Model: item.Model,
			Cores: item.Cores,
			// cpu_info does not provide architecture info.
			// Fix was to add KernelArch field in InfoStat struct that returns 'uname -m'
			// https://github.com/shirou/gopsutil/issues/737
			Architecture: architecture,
			Cpus:         int32(len(cpus)),
			Mhz:          item.Mhz,
			// TODO - check if this is correct
			Hypervisor:     hypervisor,
			Virtualization: virtual,
			Cache:          processorCache(item),
		}

		res = append(res, &processor)
	}

	return res
}

func processorCache(item cpu.InfoStat) map[string]string {
	// Find a library that supports multiple CPUs
	cache := map[string]string{
		// values are in bytes
		"L1d":       fmt.Sprintf("%v", cpuid.CPU.Cache.L1D),
		"L1i":       fmt.Sprintf("%v", cpuid.CPU.Cache.L1D),
		"L2":        fmt.Sprintf("%v", cpuid.CPU.Cache.L2),
		"L3":        fmt.Sprintf("%v", cpuid.CPU.Cache.L3),
		"Features:": strings.Join(cpuid.CPU.FeatureSet(), ","),
		// "Flags:": strings.Join(item.Flags, ","),
		"Cacheline bytes:": fmt.Sprintf("%v", cpuid.CPU.CacheLine),
	}

	if cpuid.CPU.Supports(cpuid.SSE, cpuid.SSE2) {
		cache["SIMD 2:"] = "Streaming SIMD 2 Extensions"
	}
	return cache
}

func virtualization() (string, string) {
	// doesn't check k8s
	virtualizationSystem, virtualizationRole, err := virtualizationFunc()
	if err != nil {
		log.Warnf("Error reading virtualization: %v", err)
		return "", "host"
	}

	if virtualizationSystem == "docker" {
		return "container", virtualizationRole
	}
	return virtualizationSystem, virtualizationRole
}

func diskPartitions() (partitions []*proto.DiskPartition) {
	parts, err := disk.Partitions(false)
	if err != nil {
		// return an array of 0
		log.Errorf("Could not read disk partitions for host: %v", err)
		return []*proto.DiskPartition{}
	}
	for _, part := range parts {
		pm := proto.DiskPartition{
			MountPoint: part.Mountpoint,
			Device:     part.Device,
			FsType:     part.Fstype,
		}
		partitions = append(partitions, &pm)
	}
	return partitions
}

func releaseInfo() (release *proto.ReleaseInfo) {
	hostInfo, err := host.Info()
	if err != nil {
		log.Errorf("Could not read release information for host: %v", err)
		return &proto.ReleaseInfo{}
	}

	return &proto.ReleaseInfo{
		VersionId: hostInfo.PlatformVersion,
		Version:   hostInfo.KernelVersion,
		Codename:  hostInfo.OS,
		Name:      hostInfo.PlatformFamily,
		Id:        hostInfo.Platform,
	}
}

func (env *EnvironmentType) networks() (res *proto.Network) {
	return network.GetDataplaneNetworks()
}

func (env *EnvironmentType) checkUtil(util string) (string, error) {
	log.Infof("Trying to exec the following utility: %s", util)
	path, err := exec.LookPath(util)
	if err != nil {
		return "", err
	}

	info, err := env.FileStat(path)
	if err != nil {
		return "", err
	}

	stat, ok := info.Sys().(*syscall.Stat_t)
	if !ok {
		return "", fmt.Errorf("unable to determine binary ownership: %s", path)
	} else if stat.Uid != 0 {
		return "", fmt.Errorf("binary is not root owned: %s", path)
	}

	if info.Mode()&(os.ModeSetgid|os.ModeSetuid) != 0 {
		return "", fmt.Errorf("SetUID or SetGID bits set: %s", path)
	}

	return path, nil
}

func runCmd(cmd string, args ...string) (*bytes.Buffer, error) {
	log.Infof("Attempting to run command: %s with args %v", cmd, strings.Join(args, " "))

	command := exec.Command(cmd, args...)

	output, err := command.CombinedOutput()
	if err != nil {
		log.Warnf("%v %v failed:\n%s", cmd, strings.Join(args, " "), output)
		return bytes.NewBuffer(output), err
	}

	return bytes.NewBuffer(output), nil
}<|MERGE_RESOLUTION|>--- conflicted
+++ resolved
@@ -535,7 +535,6 @@
 	return processList
 }
 
-<<<<<<< HEAD
 func getNginxProcessExe(nginxProcess *process.Process) string {
 	exe, exeErr := nginxProcess.Exe()
 	if exeErr != nil {
@@ -606,10 +605,7 @@
 	return buf, length, nil
 }
 
-func processors() (res []*proto.CpuInfo) {
-=======
 func processors(architecture string) (res []*proto.CpuInfo) {
->>>>>>> 8684a13f
 	log.Debug("Reading CPU information for dataplane host")
 	cpus, err := cpu.Info()
 	if err != nil {
