--- conflicted
+++ resolved
@@ -28,16 +28,12 @@
 	"github.com/nginx/agent/sdk/v2/proto"
 	"github.com/nginx/agent/v2/src/core"
 	"github.com/nginx/agent/v2/src/core/config"
-<<<<<<< HEAD
+	"github.com/nginx/agent/v2/src/extensions/nginx-app-protect/nap"
 )
 
 const (
-	appProtectMetadataFilePath     = "/etc/nms/app_protect_metadata.json"
 	configAppliedProcessedResponse = "config apply request successfully processed"
 	configAppliedResponse          = "config applied successfully"
-=======
-	"github.com/nginx/agent/v2/src/extensions/nginx-app-protect/nap"
->>>>>>> d7df7a57
 )
 
 var (
@@ -46,7 +42,6 @@
 
 // Nginx is the metadata of our nginx binary
 type Nginx struct {
-<<<<<<< HEAD
 	messagePipeline             core.MessagePipeInterface
 	nginxBinary                 core.NginxBinary
 	processes                   []core.Process
@@ -56,19 +51,8 @@
 	isNAPEnabled                bool
 	isFeatureNginxConfigEnabled bool
 	configApplyStatusChannel    chan *proto.Command_NginxConfigResponse
-=======
-	messagePipeline          core.MessagePipeInterface
-	nginxBinary              core.NginxBinary
-	processes                []core.Process
-	env                      core.Environment
-	cmdr                     client.Commander
-	config                   *config.Config
-	isNAPEnabled             bool
-	isConfUploadEnabled      bool
-	configApplyStatusChannel chan *proto.Command_NginxConfigResponse
-	wafVersion               string
-	wafLocation              string
->>>>>>> d7df7a57
+	wafVersion                  string
+	wafLocation                 string
 }
 
 type ConfigRollbackResponse struct {
@@ -99,7 +83,6 @@
 	isFeatureNginxConfigEnabled := loadedConfig.IsFeatureEnabled(agent_config.FeatureNginxConfig)
 
 	return &Nginx{
-<<<<<<< HEAD
 		nginxBinary:                 nginxBinary,
 		processes:                   env.Processes(),
 		env:                         env,
@@ -108,17 +91,7 @@
 		isNAPEnabled:                isNAPEnabled,
 		isFeatureNginxConfigEnabled: isFeatureNginxConfigEnabled,
 		configApplyStatusChannel:    make(chan *proto.Command_NginxConfigResponse, 1),
-=======
-		nginxBinary:              nginxBinary,
-		processes:                env.Processes(),
-		env:                      env,
-		cmdr:                     cmdr,
-		config:                   loadedConfig,
-		isNAPEnabled:             isNAPEnabled,
-		isConfUploadEnabled:      isConfUploadEnabled,
-		configApplyStatusChannel: make(chan *proto.Command_NginxConfigResponse, 1),
-		wafLocation:              nap.APP_PROTECT_METADATA_FILE_PATH,
->>>>>>> d7df7a57
+		wafLocation:                 nap.APP_PROTECT_METADATA_FILE_PATH,
 	}
 }
 
@@ -143,7 +116,7 @@
 		case *proto.Command:
 			n.processCmd(cmd)
 		case *AgentAPIConfigApplyRequest:
-			status := n.writeConfigAndReloadNginx(cmd.correlationId, cmd.config)
+			status := n.writeConfigAndReloadNginx(cmd.correlationId, cmd.config, proto.NginxConfigAction_APPLY)
 			if status.NginxConfigResponse.GetStatus().GetMessage() != configAppliedProcessedResponse {
 				n.messagePipeline.Process(core.NewMessage(core.AgentAPIConfigApplyResponse, status))
 			}
@@ -278,13 +251,8 @@
 		}
 
 		switch commandData.NginxConfig.Action {
-<<<<<<< HEAD
-		case proto.NginxConfigAction_APPLY:
+		case proto.NginxConfigAction_APPLY, proto.NginxConfigAction_FORCE:
 			if n.isFeatureNginxConfigEnabled {
-=======
-		case proto.NginxConfigAction_APPLY, proto.NginxConfigAction_FORCE:
-			if n.isConfUploadEnabled {
->>>>>>> d7df7a57
 				status = n.applyConfig(cmd, commandData)
 			} else {
 				log.Warnf("unable to upload config as nginx-config feature is disabled")
@@ -337,13 +305,13 @@
 		return status
 	}
 
-	status = n.writeConfigAndReloadNginx(cmd.Meta.MessageId, config)
+	status = n.writeConfigAndReloadNginx(cmd.Meta.MessageId, config, cmd.GetNginxConfig().GetAction())
 
 	log.Debug("Config Apply Complete")
 	return status
 }
 
-func (n *Nginx) writeConfigAndReloadNginx(correlationId string, config *proto.NginxConfig) *proto.Command_NginxConfigResponse {
+func (n *Nginx) writeConfigAndReloadNginx(correlationId string, config *proto.NginxConfig, action proto.NginxConfigAction) *proto.Command_NginxConfigResponse {
 	status := &proto.Command_NginxConfigResponse{
 		NginxConfigResponse: &proto.NginxConfigResponse{
 			Status:     newOKStatus(configAppliedProcessedResponse).CmdStatus,
@@ -367,13 +335,8 @@
 		return status
 	}
 
-<<<<<<< HEAD
-	log.Debugf("config.GetConfigData().GetNginxId() %s", config.GetConfigData().GetNginxId())
-
-	log.Debug("Disabling file watcher")
-=======
-	if cmd.GetNginxConfig().GetAction() != proto.NginxConfigAction_FORCE {
-		if isNapInPayload(config.GetDirectoryMap(), cmd.GetNginxConfig().GetAction(), n.wafLocation) {
+	if action != proto.NginxConfigAction_FORCE {
+		if isNapInPayload(config.GetDirectoryMap(), action, n.wafLocation) {
 			if aux := config.GetZaux(); aux != nil && len(aux.Contents) > 0 {
 				auxFiles, err := zip.UnPack(aux)
 				if err != nil {
@@ -400,7 +363,6 @@
 	}
 
 	log.Debugf("Disabling file watcher")
->>>>>>> d7df7a57
 	n.messagePipeline.Process(core.NewMessage(core.FileWatcherEnabled, false))
 
 	nginx := n.nginxBinary.GetNginxDetailsByID(config.GetConfigData().GetNginxId())
