--- conflicted
+++ resolved
@@ -32,11 +32,10 @@
 	log "github.com/sirupsen/logrus"
 )
 
-<<<<<<< HEAD
 // swagger:response MetricsResponse
 // in: body
 type _ string
-=======
+
 const (
 	okStatus      = "OK"
 	pendingStatus = "PENDING"
@@ -49,7 +48,6 @@
 	configRegex       = regexp.MustCompile(`^\/nginx/config[\/]*$`)
 	configStatusRegex = regexp.MustCompile(`^\/nginx/config/status[\/]*$`)
 )
->>>>>>> 0157b34c
 
 type AgentAPI struct {
 	config       *config.Config
@@ -145,7 +143,6 @@
 	case core.NginxConfigValidationPending, core.NginxConfigApplyFailed, core.NginxConfigApplySucceeded:
 		switch response := message.Data().(type) {
 		case *proto.AgentActivityStatus:
-			log.Error(response)
 			nginxConfigStatus := response.GetNginxConfigStatus()
 			a.nginxHandler.configResponseStatuses[nginxConfigStatus.GetNginxId()] = nginxConfigStatus
 		default:
@@ -178,17 +175,8 @@
 	}
 
 	mux := http.NewServeMux()
-<<<<<<< HEAD
-	a.nginxHandler = &NginxHandler{a.env, a.nginxBinary}
 
 	mux.Handle("/metrics/", a.getPrometheusHandler())
-=======
-	registerer := prometheus.DefaultRegisterer
-	gatherer := prometheus.DefaultGatherer
-
-	registerer.MustRegister(a.exporter)
-	mux.Handle("/metrics/", promhttp.HandlerFor(gatherer, promhttp.HandlerOpts{}))
->>>>>>> 0157b34c
 	mux.Handle("/nginx/", a.nginxHandler)
 
 	handler := cors.Default().Handler(mux)
@@ -275,7 +263,6 @@
 	}
 }
 
-<<<<<<< HEAD
 // swagger:route GET /nginx/ nginx-agent get-nginx-instances
 //
 // # Get NGINX Instances
@@ -286,11 +273,8 @@
 //
 //	200: []NginxDetails
 //	500
-func sendInstanceDetailsPayload(nginxDetails []*proto.NginxDetails, w http.ResponseWriter, r *http.Request) error {
-=======
 func (h *NginxHandler) sendInstanceDetailsPayload(w http.ResponseWriter, r *http.Request) error {
 	nginxDetails := h.getNginxDetails()
->>>>>>> 0157b34c
 	w.WriteHeader(http.StatusOK)
 
 	if len(nginxDetails) == 0 {
