/**
 * Copyright (c) F5, Inc.
 *
 * This source code is licensed under the Apache License, Version 2.0 license found in the
 * LICENSE file in the root directory of this source tree.
 */

package core

import (
	"bufio"
	"bytes"
	"encoding/json"
	"fmt"
	"os"
	"os/exec"
	"path"
	"path/filepath"
	"regexp"
	"strconv"
	"strings"
	"sync"
	"syscall"
	"time"

	log "github.com/sirupsen/logrus"

	"github.com/nginx/agent/sdk/v2"
	"github.com/nginx/agent/sdk/v2/proto"
	"github.com/nginx/agent/v2/src/core/config"
)

const (
	withWithPrefix        = "with-"
	withModuleSuffix      = "module"
	defaultNginxOssPrefix = "/usr/local/nginx"
)

var (
	logMutex    sync.Mutex
	unpackMutex sync.Mutex
	re          = regexp.MustCompile(`(?P<name>\S+)/(?P<version>\S+)`)
	plusre      = regexp.MustCompile(`(?P<name>\S+)/(?P<version>\S+).\((?P<plus>\S+plus\S+)\)`)
)

type NginxBinary interface {
	Start(nginxId, bin string) error
	Stop(processId, bin string) error
	Reload(processId, bin string) error
	ValidateConfig(processId, bin, configLocation string, config *proto.NginxConfig, configApply *sdk.ConfigApply) error
	GetNginxDetailsFromProcess(nginxProcess Process) *proto.NginxDetails
	GetNginxDetailsByID(nginxID string) *proto.NginxDetails
	GetNginxIDForProcess(nginxProcess Process) string
	GetNginxDetailsMapFromProcesses(nginxProcesses []Process) map[string]*proto.NginxDetails
	UpdateNginxDetailsFromProcesses(nginxProcesses []Process)
	WriteConfig(config *proto.NginxConfig) (*sdk.ConfigApply, error)
	ReadConfig(path, nginxId, systemId string) (*proto.NginxConfig, error)
	UpdateLogs(existingLogs map[string]string, newLogs map[string]string) bool
	GetAccessLogs() map[string]string
	GetErrorLogs() map[string]string
	GetChildProcesses() map[string][]*proto.NginxDetails
}

type NginxBinaryType struct {
	detailsMapMutex   sync.Mutex
	workersMapMutex   sync.Mutex
	env               Environment
	config            *config.Config
	nginxDetailsMap   map[string]*proto.NginxDetails
	nginxWorkersMap   map[string][]*proto.NginxDetails
	nginxInfoMap      map[string]*nginxInfo
	accessLogs        map[string]string
	errorLogs         map[string]string
	accessLogsUpdated bool
	errorLogsUpdated  bool
}

type nginxInfo struct {
	version         string
	mtime           time.Time
	plusver         string
	source          string
	prefix          string
	confPath        string
	logPath         string
	errorPath       string
	ssl             []string
	cfgf            map[string]interface{}
	configureArgs   []string
	loadableModules []string
	modulesPath     string
}

func NewNginxBinary(env Environment, config *config.Config) *NginxBinaryType {
	return &NginxBinaryType{
		env:          env,
		nginxInfoMap: make(map[string]*nginxInfo),
		accessLogs:   make(map[string]string),
		errorLogs:    make(map[string]string),
		config:       config,
	}
}

func (n *NginxBinaryType) GetNginxDetailsMapFromProcesses(nginxProcesses []Process) map[string]*proto.NginxDetails {
	n.detailsMapMutex.Lock()
	defer n.detailsMapMutex.Unlock()
	return n.nginxDetailsMap
}

func (n *NginxBinaryType) UpdateNginxDetailsFromProcesses(nginxProcesses []Process) {
	n.detailsMapMutex.Lock()
	defer n.detailsMapMutex.Unlock()
	n.nginxDetailsMap = map[string]*proto.NginxDetails{}

	n.workersMapMutex.Lock()
	defer n.workersMapMutex.Unlock()
	n.nginxWorkersMap = map[string][]*proto.NginxDetails{}

	for _, process := range nginxProcesses {
		nginxDetails := n.GetNginxDetailsFromProcess(process)
		if process.IsMaster {
			n.nginxDetailsMap[nginxDetails.GetNginxId()] = nginxDetails
		} else {
			n.nginxWorkersMap[nginxDetails.GetNginxId()] = append(n.nginxWorkersMap[nginxDetails.GetNginxId()], nginxDetails)
		}
	}
}

func (n *NginxBinaryType) GetChildProcesses() map[string][]*proto.NginxDetails {
	n.workersMapMutex.Lock()
	defer n.workersMapMutex.Unlock()
	return n.nginxWorkersMap
}

func (n *NginxBinaryType) GetNginxIDForProcess(nginxProcess Process) string {
	defaulted := n.sanitizeProcessPath(&nginxProcess)
	info := n.getNginxInfoFrom(nginxProcess.Path)

	// reset the process path from the default to what NGINX tells us
	if defaulted &&
		info.cfgf["sbin-path"] != nil &&
		nginxProcess.Path != info.cfgf["sbin-path"] {
		nginxProcess.Path = info.cfgf["sbin-path"].(string)
	}

	return n.getNginxIDFromProcessInfo(nginxProcess, info)
}

func (n *NginxBinaryType) getNginxIDFromProcessInfo(nginxProcess Process, info *nginxInfo) string {
	return GenerateNginxID("%s_%s_%s", nginxProcess.Path, info.confPath, info.prefix)
}

func (n *NginxBinaryType) GetNginxDetailsByID(nginxID string) *proto.NginxDetails {
	n.detailsMapMutex.Lock()
	defer n.detailsMapMutex.Unlock()
	return n.nginxDetailsMap[nginxID]
}

func (n *NginxBinaryType) sanitizeProcessPath(nginxProcess *Process) bool {
	defaulted := false
	if nginxProcess.Path == "" {
		nginxProcess.Path = defaultToNginxCommandForProcessPath()
		defaulted = true
	}
	if strings.Contains(nginxProcess.Path, execDeleted) {
		log.Debugf("nginx was upgraded (process), using new info")
		nginxProcess.Path = sanitizeExecDeletedPath(nginxProcess.Path)
	}
	return defaulted
}

func (n *NginxBinaryType) GetNginxDetailsFromProcess(nginxProcess Process) *proto.NginxDetails {
	defaulted := n.sanitizeProcessPath(&nginxProcess)
	info := n.getNginxInfoFrom(nginxProcess.Path)

	// reset the process path from the default to what NGINX tells us
	if defaulted &&
		info.cfgf["sbin-path"] != nil &&
		nginxProcess.Path != info.cfgf["sbin-path"] {
		nginxProcess.Path = info.cfgf["sbin-path"].(string)
	}

	nginxID := n.getNginxIDFromProcessInfo(nginxProcess, info)
	log.Tracef("NGINX %s %s %s %v nginxID=%s conf=%s", info.plusver, info.source, info.ssl, info.cfgf, nginxID, info.confPath)

	nginxDetailsFacade := &proto.NginxDetails{
		NginxId:         nginxID,
		Version:         info.version,
		ConfPath:        info.confPath,
		ProcessId:       fmt.Sprintf("%d", nginxProcess.Pid),
		ProcessPath:     nginxProcess.Path,
		StartTime:       nginxProcess.CreateTime,
		BuiltFromSource: false,
		LoadableModules: info.loadableModules,
		RuntimeModules:  runtimeFromConfigure(info.configureArgs),
		Plus:            buildPlus(info.plusver),
		Ssl:             buildSsl(info.ssl, info.source),
		ConfigureArgs:   info.configureArgs,
	}

	if path := getConfPathFromCommand(nginxProcess.Command); path != "" {
		log.Tracef("Custom conf path set: %v", path)
		nginxDetailsFacade.ConfPath = path
	}

	url, err := sdk.GetStatusApiInfo(nginxDetailsFacade.ConfPath)
	if err != nil {
		log.Tracef("Unable to get status api from the configuration: NGINX metrics will be unavailable for this system. please configure a status API to get NGINX metrics: %v", err)
	}
	nginxDetailsFacade.StatusUrl = url

	return nginxDetailsFacade
}

func defaultToNginxCommandForProcessPath() string {
	log.Debug("Defaulting to NGINX on path")

	// LookPath figures out the full path of the binary using the $PATH
	// command is not portable
	path, err := exec.LookPath("nginx")
	if err != nil {
		log.Warnf("Unable to find the correct NGINX binary in $PATH: %v", err)
		return ""
	}
	return path
}

// Start starts NGINX.
func (n *NginxBinaryType) Start(nginxId, bin string) error {
	log.Infof("Starting NGINX Id: %s Bin: %s", nginxId, bin)

	_, err := runCmd(bin)
	if err != nil {
		log.Errorf("Starting NGINX caused error: %v", err)
	} else {
		log.Infof("NGINX Id: %s Started", nginxId)
	}

	return err
}

// Reload NGINX.
func (n *NginxBinaryType) Reload(processId, bin string) error {
	log.Infof("Reloading NGINX: %s PID: %s", bin, processId)
	intProcess, err := strconv.Atoi(processId)
	if err != nil {
		log.Errorf("Reloading NGINX caused error when trying to determine process id: %v", err)
		return err
	}

	err = syscall.Kill(intProcess, syscall.SIGHUP)
	if err != nil {
		log.Errorf("Reloading NGINX caused error: %v", err)
	} else {
		log.Infof("NGINX with process Id: %s reloaded", processId)
	}
	return err
}

// ValidateConfig tests the config with nginx -t -c configLocation.
func (n *NginxBinaryType) ValidateConfig(processId, bin, configLocation string, config *proto.NginxConfig, configApply *sdk.ConfigApply) error {
	log.Debugf("Validating config, %s for nginx process, %s", configLocation, processId)
	response, err := runCmd(bin, "-t", "-c", configLocation)
	if err != nil {
		confFiles, auxFiles, getNginxConfigFilesErr := sdk.GetNginxConfigFiles(config)
		if getNginxConfigFilesErr == nil {
			n.writeBackup(config, confFiles, auxFiles)
		}
		return fmt.Errorf("error running nginx -t -c %v:\n%s", configLocation, response)
	}

	err = n.validateConfigCheckResponse(response, configLocation)
	if err != nil {
		return err
	}

	log.Infof("Config validated:\n%s", response)

	return nil
}

func (n *NginxBinaryType) validateConfigCheckResponse(response *bytes.Buffer, configLocation string) error {
	if bytes.Contains(response.Bytes(), []byte("[emerg]")) {
		return fmt.Errorf("error running nginx -t -c %v:\n%s", configLocation, response)
	}

	if n.config.Nginx.TreatWarningsAsErrors && bytes.Contains(response.Bytes(), []byte("[warn]")) {
		return fmt.Errorf("error running nginx -t -c %v:\n%s", configLocation, response)
	}
	return nil
}

// Stop stops an instance of NGINX.
func (n *NginxBinaryType) Stop(processId, bin string) error {
	log.Info("Stopping NGINX")

	_, err := runCmd(bin, "-s", "stop")
	if err != nil {
		log.Errorf("Stopping NGINX caused error: %v", err)
	} else {
		log.Infof("NGINX with process Id: %s stopped", processId)
	}

	return err
}

func ensureFilesAllowed(files []*proto.File, allowList map[string]struct{}, path string) error {
	for _, file := range files {
		filename := file.Name
		if !filepath.IsAbs(filename) {
			filename = filepath.Join(path, filename)
		}
		log.Tracef("checking file %s is allowed", filename)
		if !allowedFile(filename, allowList) {
			return fmt.Errorf("the file %s is outside the allowed directory list", filename)
		}
	}
	return nil
}

func hasConfPath(files []*proto.File, confPath string) bool {
	confDir := filepath.Dir(confPath)
	for _, file := range files {
		filename := file.Name
		if !filepath.IsAbs(filename) {
			filename = filepath.Join(confDir, filename)
		}
		if filename == confPath {
			return true
		}
	}
	return false
}

func (n *NginxBinaryType) WriteConfig(config *proto.NginxConfig) (*sdk.ConfigApply, error) {
	if log.IsLevelEnabled(log.TraceLevel) {
		var loggedConfig = *config
		loggedConfig.Zaux = &proto.ZippedFile{}
		jsonConfig, err := json.Marshal(loggedConfig)
		if err == nil {
			log.Tracef("Writing JSON config: %+v", string(jsonConfig))
		}
	}

	details := n.GetNginxDetailsByID(config.ConfigData.NginxId)
	if details == nil {
		return nil, fmt.Errorf("NGINX instance %s not found", config.ConfigData.NginxId)
	}

	systemNginxConfig, err := sdk.GetNginxConfig(
		details.ConfPath,
		config.ConfigData.NginxId,
		config.ConfigData.SystemId,
		n.config.AllowedDirectoriesMap,
	)
	if err != nil {
		return nil, err
	}

	if !allowedFile(filepath.Dir(details.ConfPath), n.config.AllowedDirectoriesMap) {
		return nil, fmt.Errorf("config directory %s not allowed", filepath.Dir(details.ConfPath))
	}

	confFiles, auxFiles, err := sdk.GetNginxConfigFiles(config)
	if err != nil {
		return nil, err
	}

	// Ensure this config request does not remove the process config
	if !hasConfPath(confFiles, details.ConfPath) {
		return nil, fmt.Errorf("should not delete %s", details.ConfPath)
	}

	// Ensure all config files are within the allowed list directories.
	confDir := filepath.Dir(details.ConfPath)
	if err := ensureFilesAllowed(confFiles, n.config.AllowedDirectoriesMap, confDir); err != nil {
		return nil, err
	}

	// Ensure all aux files are within the allowed list directories.
	if err := ensureFilesAllowed(auxFiles, n.config.AllowedDirectoriesMap, config.GetZaux().GetRootDirectory()); err != nil {
		return nil, err
	}

	unpackMutex.Lock()
	defer unpackMutex.Unlock()

	log.Info("Updating NGINX config")
	var configApply *sdk.ConfigApply
	configApply, err = sdk.NewConfigApply(details.ConfPath, n.config.AllowedDirectoriesMap)
	if err != nil {
		log.Warnf("config_apply error: %s", err)
		return nil, err
	}

	// TODO: return to Control Plane that there was a rollback
	err = n.env.WriteFiles(configApply, confFiles, filepath.Dir(details.ConfPath), n.config.AllowedDirectoriesMap)
	if err != nil {
		log.Warnf("configuration write failed: %s", err)
		n.writeBackup(config, confFiles, auxFiles)
		return configApply, err
	}

	if len(auxFiles) > 0 {
		auxPath := config.GetZaux().GetRootDirectory()
		err = n.env.WriteFiles(configApply, auxFiles, auxPath, n.config.AllowedDirectoriesMap)
		if err != nil {
			log.Warnf("Auxiliary files write failed: %s", err)
			return configApply, err
		}
	}

	filesToDelete, ok := generateDeleteFromDirectoryMap(config.DirectoryMap, n.config.AllowedDirectoriesMap)
	if ok {
		log.Debugf("use explicit set action for delete files %s", filesToDelete)
	} else {
		// Delete files that are not in the directory map
		filesToDelete = getDirectoryMapDiff(systemNginxConfig.DirectoryMap.Directories, config.DirectoryMap.Directories)
	}

	fileDeleted := make(map[string]struct{})
	for _, file := range filesToDelete {
		log.Infof("Deleting file: %s", file)
		if _, ok = fileDeleted[file]; ok {
			continue
		}

		if found, foundErr := FileExists(file); !found {
			if foundErr == nil {
				log.Debugf("skip delete for non-existing file: %s", file)
				continue
			}
			// possible perm deny, depends on platform
			log.Warnf("file exists returned for %s: %s", file, foundErr)
			return configApply, foundErr
		}
		if err = configApply.MarkAndSave(file); err != nil {
			return configApply, err
		}
		if err = os.Remove(file); err != nil {
			return configApply, err
		}
		fileDeleted[file] = struct{}{}
	}

	return configApply, nil
}

// generateDeleteFromDirectoryMap return a list of delete files from the directory map where Action File_delete is set.
// This supports incremental upgrade if the files in the DirectoryMap doesn't have any action set to a non-default value,
// in which the return bool will be false, to indicate explicit action is not set in the provided DirectoryMap.
func generateDeleteFromDirectoryMap(
	directoryMap *proto.DirectoryMap,
	allowedDirectory map[string]struct{},
) ([]string, bool) {
	actionIsSet := false
	if directoryMap == nil {
		return nil, actionIsSet
	}
	deleteFiles := make([]string, 0)
	for _, dir := range directoryMap.Directories {
		for _, f := range dir.Files {
			if f.Action == proto.File_unset {
				continue
			}
			actionIsSet = true
			if f.Action != proto.File_delete {
				continue
			}
			path := filepath.Join(dir.Name, f.Name)
			if !filepath.IsAbs(path) {
				// can't assume relative path
				continue
			}
			if !allowedFile(path, allowedDirectory) {
				continue
			}
			deleteFiles = append(deleteFiles, path)
		}
	}
	return deleteFiles, actionIsSet
}

func (n *NginxBinaryType) ReadConfig(confFile, nginxId, systemId string) (*proto.NginxConfig, error) {
	configPayload, err := sdk.GetNginxConfig(confFile, nginxId, systemId, n.config.AllowedDirectoriesMap)
	if err != nil {
		return nil, err
	}

	// get access logs list for analysis
	accessLogs := AccessLogs(configPayload)
	// get error logs list for analysis
	errorLogs := ErrorLogs(configPayload)

	logMutex.Lock()
	defer logMutex.Unlock()

	n.accessLogsUpdated = n.UpdateLogs(n.accessLogs, accessLogs)
	n.errorLogsUpdated = n.UpdateLogs(n.errorLogs, errorLogs)

	return configPayload, nil
}

func (n *NginxBinaryType) GetAccessLogs() map[string]string {
	logMutex.Lock()
	defer logMutex.Unlock()
	return n.accessLogs
}

func (n *NginxBinaryType) GetErrorLogs() map[string]string {
	logMutex.Lock()
	defer logMutex.Unlock()
	return n.errorLogs
}

// SkipLog checks if a logfile should be omitted from analysis
func (n *NginxBinaryType) SkipLog(filename string) bool {
	if n.config != nil {
		for _, filter := range strings.Split(n.config.Nginx.ExcludeLogs, ",") {
			ok, err := filepath.Match(filter, filename)
			if err != nil {
				log.Error("invalid path spec for excluding access_log: ", filter)
			} else if ok {
				log.Debugf("excluding access log %q as specified by filter: %q", filename, filter)
				return true
			}
		}
	}
	return false
}

func (n *NginxBinaryType) writeBackup(config *proto.NginxConfig, confFiles []*proto.File, auxFiles []*proto.File) {
	if n.config.Nginx.Debug {
		allowedDirs := map[string]struct{}{"/tmp": {}}
		path := filepath.Join("/tmp", strconv.FormatInt(time.Now().Unix(), 10))

		configApply, err := sdk.NewConfigApply("/tmp", n.config.AllowedDirectoriesMap)
		if err != nil {
			log.Warnf("config_apply error: %s", err)
			return
		}

		log.Tracef("Writing failed configuration to %s", path)

		confFilesCopy := deepCopyWithNewPath(confFiles, config.Zconfig.RootDirectory, path)

		err = n.env.WriteFiles(configApply, confFilesCopy, path, allowedDirs)
		if err != nil {
			log.Warnf("Error writing to config %s", err)
		}

		auxFilesCopy := deepCopyWithNewPath(auxFiles, config.Zconfig.RootDirectory, path)

		err = n.env.WriteFiles(configApply, auxFilesCopy, path, allowedDirs)
		if err != nil {
			log.Warnf("Error writing to aux %s", err)
		}

		if err = configApply.Complete(); err != nil {
			log.Errorf("Backup config complete failed: %v", err)
		}
	}
}

func deepCopyWithNewPath(files []*proto.File, oldPath, newPath string) []*proto.File {
	filesCopy := make([]*proto.File, len(files))
	for index, file := range files {
		filesCopy[index] = &proto.File{
			Name:                 strings.ReplaceAll(file.Name, oldPath, newPath),
			Lines:                file.Lines,
			Mtime:                file.Mtime,
			Permissions:          file.Permissions,
			Size_:                file.Size_,
			Contents:             file.Contents,
			XXX_NoUnkeyedLiteral: file.XXX_NoUnkeyedLiteral,
			XXX_unrecognized:     file.XXX_unrecognized,
			XXX_sizecache:        file.XXX_sizecache,
		}
	}
	return filesCopy
}

func getConfPathFromCommand(command string) string {
	commands := strings.Split(command, " ")

	for i, command := range commands {
		if command == "-c" {
			if i < len(commands)-1 {
				return commands[i+1]
			}
		}
	}
	return ""
}

func parseConfigureArguments(line string) (result map[string]interface{}, flags []string) {
	// need to check for empty strings
	flags = strings.Split(line[len("configure arguments:"):], " --")
	result = map[string]interface{}{}
	for _, flag := range flags {
		vals := strings.Split(flag, "=")
		switch len(vals) {
		case 1:
			if vals[0] != "" {
				result[vals[0]] = true
			}
		case 2:
			result[vals[0]] = vals[1]
		default:
			break
		}
	}
	return result, flags
}

func (n *NginxBinaryType) getNginxInfoFrom(ngxExe string) *nginxInfo {
	if ngxExe == "" {
		return &nginxInfo{}
	}
	if strings.Contains(ngxExe, execDeleted) {
		log.Infof("nginx was upgraded, using new info")
		ngxExe = sanitizeExecDeletedPath(ngxExe)
	}
	if info, ok := n.nginxInfoMap[ngxExe]; ok {
		stat, err := os.Stat(ngxExe)
		if err == nil && stat.ModTime().Equal(info.mtime) {
			return info
		}
	}
	outbuf, err := runCmd(ngxExe, "-V")
	if err != nil {
		log.Errorf("nginx -V failed (%s): %v", outbuf.String(), err)
		return &nginxInfo{}
	}

	info := n.getNginxInfoFromBuffer(ngxExe, outbuf)
	n.nginxInfoMap[ngxExe] = info
	return info
}

const (
	execDeleted = "(deleted)"
)

func sanitizeExecDeletedPath(exe string) string {
	firstSpace := strings.Index(exe, execDeleted)
	if firstSpace != -1 {
		return strings.TrimSpace(exe[0:firstSpace])
	}
	return strings.TrimSpace(exe)
}

// getNginxInfoFromBuffer -
func (n *NginxBinaryType) getNginxInfoFromBuffer(exePath string, buffer *bytes.Buffer) *nginxInfo {
	info := &nginxInfo{}
	scanner := bufio.NewScanner(buffer)
	for scanner.Scan() {
		line := strings.TrimSpace(scanner.Text())
		switch {
		case strings.HasPrefix(line, "nginx version"):
			info.version, info.plusver = parseNginxVersion(line)
		case strings.HasPrefix(line, "configure arguments"):
			info.cfgf, info.configureArgs = parseConfigureArguments(line)
		case strings.HasPrefix(line, "built by"):
			info.source = line
		case strings.HasPrefix(line, "built with"):
			l := strings.ReplaceAll(line, "built with ", "")
			sslInfo := strings.SplitN(l, " ", 3)
			for i := range sslInfo {
				sslInfo[i] = strings.TrimSpace(sslInfo[i])
			}
			info.ssl = sslInfo
		}
	}

	if info.cfgf["modules-path"] != nil {
		info.modulesPath = info.cfgf["modules-path"].(string)
		if info.modulesPath != "" {
			info.loadableModules, _ = n.parseModulePath(info.modulesPath)
		}
	}

	if info.cfgf["prefix"] == nil {
		info.prefix = defaultNginxOssPrefix
	} else {
		info.prefix = info.cfgf["prefix"].(string)
	}

	// conf path default value but -c overrides it elsewhere
	if info.cfgf["conf-path"] != nil {
		info.confPath = info.cfgf["conf-path"].(string)
	} else {
		// if conf-path is not specified, assume nginx is built from source and that there is a config file in the config directory
		info.confPath = path.Join(info.prefix, "/conf/nginx.conf")
	}

	if info.cfgf["http-log-path"] != nil {
		info.logPath = info.cfgf["http-log-path"].(string)
	}

	if info.cfgf["error-log-path"] != nil {
		info.errorPath = info.cfgf["error-log-path"].(string)
	}
	stat, err := os.Stat(exePath)
	if err == nil {
		info.mtime = stat.ModTime()
	}
	return info
}

func (n *NginxBinaryType) parseModulePath(dir string) ([]string, error) {
	result, err := n.env.ReadDirectory(dir, ".so")
	if err != nil {
		log.Errorf("Unable to parse module path %v", err)
		return nil, err
	}
	return result, nil
}

func (n *NginxBinaryType) UpdateLogs(existingLogs map[string]string, newLogs map[string]string) bool {
	logUpdated := false

	for logFile, logFormat := range newLogs {
		if !(strings.HasPrefix(logFile, "syslog:") || n.SkipLog(logFile)) {
			if _, found := existingLogs[logFile]; !found || existingLogs[logFile] != logFormat {
				logUpdated = true
			}
			existingLogs[logFile] = logFormat
		}
	}

	// delete old logs
	for logFile := range existingLogs {
		if _, found := newLogs[logFile]; !found {
			delete(existingLogs, logFile)
			logUpdated = true
		}
	}

	return logUpdated
}

func parseNginxVersion(line string) (version, plusVersion string) {
	matches := re.FindStringSubmatch(line)
	plusmatches := plusre.FindStringSubmatch(line)

	if len(plusmatches) > 0 {
		subNames := plusre.SubexpNames()
		for i, v := range plusmatches {
			switch subNames[i] {
			case "plus":
				plusVersion = v
			case "version":
				version = v
			}
		}
		return version, plusVersion
	}

	if len(matches) > 0 {
		for i, key := range re.SubexpNames() {
			val := matches[i]
			if key == "version" {
				version = val
			}
		}
	}

	return version, plusVersion
}

func buildSsl(ssl []string, source string) *proto.NginxSslMetaData {
	var nginxSslType proto.NginxSslMetaData_NginxSslType
	if strings.HasPrefix(source, "built") {
		nginxSslType = proto.NginxSslMetaData_BUILT
	} else {
		nginxSslType = proto.NginxSslMetaData_RUN
	}

	return &proto.NginxSslMetaData{
		SslType: nginxSslType,
		Details: ssl,
	}
}

func buildPlus(plusver string) *proto.NginxPlusMetaData {
	plus := false
	if plusver != "" {
		plus = true
	}
	return &proto.NginxPlusMetaData{
		Enabled: plus,
		Release: plusver,
	}
}

// runtimeFromConfigure parse and return the runtime modules from `nginx -V` configured args
// these are usually in the form of "with-X_module", so we just look for "with" prefix, and "module" suffix.
func runtimeFromConfigure(configure []string) []string {
	pkgs := make([]string, 0)
	for _, arg := range configure {
		if i := strings.Index(arg, withWithPrefix); i > -1 && strings.HasSuffix(arg, withModuleSuffix) {
			pkgs = append(pkgs, arg[i+len(withWithPrefix):])
		}
	}

	return pkgs
}

// AccessLogs returns a list of access logs in the config
func AccessLogs(p *proto.NginxConfig) map[string]string {
	var found = make(map[string]string)
	name := ""

	for _, accessLog := range p.GetAccessLogs().GetAccessLog() {
<<<<<<< HEAD
		if isIgnorableLogType(accessLog.GetName()) {
			continue
		}
=======
		name = strings.Split(accessLog.GetName(), " ")[0]
>>>>>>> e3f9d3f6

		// check if the access log is readable or not
		if accessLog.GetReadable() && accessLog.GetName() != "off" {
			format := accessLog.GetFormat()
			found[name] = format
<<<<<<< HEAD
		} else {
			log.Warnf("NGINX Access log file %s is not readable. Please make it readable in order for NGINX metrics to be collected.", accessLog.GetName())
=======
		} else if !strings.Contains(name, "syslog:") {
			log.Warnf("NGINX Access log %s is not readable or is disabled. Please make it readable and enabled in order for NGINX metrics to be collected.", accessLog.GetName())
>>>>>>> e3f9d3f6
		}
	}

	return found
}

// ErrorLogs returns a list of error logs in the config
func ErrorLogs(p *proto.NginxConfig) map[string]string {
	var found = make(map[string]string)
	name := ""

	for _, errorLog := range p.GetErrorLogs().GetErrorLog() {
<<<<<<< HEAD
		if isIgnorableLogType(errorLog.GetName()) {
			continue
		}

=======
		name = strings.Split(errorLog.GetName(), " ")[0]

		// check if the error log is readable or not
>>>>>>> e3f9d3f6
		if errorLog.GetReadable() {
			// In the future, different error log formats will be supported
			found[name] = ""
<<<<<<< HEAD
		} else {
			log.Warnf("NGINX Error log file %s is not readable. Please make it readable in order for NGINX metrics to be collected.", errorLog.GetName())
=======
		} else if !strings.Contains(name, "syslog:") {
			log.Warnf("NGINX Error log %s is not readable or is disabled. Please make it readable and enabled in order for NGINX metrics to be collected.", errorLog.GetName())
>>>>>>> e3f9d3f6
		}
	}

	return found
}

// Returns a list of files that are in the currentDirectoryMap but not in the incomingDirectoryMap
func getDirectoryMapDiff(currentDirectoryMap []*proto.Directory, incomingDirectoryMap []*proto.Directory) []string {
	diff := []string{}

	incomingMap := make(map[string]struct{})
	for _, incomingDirectory := range incomingDirectoryMap {
		for _, incomingFile := range incomingDirectory.Files {
			filePath := incomingFile.Name
			if !filepath.IsAbs(filePath) {
				filePath = filepath.Join(incomingDirectory.Name, filePath)
			}
			incomingMap[filePath] = struct{}{}
		}
	}

	for _, currentDirectory := range currentDirectoryMap {
		for _, currentFile := range currentDirectory.Files {
			filePath := currentFile.Name
			if !filepath.IsAbs(filePath) {
				filePath = filepath.Join(currentDirectory.Name, currentFile.Name)
			}
			if _, ok := incomingMap[filePath]; !ok {
				diff = append(diff, filePath)
			}
		}
	}

	return diff
}

// Parses the specified log name and returns true if the log name cannot
// be used for metrics collection
func isIgnorableLogType(logName string) bool {
	var name = strings.ToLower(logName)
	var isIgnorableName = name == "off" || name == "stderr" || name == "stdout"
	var isSyslog = strings.HasPrefix(name, "syslog:")
	return isIgnorableName || isSyslog
}<|MERGE_RESOLUTION|>--- conflicted
+++ resolved
@@ -810,61 +810,37 @@
 // AccessLogs returns a list of access logs in the config
 func AccessLogs(p *proto.NginxConfig) map[string]string {
 	var found = make(map[string]string)
-	name := ""
 
 	for _, accessLog := range p.GetAccessLogs().GetAccessLog() {
-<<<<<<< HEAD
 		if isIgnorableLogType(accessLog.GetName()) {
-			continue
-		}
-=======
-		name = strings.Split(accessLog.GetName(), " ")[0]
->>>>>>> e3f9d3f6
-
-		// check if the access log is readable or not
-		if accessLog.GetReadable() && accessLog.GetName() != "off" {
+      continue
+		}
+
+		if accessLog.GetReadable() {
+			name := strings.Split(accessLog.GetName(), " ")[0]
 			format := accessLog.GetFormat()
 			found[name] = format
-<<<<<<< HEAD
 		} else {
 			log.Warnf("NGINX Access log file %s is not readable. Please make it readable in order for NGINX metrics to be collected.", accessLog.GetName())
-=======
-		} else if !strings.Contains(name, "syslog:") {
-			log.Warnf("NGINX Access log %s is not readable or is disabled. Please make it readable and enabled in order for NGINX metrics to be collected.", accessLog.GetName())
->>>>>>> e3f9d3f6
-		}
-	}
-
-	return found
-}
+    }
+	}
 
 // ErrorLogs returns a list of error logs in the config
 func ErrorLogs(p *proto.NginxConfig) map[string]string {
 	var found = make(map[string]string)
-	name := ""
 
 	for _, errorLog := range p.GetErrorLogs().GetErrorLog() {
-<<<<<<< HEAD
-		if isIgnorableLogType(errorLog.GetName()) {
+    if isIgnorableLogType(errorLog.GetName()) {
 			continue
 		}
-
-=======
-		name = strings.Split(errorLog.GetName(), " ")[0]
-
-		// check if the error log is readable or not
->>>>>>> e3f9d3f6
+    
 		if errorLog.GetReadable() {
+			name := strings.Split(errorLog.GetName(), " ")[0]
 			// In the future, different error log formats will be supported
 			found[name] = ""
-<<<<<<< HEAD
 		} else {
 			log.Warnf("NGINX Error log file %s is not readable. Please make it readable in order for NGINX metrics to be collected.", errorLog.GetName())
-=======
-		} else if !strings.Contains(name, "syslog:") {
-			log.Warnf("NGINX Error log %s is not readable or is disabled. Please make it readable and enabled in order for NGINX metrics to be collected.", errorLog.GetName())
->>>>>>> e3f9d3f6
-		}
+    }
 	}
 
 	return found
