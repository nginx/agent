package sdk

import (
	"crypto/sha256"
	"encoding/hex"
	"errors"
	"fmt"
	"io/fs"
	"net"
	"net/http"
	"os"
	"path/filepath"
	"sort"
	"strconv"
	"strings"
	"time"

	log "github.com/sirupsen/logrus"

	filesSDK "github.com/nginx/agent/sdk/v2/files"
	"github.com/nginx/agent/sdk/v2/proto"
	"github.com/nginx/agent/sdk/v2/zip"
	"github.com/nginxinc/nginx-go-crossplane"
)

type DirectoryMap struct {
	paths map[string]*proto.Directory
}

func newDirectoryMap() *DirectoryMap {
	return &DirectoryMap{make(map[string]*proto.Directory)}
}

func (dm DirectoryMap) addDirectory(dir string) error {
	_, ok := dm.paths[dir]
	if !ok {
		info, err := os.Stat(dir)
		if err != nil {
			return fmt.Errorf("configs: could not read dir info(%s): %s", dir, err)
		}

		directory := &proto.Directory{
			Name:        dir,
			Mtime:       filesSDK.TimeConvert(info.ModTime()),
			Permissions: filesSDK.GetPermissions(info.Mode()),
			Size_:       info.Size(),
			Files:       make([]*proto.File, 0),
		}

		dm.paths[dir] = directory
	}
	return nil
}

func (dm DirectoryMap) appendFile(dir string, info fs.FileInfo) error {
	fileProto := &proto.File{
		Name:        info.Name(),
		Mtime:       filesSDK.TimeConvert(info.ModTime()),
		Permissions: filesSDK.GetPermissions(info.Mode()),
		Size_:       info.Size(),
	}

	return dm.appendFileWithProto(dir, fileProto)
}

func (dm DirectoryMap) appendFileWithProto(dir string, fileProto *proto.File) error {
	_, ok := dm.paths[dir]
	if !ok {
		err := dm.addDirectory(dir)

		if err != nil {
			return err
		}
	}

	dm.paths[dir].Files = append(dm.paths[dir].Files, fileProto)

	return nil
}

// GetNginxConfig parse the configFile into proto.NginxConfig payload, using the provided nginxID, and systemID for
// ConfigDescriptor in the NginxConfig. The allowedDirectories is used to allowlist the directories we include
// in the aux payload.
func GetNginxConfig(
	confFile,
	nginxId,
	systemId string,
	allowedDirectories map[string]struct{},
) (*proto.NginxConfig, error) {
	payload, err := crossplane.Parse(confFile,
		&crossplane.ParseOptions{
			SingleFile:         false,
			StopParsingOnError: true,
		},
	)
	if err != nil {
		return nil, fmt.Errorf("error reading config from %s, error: %s", confFile, err)
	}

	nginxConfig := &proto.NginxConfig{
		Action: proto.NginxConfigAction_RETURN,
		ConfigData: &proto.ConfigDescriptor{
			NginxId:  nginxId,
			SystemId: systemId,
		},
		Zconfig:      nil,
		Zaux:         nil,
		AccessLogs:   &proto.AccessLogs{AccessLog: make([]*proto.AccessLog, 0)},
		ErrorLogs:    &proto.ErrorLogs{ErrorLog: make([]*proto.ErrorLog, 0)},
		Ssl:          &proto.SslCertificates{SslCerts: make([]*proto.SslCertificate, 0)},
		DirectoryMap: &proto.DirectoryMap{Directories: make([]*proto.Directory, 0)},
	}

	err = updateNginxConfigFromPayload(confFile, payload, nginxConfig, allowedDirectories)
	if err != nil {
		return nil, fmt.Errorf("error assemble payload from %s, error: %s", confFile, err)
	}

	return nginxConfig, nil
}

// updateNginxConfigFromPayload updates config files from payload.
func updateNginxConfigFromPayload(
	confFile string,
	payload *crossplane.Payload,
	nginxConfig *proto.NginxConfig,
	allowedDirectories map[string]struct{},
) error {
	conf, err := zip.NewWriter(filepath.Dir(confFile))
	if err != nil {
		return fmt.Errorf("configs: could not create zip writer: %s", err)
	}
	aux, err := zip.NewWriter(filepath.Dir(confFile))
	if err != nil {
		return fmt.Errorf("configs: could not create auxillary zip writer: %s", err)
	}

	// cache the directory map, so we can look up using the base
	directoryMap := newDirectoryMap()
	formatMap := map[string]string{}  // map of accessLog/errorLog formats
	seen := make(map[string]struct{}) // local cache of seen files

	// Add files to the zipped config in a consistent order.
	if err = conf.AddFile(payload.Config[0].File); err != nil {
		return fmt.Errorf("configs: could not add conf(%s): %v", payload.Config[0].File, err)
	}

	rest := make([]crossplane.Config, len(payload.Config[1:]))
	copy(rest, payload.Config[1:])
	sort.Slice(rest, func(i, j int) bool {
		return rest[i].File < rest[j].File
	})
	for _, xpConf := range rest {
		if err = conf.AddFile(xpConf.File); err != nil {
			return fmt.Errorf("configs could not add conf file to archive: %s", err)
		}
	}

	// all files in the payload are config files
	var info fs.FileInfo
	for _, xpConf := range payload.Config {
		base := filepath.Dir(xpConf.File)

		info, err = os.Stat(xpConf.File)
		if err != nil {
			return fmt.Errorf("configs: could not read file info(%s): %s", xpConf.File, err)
		}

		if err := directoryMap.appendFile(base, info); err != nil {
			return err
		}

		err = updateNginxConfigFileConfig(xpConf, nginxConfig, filepath.Dir(confFile), aux, formatMap, seen, allowedDirectories, directoryMap)
		if err != nil {
			return fmt.Errorf("configs: failed to update nginx config: %s", err)
		}
	}

	nginxConfig.Zconfig, err = conf.Proto()
	if err != nil {
		return fmt.Errorf("configs: failed to get conf proto: %s", err)
	}

	if aux.FileLen() > 0 {
		nginxConfig.Zaux, err = aux.Proto()
		if err != nil {
			return fmt.Errorf("configs: failed to get aux proto: %s", err)
		}
	}

	setDirectoryMap(directoryMap, nginxConfig)

	return nil
}

func setDirectoryMap(directories *DirectoryMap, nginxConfig *proto.NginxConfig) {
	// empty the DirectoryMap first
	nginxConfig.DirectoryMap.Directories = nginxConfig.DirectoryMap.Directories[:0]
	keys := make([]string, 0, len(directories.paths))
	for k := range directories.paths {
		keys = append(keys, k)
	}

	sort.Strings(keys)

	for _, k := range keys {
		nginxConfig.DirectoryMap.Directories = append(nginxConfig.DirectoryMap.Directories, directories.paths[k])
	}
}

func updateNginxConfigFileConfig(
	conf crossplane.Config,
	nginxConfig *proto.NginxConfig,
	hostDir string,
	aux *zip.Writer,
	formatMap map[string]string,
	seen map[string]struct{},
	allowedDirectories map[string]struct{},
	directoryMap *DirectoryMap,
) error {
	err := CrossplaneConfigTraverse(&conf,
		func(parent *crossplane.Directive, directive *crossplane.Directive) (bool, error) {
			switch directive.Directive {
			case "log_format":
				if len(directive.Args) >= 2 {
					formatMap[directive.Args[0]] = strings.Join(directive.Args[1:], "")
				}
			case "root":
				if err := updateNginxConfigFileWithRoot(aux, directive.Args[0], seen, allowedDirectories, directoryMap); err != nil {
					return true, err
				}
<<<<<<< HEAD
			case "ssl_certificate", "ssl_trusted_certificate":
				if err := updateNginxConfigWithCert(directive.Directive, directive.Args[0], nginxConfig, aux, hostDir, directoryMap); err != nil {
					return true
=======
			case "ssl_certificate", "ssl_certificate_key", "ssl_trusted_certificate":

				if err := updateNginxConfigWithCert(directive.Directive, directive.Args[0], nginxConfig, aux, hostDir, directoryMap, allowedDirectories); err != nil {
					return true, err
>>>>>>> af09dfc0
				}
			case "access_log":
				updateNginxConfigWithAccessLog(
					directive.Args[0],
					getAccessLogDirectiveFormat(directive),
					nginxConfig, formatMap, seen)
			case "error_log":
				updateNginxConfigWithErrorLog(
					directive.Args[0],
					getErrorLogDirectiveLevel(directive),
					nginxConfig, seen)
			}
			return true, nil
		})
	if err != nil {
		return err
	}
	return nil
}

func updateNginxConfigWithCert(
	directive string,
	file string,
	nginxConfig *proto.NginxConfig,
	aux *zip.Writer,
	rootDir string,
	directoryMap *DirectoryMap,
	allowedDirectories map[string]struct{},
) error {
	if strings.HasPrefix("$", file) {
		// variable loading, not actual cert file
		return nil
	}

	if !filepath.IsAbs(file) {
		file = filepath.Join(rootDir, file)
	}
	info, err := os.Stat(file)
	if err != nil {
		return err
	}

	isAllowed := false
	for dir := range allowedDirectories {
		if strings.HasPrefix(file, dir) {
			isAllowed = true
			break
		}
	}

	if !isAllowed {
		return fmt.Errorf("file outside allowed directories %s", file)
	}

	if directive == "ssl_certificate" {
		cert, err := LoadCertificate(file)
		if err != nil {
			return fmt.Errorf("configs: could not load cert(%s): %s", file, err)
		}

		fingerprint := sha256.Sum256(cert.Raw)
		certProto := &proto.SslCertificate{
			FileName:           file,
			PublicKeyAlgorithm: cert.PublicKeyAlgorithm.String(),
			SignatureAlgorithm: cert.SignatureAlgorithm.String(),
			Issuer: &proto.CertificateName{
				CommonName:         cert.Issuer.CommonName,
				Country:            cert.Issuer.Country,
				Locality:           cert.Issuer.Locality,
				Organization:       cert.Issuer.Organization,
				OrganizationalUnit: cert.Issuer.OrganizationalUnit,
			},
			Subject: &proto.CertificateName{
				CommonName:         cert.Subject.CommonName,
				Country:            cert.Subject.Country,
				Locality:           cert.Subject.Locality,
				Organization:       cert.Subject.Organization,
				OrganizationalUnit: cert.Subject.OrganizationalUnit,
				State:              cert.Subject.Province,
			},
			Validity: &proto.CertificateDates{
				NotBefore: cert.NotBefore.Unix(),
				NotAfter:  cert.NotAfter.Unix(),
			},
			SubjAltNames:           cert.DNSNames,
			SerialNumber:           cert.SerialNumber.String(),
			OcspUrl:                cert.IssuingCertificateURL,
			SubjectKeyIdentifier:   convertToHexFormat(hex.EncodeToString(cert.SubjectKeyId)),
			Fingerprint:            convertToHexFormat(hex.EncodeToString(fingerprint[:])),
			FingerprintAlgorithm:   cert.SignatureAlgorithm.String(),
			Version:                int64(cert.Version),
			AuthorityKeyIdentifier: convertToHexFormat((hex.EncodeToString(cert.AuthorityKeyId))),
		}
		certProto.Mtime = filesSDK.TimeConvert(info.ModTime())
		certProto.Size_ = info.Size()

		nginxConfig.Ssl.SslCerts = append(nginxConfig.Ssl.SslCerts, certProto)
	}

	if err := directoryMap.appendFile(filepath.Dir(file), info); err != nil {
		return err
	}

	if err := aux.AddFile(file); err != nil {
		return fmt.Errorf("configs: could not add cert to aux file writer: %s", err)
	}

	return nil
}

func getAccessLogDirectiveFormat(directive *crossplane.Directive) string {
	var format string
	if len(directive.Args) >= 2 {
		format = strings.ReplaceAll(directive.Args[1], "$", "")
	}
	return format
}

func getErrorLogDirectiveLevel(directive *crossplane.Directive) string {
	if len(directive.Args) >= 2 {
		return directive.Args[1]
	}
	return ""
}

func updateNginxConfigWithAccessLog(file string, format string, nginxConfig *proto.NginxConfig, formatMap map[string]string, seen map[string]struct{}) {
	if _, ok := seen[file]; ok {
		return
	}

	al := &proto.AccessLog{
		Name:     file,
		Readable: false,
	}

	info, err := os.Stat(file)
	if err == nil {
		// survivable error
		al.Readable = true
		al.Permissions = filesSDK.GetPermissions(info.Mode())
	}

	if formatMap[format] != "" {
		al.Format = formatMap[format]
	} else {
		al.Format = format
	}

	nginxConfig.AccessLogs.AccessLog = append(nginxConfig.AccessLogs.AccessLog, al)
	seen[file] = struct{}{}
}

func updateNginxConfigWithAccessLogPath(file string, nginxConfig *proto.NginxConfig, seen map[string]struct{}) {
	if _, ok := seen[file]; ok {
		return
	}
	al := &proto.AccessLog{
		Name: file,
	}

	nginxConfig.AccessLogs.AccessLog = append(nginxConfig.AccessLogs.AccessLog, al)
	seen[file] = struct{}{}
}

func updateNginxConfigWithErrorLog(
	file string,
	level string,
	nginxConfig *proto.NginxConfig,
	seen map[string]struct{},
) {
	if _, ok := seen[file]; ok {
		return
	}
	el := &proto.ErrorLog{
		Name:     file,
		LogLevel: level,
		Readable: false,
	}
	info, err := os.Stat(file)
	if err == nil {
		// survivable error
		el.Permissions = filesSDK.GetPermissions(info.Mode())
		el.Readable = true
	}

	nginxConfig.ErrorLogs.ErrorLog = append(nginxConfig.ErrorLogs.ErrorLog, el)
	seen[file] = struct{}{}
}

func updateNginxConfigWithErrorLogPath(
	file string,
	nginxConfig *proto.NginxConfig,
	seen map[string]struct{},
) {
	if _, ok := seen[file]; ok {
		return
	}
	el := &proto.ErrorLog{
		Name: file,
	}
	nginxConfig.ErrorLogs.ErrorLog = append(nginxConfig.ErrorLogs.ErrorLog, el)
	seen[file] = struct{}{}
}

// root directive, so we slurp up all the files in the directory
func updateNginxConfigFileWithRoot(
	aux *zip.Writer,
	dir string,
	seen map[string]struct{},
	allowedDirectories map[string]struct{},
	directoryMap *DirectoryMap,
) error {
	if _, ok := seen[dir]; ok {
		return nil
	}
	seen[dir] = struct{}{}
	if !allowedPath(dir, allowedDirectories) {
		log.Debugf("Directory %s, is not in the allowed directory list so it will be excluded. Please add the directory to config_dirs in nginx-agent.conf", dir)
		return nil
	}

	return filepath.WalkDir(dir,
		func(path string, d fs.DirEntry, err error) error {
			if err != nil {
				return err
			}

			if _, ok := seen[path]; ok {
				return nil
			}
			seen[path] = struct{}{}

			if d.IsDir() {
				if err := directoryMap.addDirectory(path); err != nil {
					return err
				}
				return nil
			}

			var info fs.FileInfo
			info, err = d.Info()
			if err != nil {
				return err
			}
			reader, err := os.Open(path)
			if err != nil {
				return fmt.Errorf("could read file(%s): %s", path, err)
			}
			defer reader.Close()

			if err := directoryMap.appendFile(filepath.Dir(path), info); err != nil {
				return err
			}

			if err = aux.Add(path, info.Mode(), reader); err != nil {
				return fmt.Errorf("adding auxillary file error: %s", err)
			}

			return nil
		},
	)
}

func updateNginxConfigFileWithAuxFile(
	aux *zip.Writer,
	file string,
	config *proto.NginxConfig,
	seen map[string]struct{},
	allowedDirectories map[string]struct{},
	directoryMap *DirectoryMap,
	okIfFileNotExist bool,
) error {
	if _, ok := seen[file]; ok {
		return nil
	}
	if !allowedPath(file, allowedDirectories) {
		log.Warnf("Unable to retrieve the NAP aux file %s as it is not in the allowed directory list. Please add the directory to config_dirs in nginx-agent.conf.", file)
		return nil
	}

	info, err := os.Stat(file)
	if err != nil {
		if okIfFileNotExist {
			log.Debugf("Unable to retrieve the aux file %s.", file)
			return nil
		} else {
			return err
		}
	}

	if err := directoryMap.appendFile(filepath.Dir(file), info); err != nil {
		return err
	}

	if err := aux.AddFile(file); err != nil {
		return err
	}
	seen[file] = struct{}{}
	return nil
}

func GetNginxConfigFiles(config *proto.NginxConfig) (confFiles, auxFiles []*proto.File, err error) {
	if config.GetZconfig() == nil {
		return nil, nil, errors.New("config is empty")
	}

	confFiles, err = zip.UnPack(config.GetZconfig())
	if err != nil {
		return nil, nil, fmt.Errorf("unpack zipped config error: %s", err)
	}

	if aux := config.GetZaux(); aux != nil && len(aux.Contents) > 0 {
		auxFiles, err = zip.UnPack(aux)
		if err != nil {
			return nil, nil, fmt.Errorf("unpack zipped auxiliary error: %s", err)
		}
	}
	return confFiles, auxFiles, nil
}

// AddAuxfileToNginxConfig adds the specified newAuxFile to the Nginx Config cfg
func AddAuxfileToNginxConfig(
	confFile string,
	cfg *proto.NginxConfig,
	newAuxFile string,
	allowedDirectories map[string]struct{},
	okIfFileNotExist bool,
) (*proto.NginxConfig, error) {
	directoryMap := newDirectoryMap()
	for _, d := range cfg.DirectoryMap.Directories {
		for _, f := range d.Files {
			err := directoryMap.appendFileWithProto(d.Name, f)
			if err != nil {
				return nil, err
			}
		}
	}

	_, auxFiles, err := GetNginxConfigFiles(cfg)
	if err != nil {
		return nil, err
	}

	aux, err := zip.NewWriter(filepath.Dir(confFile))
	if err != nil {
		return nil, fmt.Errorf("configs: could not create auxillary zip writer: %s", err)
	}

	seen := make(map[string]struct{})
	for _, file := range auxFiles {
		seen[file.Name] = struct{}{}
		err = aux.AddFile(file.Name)
		if err != nil {
			return nil, err
		}
	}

	// add the aux file
	err = updateNginxConfigFileWithAuxFile(aux, newAuxFile, cfg, seen, allowedDirectories, directoryMap, okIfFileNotExist)
	if err != nil {
		return nil, fmt.Errorf("configs: failed to update nginx app protect metadata file: %s", err)
	}

	if aux.FileLen() > 0 {
		cfg.Zaux, err = aux.Proto()
		if err != nil {
			log.Errorf("configs: failed to get aux proto: %s", err)
			return nil, err
		}
	}

	setDirectoryMap(directoryMap, cfg)

	return cfg, nil
}

const (
	plusAPIDirective = "api"
	ossAPIDirective  = "stub_status"
	apiFormat        = "http://%s%s"
)

func parseStatusAPIEndpoints(parent *crossplane.Directive, current *crossplane.Directive) ([]string, []string) {
	var plusUrls []string
	var ossUrls []string
	// process from the location block
	if current.Directive != "location" {
		return plusUrls, ossUrls
	}

	for _, locChild := range current.Block {
		if locChild.Directive != plusAPIDirective && locChild.Directive != ossAPIDirective {
			continue
		}
		host := parseServerHost(parent)
		path := parseLocationPath(current)
		switch locChild.Directive {
		case plusAPIDirective:
			plusUrls = append(plusUrls, fmt.Sprintf(apiFormat, host, path))
		case ossAPIDirective:
			ossUrls = append(ossUrls, fmt.Sprintf(apiFormat, host, path))
		}
	}
	return plusUrls, ossUrls
}

func parseServerHost(parent *crossplane.Directive) string {
	listenPort := "80"
	serverName := "localhost"
	for _, dir := range parent.Block {
		switch dir.Directive {
		case "listen":
			host, port, err := net.SplitHostPort(dir.Args[0])
			if err == nil {
				if host != "*" && host != "::" {
					serverName = host
				}
				listenPort = port
			} else {
				if isPort(dir.Args[0]) {
					listenPort = dir.Args[0]
				} else {
					serverName = dir.Args[0]
				}
			}
		case "server_name":
			if dir.Args[0] == "_" {
				// default server
				continue
			}
			serverName = dir.Args[0]
		}
	}
	return fmt.Sprintf("%s:%s", serverName, listenPort)
}

func isPort(value string) bool {
	port, err := strconv.Atoi(value)
	return err == nil && port >= 1 && port <= 65535
}

func parseLocationPath(location *crossplane.Directive) string {
	path := "/"
	if len(location.Args) > 0 {
		path = location.Args[0]
	}
	return path
}

func statusAPICallback(parent *crossplane.Directive, current *crossplane.Directive) string {
	plusUrls, ossUrls := parseStatusAPIEndpoints(parent, current)

	for _, url := range plusUrls {
		if pingStatusAPIEndpoint(url) {
			log.Debugf("api at %q found", url)
			return url
		}
		log.Debugf("api at %q is not reachable", url)
	}

	for _, url := range ossUrls {
		if pingStatusAPIEndpoint(url) {
			log.Debugf("stub_status at %q found", url)
			return url
		}
		log.Debugf("stub_status at %q is not reachable", url)
	}

	return ""
}

// pingStatusAPIEndpoint ensures the statusAPI is reachable from the agent
func pingStatusAPIEndpoint(statusAPI string) bool {
	client := http.Client{Timeout: 50 * time.Millisecond}

	if _, err := client.Head(statusAPI); err != nil {
		return false
	}
	return true
}

func GetStatusApiInfo(confFile string) (statusApi string, err error) {
	payload, err := crossplane.Parse(confFile,
		&crossplane.ParseOptions{
			SingleFile:         false,
			StopParsingOnError: true,
		},
	)
	if err != nil {
		return "", fmt.Errorf("error reading config from %s, error: %s", confFile, err)
	}

	for _, xpConf := range payload.Config {
		statusApi = CrossplaneConfigTraverseStr(&xpConf, statusAPICallback)
		if statusApi != "" {
			return statusApi, nil
		}
	}
	return "", errors.New("no status api reachable from the agent found")
}

func GetErrorAndAccessLogs(confFile string) (*proto.ErrorLogs, *proto.AccessLogs, error) {
	nginxConfig := &proto.NginxConfig{
		Action:       proto.NginxConfigAction_RETURN,
		ConfigData:   nil,
		Zconfig:      nil,
		Zaux:         nil,
		AccessLogs:   &proto.AccessLogs{AccessLog: make([]*proto.AccessLog, 0)},
		ErrorLogs:    &proto.ErrorLogs{ErrorLog: make([]*proto.ErrorLog, 0)},
		Ssl:          &proto.SslCertificates{SslCerts: make([]*proto.SslCertificate, 0)},
		DirectoryMap: &proto.DirectoryMap{Directories: make([]*proto.Directory, 0)},
	}

	payload, err := crossplane.Parse(confFile,
		&crossplane.ParseOptions{
			SingleFile:         false,
			StopParsingOnError: true,
		},
	)
	if err != nil {
		return nginxConfig.ErrorLogs, nginxConfig.AccessLogs, err
	}

	seen := make(map[string]struct{})
	for _, xpConf := range payload.Config {
		var err error
		err = CrossplaneConfigTraverse(&xpConf,
			func(parent *crossplane.Directive, current *crossplane.Directive) (bool, error) {
				switch current.Directive {
				case "access_log":
					updateNginxConfigWithAccessLogPath(current.Args[0], nginxConfig, seen)
				case "error_log":
					updateNginxConfigWithErrorLogPath(current.Args[0], nginxConfig, seen)
				}
				return true, nil
			})
		return nginxConfig.ErrorLogs, nginxConfig.AccessLogs, err
	}
	return nginxConfig.ErrorLogs, nginxConfig.AccessLogs, err
}

func GetErrorLogs(errorLogs *proto.ErrorLogs) []string {
	result := []string{}
	for _, log := range errorLogs.ErrorLog {
		result = append(result, log.Name)
	}
	return result
}

func GetAccessLogs(accessLogs *proto.AccessLogs) []string {
	result := []string{}
	for _, log := range accessLogs.AccessLog {
		result = append(result, log.Name)
	}
	return result
}

// allowedPath return true if the provided path has a prefix in the allowedDirectories, false otherwise. The
// path could be a filepath or directory.
func allowedPath(path string, allowedDirectories map[string]struct{}) bool {
	for d := range allowedDirectories {
		if strings.HasPrefix(path, d) {
			return true
		}
	}
	return false
}

func convertToHexFormat(hexString string) string {
	hexString = strings.ToUpper(hexString)
	formatted := ""
	for i := 0; i < len(hexString); i++ {
		if i > 0 && i%2 == 0 {
			formatted += ":"
		}
		formatted += string(hexString[i])
	}
	return formatted
}<|MERGE_RESOLUTION|>--- conflicted
+++ resolved
@@ -229,16 +229,9 @@
 				if err := updateNginxConfigFileWithRoot(aux, directive.Args[0], seen, allowedDirectories, directoryMap); err != nil {
 					return true, err
 				}
-<<<<<<< HEAD
 			case "ssl_certificate", "ssl_trusted_certificate":
-				if err := updateNginxConfigWithCert(directive.Directive, directive.Args[0], nginxConfig, aux, hostDir, directoryMap); err != nil {
-					return true
-=======
-			case "ssl_certificate", "ssl_certificate_key", "ssl_trusted_certificate":
-
 				if err := updateNginxConfigWithCert(directive.Directive, directive.Args[0], nginxConfig, aux, hostDir, directoryMap, allowedDirectories); err != nil {
 					return true, err
->>>>>>> af09dfc0
 				}
 			case "access_log":
 				updateNginxConfigWithAccessLog(
@@ -287,10 +280,6 @@
 			isAllowed = true
 			break
 		}
-	}
-
-	if !isAllowed {
-		return fmt.Errorf("file outside allowed directories %s", file)
 	}
 
 	if directive == "ssl_certificate" {
@@ -330,7 +319,7 @@
 			Fingerprint:            convertToHexFormat(hex.EncodeToString(fingerprint[:])),
 			FingerprintAlgorithm:   cert.SignatureAlgorithm.String(),
 			Version:                int64(cert.Version),
-			AuthorityKeyIdentifier: convertToHexFormat((hex.EncodeToString(cert.AuthorityKeyId))),
+			AuthorityKeyIdentifier: convertToHexFormat(hex.EncodeToString(cert.AuthorityKeyId)),
 		}
 		certProto.Mtime = filesSDK.TimeConvert(info.ModTime())
 		certProto.Size_ = info.Size()
@@ -338,6 +327,11 @@
 		nginxConfig.Ssl.SslCerts = append(nginxConfig.Ssl.SslCerts, certProto)
 	}
 
+	if !isAllowed {
+		log.Infof("certs: %s outside allowed directory, not including in aux payloads", file)
+		// we want the meta information, but skip putting the files into the aux contents
+		return nil
+	}
 	if err := directoryMap.appendFile(filepath.Dir(file), info); err != nil {
 		return err
 	}
