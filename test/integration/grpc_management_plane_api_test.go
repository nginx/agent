--- conflicted
+++ resolved
@@ -347,11 +347,7 @@
 			unmarshalErr := json.Unmarshal(responseData, &response)
 			require.NoError(t, unmarshalErr)
 
-<<<<<<< HEAD
-			return len(response) != 2 || r.StatusCode() == http.StatusNotFound
-=======
 			return len(response) != numberOfExpectedResponses || r.StatusCode() == http.StatusNotFound
->>>>>>> b2d3c33a
 		},
 	)
 
@@ -369,11 +365,6 @@
 	unmarshalErr := json.Unmarshal(responseData, &response)
 	require.NoError(t, unmarshalErr)
 
-<<<<<<< HEAD
-	assert.Len(t, response, 2)
-	assert.Equal(t, mpi.CommandResponse_COMMAND_STATUS_OK, response[0].GetCommandResponse().GetStatus())
-	assert.Equal(t, mpi.CommandResponse_COMMAND_STATUS_OK, response[1].GetCommandResponse().GetStatus())
-=======
 	assert.Len(t, response, numberOfExpectedResponses)
 
 	slices.SortFunc(response, func(a, b *mpi.DataPlaneResponse) int {
@@ -381,7 +372,6 @@
 	})
 
 	return response
->>>>>>> b2d3c33a
 }
 
 func verifyConnection(t *testing.T) string {
