--- conflicted
+++ resolved
@@ -381,10 +381,10 @@
 }
 
 func TestGrpc_DataplaneHealthRequest(t *testing.T) {
-	teardownTest := setupConnectionTest(t, true)
+	teardownTest := setupConnectionTest(t, true, false)
 	defer teardownTest(t)
 
-	verifyConnection(t)
+	verifyConnection(t, 2)
 
 	responses := getManagementPlaneResponses(t, 1)
 	assert.Equal(t, mpi.CommandResponse_COMMAND_STATUS_OK, responses[0].GetCommandResponse().GetStatus())
@@ -517,9 +517,6 @@
 	return response
 }
 
-<<<<<<< HEAD
-func verifyConnection(t *testing.T, instancesLength int) string {
-=======
 func clearManagementPlaneResponses(t *testing.T) {
 	t.Helper()
 
@@ -532,8 +529,7 @@
 	assert.Equal(t, http.StatusOK, resp.StatusCode())
 }
 
-func verifyConnection(t *testing.T) string {
->>>>>>> 46ff3d83
+func verifyConnection(t *testing.T, instancesLength int) string {
 	t.Helper()
 
 	client := resty.New()
