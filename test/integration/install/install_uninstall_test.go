package install

import (
	"context"
	"io"
	"os"
	"path"
	"path/filepath"
	"strings"
	"testing"
	"time"

	"github.com/shirou/gopsutil/process"
	"github.com/stretchr/testify/assert"
	"github.com/stretchr/testify/require"
	"github.com/testcontainers/testcontainers-go"
	"github.com/testcontainers/testcontainers-go/modules/compose"
	"github.com/testcontainers/testcontainers-go/wait"
)

const (
	maxFileSize    = int64(20000000)
	maxInstallTime = 30 * time.Second

	osReleasePath               = "/etc/os-release"
	absContainerAgentPackageDir = "/agent/build"
)

var (
	AGENT_PACKAGE_FILENAME = os.Getenv("PACKAGE_NAME")
	agentContainer         *testcontainers.DockerContainer
)

func setupTestContainer(t *testing.T) {
	ctx := context.Background()
	comp, err := compose.NewDockerCompose(os.Getenv("DOCKER_COMPOSE_FILE"))
	assert.NoError(t, err, "NewDockerComposeAPI()")

	t.Cleanup(func() {
		assert.NoError(t, comp.Down(ctx, compose.RemoveOrphans(true), compose.RemoveImagesLocal), "compose.Down()")
	})

	ctxCancel, cancel := context.WithCancel(ctx)
	t.Cleanup(cancel)

	require.NoError(t, comp.WaitForService("agent", wait.ForHTTP("/")).WithEnv(
		map[string]string{
			"PACKAGE_NAME": os.Getenv("PACKAGE_NAME"),
			"BASE_IMAGE":   os.Getenv("BASE_IMAGE"),
		},
	).Up(ctxCancel, compose.Wait(true)), "compose.Up()")

	agentContainer, err = comp.ServiceContainer(ctxCancel, "agent")
	require.NoError(t, err)
}

// TestAgentManualInstallUninstall tests Agent Install and Uninstall.
// Verifies that agent installs with correct output and files.
// Verifies that agent uninstalls and removes all the files.
func TestAgentManualInstallUninstall(t *testing.T) {
	// Check the environment variable $PACKAGE_NAME is set
	require.NotEmpty(t, AGENT_PACKAGE_FILENAME, "Environment variable $PACKAGE_NAME not set")

	setupTestContainer(t)

	exitCode, osReleaseFileContent, err := agentContainer.Exec(context.Background(), []string{"cat", osReleasePath})
	assert.NoError(t, err)
	osReleaseContent, err := io.ReadAll(osReleaseFileContent)
	assert.NoError(t, err)
	assert.Equal(t, 0, exitCode)
	assert.NotEmpty(t, osReleaseContent, "os release file empty")

	expectedInstallLogMsgs := map[string]string{
		"InstallFoundNginxAgent": "Found nginx-agent /usr/bin/nginx-agent",
		"InstallAgentToRunAs":    "nginx-agent will be configured to run as same user",
		"InstallAgentSuccess":    "NGINX Agent package has been successfully installed.",
		"InstallAgentStartCmd":   "sudo systemctl start nginx-agent",
	}

	expectedUninstallLogMsgs := map[string]string{
		"UninstallAgent":             "Removing nginx-agent",
		"UninstallAgentPurgingFiles": "Purging configuration files for nginx-agent",
	}

	expectedAgentPaths := map[string]string{
		"AgentConfigFile":        "/etc/nginx-agent/nginx-agent.conf",
		"AgentDynamicConfigFile": "/etc/nginx-agent/agent-dynamic.conf",
	}

	// Check the file size is less than or equal 20MB
	absLocalAgentPkgDirPath, err := filepath.Abs("../../../build/")
	assert.NoError(t, err, "Error finding local agent package build dir")
	localAgentPkg, err := os.Stat(getPackagePath(absLocalAgentPkgDirPath, string(osReleaseContent)))
	assert.NoError(t, err, "Error accessing package at: "+absLocalAgentPkgDirPath)

	assert.LessOrEqual(t, localAgentPkg.Size(), maxFileSize)

<<<<<<< HEAD
	// Install Agent and record installation time/install output
=======
	// Install Agent inside container and record installation time/install output
>>>>>>> ae36d73c
	containerAgentPackagePath := getPackagePath(absContainerAgentPackageDir, string(osReleaseContent))
	installTime, installLog := installAgent(t, agentContainer, containerAgentPackagePath, string(osReleaseContent))

	// Check the install time under 30s
	assert.LessOrEqual(t, installTime, maxInstallTime)

	// Check install output
	for log, logMsg := range expectedInstallLogMsgs {
		if log == "InstallAgentToRunAs" && !nginxIsRunning() {
			continue // only expected if nginx is installed and running
		}
		assert.Contains(t, installLog, logMsg)
	}

	// Check nginx-agent config files were created.
	for _, path := range expectedAgentPaths {
		_, err = agentContainer.CopyFileFromContainer(context.Background(), path)
		assert.NoError(t, err)
	}

	// Uninstall the agent package
	uninstallLog := uninstallAgent(t, agentContainer, string(osReleaseContent))

	// Check uninstall output
	if strings.HasSuffix(containerAgentPackagePath, "rpm") {
		expectedUninstallLogMsgs["UninstallAgent"] = "Removed:\n  nginx-agent"
<<<<<<< HEAD
		delete(expectedInstallLogMsgs, "UninstallAgentPurgingFiles")
=======
		delete(expectedUninstallLogMsgs, "UninstallAgentPurgingFiles")
>>>>>>> ae36d73c
	}
	for _, logMsg := range expectedUninstallLogMsgs {
		assert.Contains(t, uninstallLog, logMsg)
	}

	// Check nginx-agent config files were removed.
	for path := range expectedAgentPaths {
		_, err = agentContainer.CopyFileFromContainer(context.Background(), path)
		assert.Error(t, err)
	}
}

// installAgent installs the agent returning total install time and install output
func installAgent(t *testing.T, container *testcontainers.DockerContainer, agentPackageFilePath, osReleaseContent string) (time.Duration, string) {
	// Get OS to create install cmd
	installCmd := createInstallCommand(agentPackageFilePath, osReleaseContent)

	// Start install timer
	start := time.Now()

	// Start agent installation and capture install output
	exitCode, cmdOut, err := container.Exec(context.Background(), installCmd)
	assert.NoError(t, err)
	assert.Equal(t, 0, exitCode, "expected exit code of 0")

	stdoutStderr, err := io.ReadAll(cmdOut)
	assert.NoError(t, err)

	elapsed := time.Since(start)

	return elapsed, string(stdoutStderr)
}

// uninstallAgent uninstall the agent returning output
func uninstallAgent(t *testing.T, container *testcontainers.DockerContainer, osReleaseContent string) string {
	// Get OS to create uninstall cmd
	uninstallCmd := createUninstallCommand(osReleaseContent)

	// Start agent uninstall and capture uninstall output
	exitCode, cmdOut, err := container.Exec(context.Background(), uninstallCmd)
	assert.NoError(t, err)
	assert.Equal(t, 0, exitCode)

	stdoutStderr, err := io.ReadAll(cmdOut)
	assert.NoError(t, err)
	return string(stdoutStderr)
}

func createInstallCommand(agentPackageFilePath, osReleaseContent string) []string {
	if strings.Contains(osReleaseContent, "UBUNTU") || strings.Contains(osReleaseContent, "Debian") {
		return []string{"dpkg", "-i", agentPackageFilePath}
	} else {
		return []string{"yum", "localinstall", "-y", agentPackageFilePath}
	}
}

func createUninstallCommand(osReleaseContent string) []string {
	if strings.Contains(osReleaseContent, "UBUNTU") || strings.Contains(osReleaseContent, "Debian") {
		return []string{"apt", "purge", "-y", "nginx-agent"}
	} else {
		return []string{"yum", "remove", "-y", "nginx-agent"}
	}
}

func nginxIsRunning() bool {
	processes, _ := process.Processes()

	for _, process := range processes {
		name, _ := process.Name()
		if name == "nginx" {
			return true
		}
	}

	return false
}

func getPackagePath(pkgDir, osReleaseContent string) string {
	pkgPath := path.Join(pkgDir, AGENT_PACKAGE_FILENAME)

	if strings.Contains(osReleaseContent, "UBUNTU") || strings.Contains(osReleaseContent, "Debian") {
		return pkgPath + ".deb"
	} else if strings.Contains(osReleaseContent, "rhel") || strings.Contains(osReleaseContent, "centos") {
		return pkgPath + ".rpm"
	} else {
		return pkgPath + ".apk"
	}
}<|MERGE_RESOLUTION|>--- conflicted
+++ resolved
@@ -95,11 +95,7 @@
 
 	assert.LessOrEqual(t, localAgentPkg.Size(), maxFileSize)
 
-<<<<<<< HEAD
-	// Install Agent and record installation time/install output
-=======
 	// Install Agent inside container and record installation time/install output
->>>>>>> ae36d73c
 	containerAgentPackagePath := getPackagePath(absContainerAgentPackageDir, string(osReleaseContent))
 	installTime, installLog := installAgent(t, agentContainer, containerAgentPackagePath, string(osReleaseContent))
 
@@ -126,11 +122,7 @@
 	// Check uninstall output
 	if strings.HasSuffix(containerAgentPackagePath, "rpm") {
 		expectedUninstallLogMsgs["UninstallAgent"] = "Removed:\n  nginx-agent"
-<<<<<<< HEAD
-		delete(expectedInstallLogMsgs, "UninstallAgentPurgingFiles")
-=======
 		delete(expectedUninstallLogMsgs, "UninstallAgentPurgingFiles")
->>>>>>> ae36d73c
 	}
 	for _, logMsg := range expectedUninstallLogMsgs {
 		assert.Contains(t, uninstallLog, logMsg)
