--- conflicted
+++ resolved
@@ -32,14 +32,6 @@
 	ctx, cancel := context.WithCancel(context.Background())
 	t.Cleanup(cancel)
 
-<<<<<<< HEAD
-	assert.NoError(t, comp.
-		WaitForService("agent", wait.ForLog("OneTimeRegistration completed")).WithEnv(map[string]string{
-		"PACKAGE":    os.Getenv("PACKAGE"),
-		"BASE_IMAGE": os.Getenv("BASE_IMAGE"),
-	}).
-		Up(ctx, compose.Wait(true)), "compose.Up()")
-=======
 	require.NoError(t,
 		comp.WaitForService("agent", wait.ForLog("OneTimeRegistration completed")).WithEnv(
 			map[string]string{
@@ -47,7 +39,6 @@
 				"BASE_IMAGE":   os.Getenv("BASE_IMAGE"),
 			},
 		).Up(ctx, compose.Wait(true)), "compose.Up()")
->>>>>>> c0574522
 }
 
 func TestAPI_Nginx(t *testing.T) {
