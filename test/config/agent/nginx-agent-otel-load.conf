#
# /etc/nginx-agent/nginx-agent.conf
#
# Configuration file for NGINX Agent.
#

log:
  # set log level (panic, fatal, error, info, debug, trace; default "info")
  level: debug
  # set log path. if empty, don't log to file.
  path: /var/log/nginx-agent/

config_dirs: "/etc/nginx:/usr/local/etc/nginx:/usr/share/nginx/modules:/var/run/nginx"

client:
  timeout: 10s

collector:
  receivers:
    otlp_receivers:
        - server:
            host: "127.0.0.1"
            port: 4317
            type: 0
  processors:
    batch: {}
  exporters:
<<<<<<< HEAD
    otlp_exporters:
      - server:
          host: "127.0.0.1"
          port: 5643
  health:
    host: "127.0.0.1"
    port: 1337
    type: 0
=======
    - type: otlp
      server:
        host: "127.0.0.1"
        port: 5643
        type: 0
  
  extensions:
    health:
      server:
        host: "127.0.0.1"
        port: 1337
>>>>>>> b9de2aab
<|MERGE_RESOLUTION|>--- conflicted
+++ resolved
@@ -25,25 +25,12 @@
   processors:
     batch: {}
   exporters:
-<<<<<<< HEAD
     otlp_exporters:
       - server:
           host: "127.0.0.1"
           port: 5643
-  health:
-    host: "127.0.0.1"
-    port: 1337
-    type: 0
-=======
-    - type: otlp
-      server:
-        host: "127.0.0.1"
-        port: 5643
-        type: 0
-  
   extensions:
     health:
       server:
         host: "127.0.0.1"
-        port: 1337
->>>>>>> b9de2aab
+        port: 1337