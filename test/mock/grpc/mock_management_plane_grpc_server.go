--- conflicted
+++ resolved
@@ -21,30 +21,22 @@
 
 type ManagementGrpcServer struct {
 	v1.UnimplementedCommandServiceServer
-<<<<<<< HEAD
 	server                       *gin.Engine
 	connectionRequest            *v1.CreateConnectionRequest
+	requestChan                  chan *v1.ManagementPlaneRequest
+	dataPlaneResponses           []*v1.DataPlaneResponse
 	updateDataPlaneStatusRequest *v1.UpdateDataPlaneStatusRequest
+	dataPlaneResponsesMutex      *sync.Mutex
 	connectionMutex              *sync.Mutex
 	updateDataPlaneStatusMutex   *sync.Mutex
-=======
-	server                  *gin.Engine
-	connectionRequest       *v1.CreateConnectionRequest
-	requestChan             chan *v1.ManagementPlaneRequest
-	dataPlaneResponses      []*v1.DataPlaneResponse
-	dataPlaneResponsesMutex *sync.Mutex
->>>>>>> 3fa01adb
 }
 
 func NewManagementGrpcServer() *ManagementGrpcServer {
 	mgs := &ManagementGrpcServer{
-<<<<<<< HEAD
+		requestChan:                make(chan *v1.ManagementPlaneRequest),
 		connectionMutex:            &sync.Mutex{},
 		updateDataPlaneStatusMutex: &sync.Mutex{},
-=======
-		requestChan:             make(chan *v1.ManagementPlaneRequest),
-		dataPlaneResponsesMutex: &sync.Mutex{},
->>>>>>> 3fa01adb
+		dataPlaneResponsesMutex:    &sync.Mutex{},
 	}
 
 	handler := slog.NewTextHandler(
@@ -74,7 +66,6 @@
 		}
 	})
 
-<<<<<<< HEAD
 	server.GET("/api/v1/status", func(c *gin.Context) {
 		mgs.updateDataPlaneStatusMutex.Lock()
 		defer mgs.updateDataPlaneStatusMutex.Unlock()
@@ -88,7 +79,6 @@
 		}
 	})
 
-=======
 	server.GET("/api/v1/responses", func(c *gin.Context) {
 		mgs.dataPlaneResponsesMutex.Lock()
 		defer mgs.dataPlaneResponsesMutex.Unlock()
@@ -115,7 +105,6 @@
 		c.JSON(http.StatusOK, request)
 	})
 
->>>>>>> 3fa01adb
 	mgs.server = server
 
 	return mgs
