--- conflicted
+++ resolved
@@ -16,20 +16,14 @@
 	"strconv"
 	"time"
 
+	"github.com/nginx/agent/v3/internal/logger"
+	"github.com/nginx/agent/v3/test/mock/grpc"
 	"github.com/nginx/agent/v3/test/types"
-
-	"github.com/nginx/agent/v3/test/mock/grpc"
-
-	"github.com/nginx/agent/v3/internal/logger"
 )
 
 const (
-<<<<<<< HEAD
+	defaultSleepDuration = time.Millisecond * 100
 	directoryPermissions = 0o700
-=======
-	defaultSleepDuration = time.Millisecond * 100
-	filePermissions      = 0o640
->>>>>>> fe06f310
 )
 
 var (
@@ -67,9 +61,6 @@
 	}))
 	slog.SetDefault(newLogger)
 
-<<<<<<< HEAD
-	slog.Info("Starting mock management plane gRPC server", "address", listener.Addr().String())
-=======
 	if configDirectory == nil {
 		defaultConfigDirectory, configDirErr := generateDefaultConfigDirectory()
 		configDirectory = &defaultConfigDirectory
@@ -78,15 +69,10 @@
 			os.Exit(1)
 		}
 	}
->>>>>>> fe06f310
 
 	_, err = grpc.NewMockManagementServer(*apiAddress, agentConfig)
 	if err != nil {
-<<<<<<< HEAD
-		slog.Error("Failed to serve mock management plane gRPC server", "error", err)
-=======
 		slog.Error("Failed to start mock management server", "error", err)
->>>>>>> fe06f310
 		os.Exit(1)
 	}
 	<-ctx.Done()
