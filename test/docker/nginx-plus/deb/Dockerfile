ARG BASE_IMAGE
FROM ${BASE_IMAGE} as install-nginx
LABEL maintainer="NGINX Docker Maintainers <docker-maint@nginx.com>"

ARG DEBIAN_FRONTEND=noninteractive
ARG ENTRY_POINT
ARG PACKAGE_NAME
ARG PACKAGES_REPO

WORKDIR /agent
COPY ./build /agent/build
COPY $ENTRY_POINT /agent/entrypoint.sh

ENV PLUS_VERSION=R32

RUN --mount=type=secret,id=nginx-crt,dst=nginx-repo.crt \
    --mount=type=secret,id=nginx-key,dst=nginx-repo.key \
    set -x \
# Create nginx user/group first, to be consistent throughout Docker variants
    && groupadd --system --gid 101 nginx \
    && useradd --system --gid nginx --no-create-home --home-dir /nonexistent --uid 101 nginx \
    && apt-get update \
    && apt-get install --no-install-recommends --no-install-suggests -y \
                        ca-certificates \
                        gnupg1 \
                        lsb-release \
                        git \
                        wget \
                        make \
    && \
    NGINX_GPGKEY=573BFD6B3D8FBC641079A6ABABF5BD827BD9BF62; \
    found=''; \
    for server in \
        hkp://keyserver.ubuntu.com:80 \
        pgp.mit.edu \
    ; do \
        echo "Fetching GPG key $NGINX_GPGKEY from $server"; \
        apt-key adv --keyserver "$server" --keyserver-options timeout=10 --recv-keys "$NGINX_GPGKEY" && found=yes && break; \
    done; \
    test -z "$found" && echo >&2 "error: failed to fetch GPG key $NGINX_GPGKEY" && exit 1; \
    apt-get remove --purge --auto-remove -y gnupg1 && rm -rf /var/lib/apt/lists/* \
# Install the latest release of NGINX Plus and/or NGINX Plus modules
# Uncomment individual modules if necessary
# Use versioned packages over defaults to specify a release
    && nginxPackages=" \
        nginx-plus \
    " \
    && echo "Acquire::https::pkgs.nginx.com::Verify-Peer \"true\";" > /etc/apt/apt.conf.d/90nginx \
    && echo "Acquire::https::pkgs.nginx.com::Verify-Host \"true\";" >> /etc/apt/apt.conf.d/90nginx \
    && echo "Acquire::https::pkgs.nginx.com::SslCert     \"/etc/ssl/nginx/nginx-repo.crt\";" >> /etc/apt/apt.conf.d/90nginx \
    && echo "Acquire::https::pkgs.nginx.com::SslKey      \"/etc/ssl/nginx/nginx-repo.key\";" >> /etc/apt/apt.conf.d/90nginx \
<<<<<<< HEAD
    && printf "deb https://pkgs.nginx.com/plus/R32/ubuntu `lsb_release -cs` nginx-plus\n" > /etc/apt/sources.list.d/nginx-plus.list \
=======
    && printf "deb https://pkgs.nginx.com/plus/${PLUS_VERSION}/ubuntu/ `lsb_release -cs` nginx-plus\n" > /etc/apt/sources.list.d/nginx-plus.list \
>>>>>>> ca1c4689
    && mkdir -p /etc/ssl/nginx \
    && cat nginx-repo.crt > /etc/ssl/nginx/nginx-repo.crt \
    && cat nginx-repo.key > /etc/ssl/nginx/nginx-repo.key \
    && apt-get update \
    && apt-get install --no-install-recommends --no-install-suggests -y \
                        $nginxPackages \
                        curl \
                        gettext-base \
                        jq \
                        gnupg2 \
    && apt-get remove --purge -y lsb-release \
    && apt-get remove --purge --auto-remove -y && rm -rf /var/lib/apt/lists/* /etc/apt/sources.list.d/nginx-plus.list \
    && rm -rf /etc/apt/apt.conf.d/90nginx /etc/ssl/nginx

EXPOSE 80

STOPSIGNAL SIGQUIT

RUN chmod +x /agent/entrypoint.sh
RUN apt install -y /agent/build/${PACKAGE_NAME}.deb

STOPSIGNAL SIGTERM

EXPOSE 80 443

ENTRYPOINT ["/agent/entrypoint.sh"]<|MERGE_RESOLUTION|>--- conflicted
+++ resolved
@@ -49,11 +49,7 @@
     && echo "Acquire::https::pkgs.nginx.com::Verify-Host \"true\";" >> /etc/apt/apt.conf.d/90nginx \
     && echo "Acquire::https::pkgs.nginx.com::SslCert     \"/etc/ssl/nginx/nginx-repo.crt\";" >> /etc/apt/apt.conf.d/90nginx \
     && echo "Acquire::https::pkgs.nginx.com::SslKey      \"/etc/ssl/nginx/nginx-repo.key\";" >> /etc/apt/apt.conf.d/90nginx \
-<<<<<<< HEAD
-    && printf "deb https://pkgs.nginx.com/plus/R32/ubuntu `lsb_release -cs` nginx-plus\n" > /etc/apt/sources.list.d/nginx-plus.list \
-=======
     && printf "deb https://pkgs.nginx.com/plus/${PLUS_VERSION}/ubuntu/ `lsb_release -cs` nginx-plus\n" > /etc/apt/sources.list.d/nginx-plus.list \
->>>>>>> ca1c4689
     && mkdir -p /etc/ssl/nginx \
     && cat nginx-repo.crt > /etc/ssl/nginx/nginx-repo.crt \
     && cat nginx-repo.key > /etc/ssl/nginx/nginx-repo.key \
