// Copyright (c) F5, Inc.
//
// This source code is licensed under the Apache License, Version 2.0 license found in the
// LICENSE file in the root directory of this source tree.

package helpers

import (
	"testing"

	"github.com/stretchr/testify/assert"
)

<<<<<<< HEAD
// nolint: staticcheck
=======
//nolint:staticcheck
>>>>>>> a4918b39
func TestRemoveASCIIControlSignals(t *testing.T) {
	tests := []struct {
		name     string
		input    string
		expected string
	}{
		{
			name:     "No control characters",
			input:    "Hello, World!",
			expected: "Hello, World!",
		},
		{
			name: "With control characters",
			input: "Hello, World!", expected: "Hello, World!",
		},
		{
			name: "Only control characters",
			input: "", expected: "",
		},
		{
			name:     "Mixed printable and control characters",
			input:    "Hello\nWorld\t!",
			expected: "HelloWorld!",
		},
		{
			name:     "Empty string",
			input:    "",
			expected: "",
		},
		{
			name: "Agent version example",
			input: "nginx-agent version v3.0.0-4a64a94", expected: "nginx-agent version v3.0.0-4a64a94",
		},
		{
			name:     "Agent version example alpine",
			input:    "#nginx-agent version v3.0.0-f94d93a",
			expected: "nginx-agent version v3.0.0-f94d93a",
		},
	}

	for _, test := range tests {
		t.Run(test.name, func(t *testing.T) {
			result := RemoveASCIIControlSignals(t, test.input)
			assert.Equal(t, test.expected, result)
		})
	}
}<|MERGE_RESOLUTION|>--- conflicted
+++ resolved
@@ -11,11 +11,7 @@
 	"github.com/stretchr/testify/assert"
 )
 
-<<<<<<< HEAD
-// nolint: staticcheck
-=======
 //nolint:staticcheck
->>>>>>> a4918b39
 func TestRemoveASCIIControlSignals(t *testing.T) {
 	tests := []struct {
 		name     string
