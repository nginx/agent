module github.com/nginx/agent/v3

go 1.24.2

toolchain go1.24.10

require (
	buf.build/gen/go/bufbuild/protovalidate/protocolbuffers/go v1.36.9-20250912141014-52f32327d4b0.1
	buf.build/go/protovalidate v1.0.0
	github.com/cenkalti/backoff/v4 v4.3.0
	github.com/docker/docker v28.4.0+incompatible
	github.com/fsnotify/fsnotify v1.9.0
	github.com/go-resty/resty/v2 v2.16.5
	github.com/goccy/go-yaml v1.18.0
	github.com/google/go-cmp v0.7.0
	github.com/google/uuid v1.6.0
	github.com/grpc-ecosystem/go-grpc-middleware v1.4.0
	github.com/grpc-ecosystem/go-grpc-middleware/v2 v2.3.2
	github.com/leodido/go-syslog/v4 v4.3.0
	github.com/mitchellh/mapstructure v1.5.1-0.20231216201459-8508981c8b6c
	github.com/nginx/nginx-plus-go-client/v3 v3.0.1
	github.com/nginxinc/nginx-prometheus-exporter v1.3.0
	github.com/nxadm/tail v1.4.11
	github.com/open-telemetry/opentelemetry-collector-contrib/exporter/prometheusexporter v0.139.0
	github.com/open-telemetry/opentelemetry-collector-contrib/extension/headerssetterextension v0.139.0
	github.com/open-telemetry/opentelemetry-collector-contrib/extension/healthcheckextension v0.139.0
	github.com/open-telemetry/opentelemetry-collector-contrib/extension/pprofextension v0.139.0
	github.com/open-telemetry/opentelemetry-collector-contrib/pkg/golden v0.139.0
	github.com/open-telemetry/opentelemetry-collector-contrib/pkg/pdatatest v0.139.0
	github.com/open-telemetry/opentelemetry-collector-contrib/pkg/stanza v0.139.0
	github.com/open-telemetry/opentelemetry-collector-contrib/processor/attributesprocessor v0.139.0
	github.com/open-telemetry/opentelemetry-collector-contrib/processor/deltatorateprocessor v0.139.0
	github.com/open-telemetry/opentelemetry-collector-contrib/processor/filterprocessor v0.139.0
	github.com/open-telemetry/opentelemetry-collector-contrib/processor/redactionprocessor v0.139.0
	github.com/open-telemetry/opentelemetry-collector-contrib/processor/resourceprocessor v0.139.0
	github.com/open-telemetry/opentelemetry-collector-contrib/processor/transformprocessor v0.139.0
	github.com/open-telemetry/opentelemetry-collector-contrib/receiver/hostmetricsreceiver v0.139.0
	github.com/open-telemetry/opentelemetry-collector-contrib/receiver/tcplogreceiver v0.139.0
	github.com/open-telemetry/opentelemetry-collector-contrib/testbed v0.139.0
	github.com/prometheus/client_model v0.6.2
	github.com/prometheus/common v0.67.2
	github.com/shirou/gopsutil/v4 v4.25.9
	github.com/spf13/pflag v1.0.10
	github.com/stretchr/testify v1.11.1
	github.com/testcontainers/testcontainers-go v0.39.0
	github.com/trivago/grok v1.0.0
	go.opentelemetry.io/collector/component v1.45.0
	go.opentelemetry.io/collector/component/componenttest v0.139.0
	go.opentelemetry.io/collector/config/confighttp v0.139.0
	go.opentelemetry.io/collector/confmap v1.45.0
	go.opentelemetry.io/collector/confmap/provider/envprovider v1.42.0
	go.opentelemetry.io/collector/confmap/provider/fileprovider v1.45.0
	go.opentelemetry.io/collector/confmap/provider/httpprovider v1.42.0
	go.opentelemetry.io/collector/confmap/provider/httpsprovider v1.42.0
	go.opentelemetry.io/collector/confmap/provider/yamlprovider v1.42.0
	go.opentelemetry.io/collector/connector v0.139.0
	go.opentelemetry.io/collector/consumer v1.45.0
	go.opentelemetry.io/collector/consumer/consumertest v0.139.0
	go.opentelemetry.io/collector/exporter v1.45.0
	go.opentelemetry.io/collector/exporter/debugexporter v0.139.0
	go.opentelemetry.io/collector/exporter/otlpexporter v0.139.0
	go.opentelemetry.io/collector/exporter/otlphttpexporter v0.139.0
	go.opentelemetry.io/collector/extension v1.45.0
	go.opentelemetry.io/collector/extension/extensionauth v1.45.0
	go.opentelemetry.io/collector/extension/xextension v0.139.0
	go.opentelemetry.io/collector/filter v0.139.0
	go.opentelemetry.io/collector/otelcol v0.139.0
	go.opentelemetry.io/collector/pdata v1.45.0
	go.opentelemetry.io/collector/processor v1.45.0
	go.opentelemetry.io/collector/processor/batchprocessor v0.139.0
	go.opentelemetry.io/collector/processor/memorylimiterprocessor v0.139.0
	go.opentelemetry.io/collector/processor/processortest v0.139.0
	go.opentelemetry.io/collector/receiver v1.45.0
	go.opentelemetry.io/collector/receiver/otlpreceiver v0.139.0
	go.opentelemetry.io/collector/receiver/receivertest v0.139.0
	go.opentelemetry.io/collector/scraper v0.139.0
	go.opentelemetry.io/collector/scraper/scraperhelper v0.139.0
	go.opentelemetry.io/collector/scraper/scrapertest v0.139.0
	go.opentelemetry.io/otel v1.38.0
	go.uber.org/goleak v1.3.0
	go.uber.org/multierr v1.11.0
	go.uber.org/zap v1.27.0
	golang.org/x/mod v0.29.0
<<<<<<< HEAD
	golang.org/x/sync v0.17.0
	google.golang.org/protobuf v1.36.9
=======
	google.golang.org/protobuf v1.36.10
>>>>>>> 61f1fc81
)

require (
	cel.dev/expr v0.24.0 // indirect
	cloud.google.com/go/auth v0.16.5 // indirect
	cloud.google.com/go/auth/oauth2adapt v0.2.8 // indirect
	cloud.google.com/go/compute/metadata v0.9.0 // indirect
	dario.cat/mergo v1.0.2 // indirect
	github.com/Azure/azure-sdk-for-go/sdk/azcore v1.19.1 // indirect
	github.com/Azure/azure-sdk-for-go/sdk/azidentity v1.12.0 // indirect
	github.com/Azure/azure-sdk-for-go/sdk/internal v1.11.2 // indirect
	github.com/Azure/go-ansiterm v0.0.0-20230124172434-306776ec8161 // indirect
	github.com/AzureAD/microsoft-authentication-library-for-go v1.5.0 // indirect
	github.com/DataDog/datadog-agent/pkg/obfuscate v0.73.0-devel.0.20251030121902-cd89eab046d6 // indirect
	github.com/DataDog/datadog-go/v5 v5.8.1 // indirect
	github.com/DataDog/go-sqllexer v0.1.9 // indirect
	github.com/HdrHistogram/hdrhistogram-go v1.1.2 // indirect
	github.com/Microsoft/go-winio v0.6.2 // indirect
	github.com/alecthomas/participle/v2 v2.1.4 // indirect
	github.com/alecthomas/units v0.0.0-20240927000941-0f3dac36c52b // indirect
	github.com/antchfx/xmlquery v1.5.0 // indirect
	github.com/antchfx/xpath v1.3.5 // indirect
	github.com/antlr4-go/antlr/v4 v4.13.1 // indirect
	github.com/apache/arrow-go/v18 v18.2.0 // indirect
	github.com/apache/thrift v0.22.0 // indirect
	github.com/aws/aws-sdk-go-v2 v1.39.4 // indirect
	github.com/aws/aws-sdk-go-v2/config v1.31.15 // indirect
	github.com/aws/aws-sdk-go-v2/credentials v1.18.19 // indirect
	github.com/aws/aws-sdk-go-v2/feature/ec2/imds v1.18.11 // indirect
	github.com/aws/aws-sdk-go-v2/internal/configsources v1.4.11 // indirect
	github.com/aws/aws-sdk-go-v2/internal/endpoints/v2 v2.7.11 // indirect
	github.com/aws/aws-sdk-go-v2/internal/ini v1.8.4 // indirect
	github.com/aws/aws-sdk-go-v2/service/internal/accept-encoding v1.13.2 // indirect
	github.com/aws/aws-sdk-go-v2/service/internal/presigned-url v1.13.11 // indirect
	github.com/aws/aws-sdk-go-v2/service/sso v1.29.8 // indirect
	github.com/aws/aws-sdk-go-v2/service/ssooidc v1.35.3 // indirect
	github.com/aws/aws-sdk-go-v2/service/sts v1.38.9 // indirect
	github.com/aws/smithy-go v1.23.1 // indirect
	github.com/axiomhq/hyperloglog v0.2.5 // indirect
	github.com/beorn7/perks v1.0.1 // indirect
	github.com/bmatcuk/doublestar/v4 v4.9.1 // indirect
	github.com/bytedance/sonic v1.14.0 // indirect
	github.com/bytedance/sonic/loader v0.3.0 // indirect
	github.com/cenkalti/backoff/v5 v5.0.3 // indirect
	github.com/cespare/xxhash/v2 v2.3.0 // indirect
	github.com/cloudwego/base64x v0.1.6 // indirect
	github.com/containerd/errdefs v1.0.0 // indirect
	github.com/containerd/errdefs/pkg v0.3.0 // indirect
	github.com/containerd/log v0.1.0 // indirect
	github.com/containerd/platforms v0.2.1 // indirect
	github.com/cpuguy83/dockercfg v0.3.2 // indirect
	github.com/davecgh/go-spew v1.1.2-0.20180830191138-d8f796af33cc // indirect
	github.com/dennwc/varint v1.0.0 // indirect
	github.com/dgryski/go-metro v0.0.0-20180109044635-280f6062b5bc // indirect
	github.com/distribution/reference v0.6.0 // indirect
	github.com/docker/go-connections v0.6.0 // indirect
	github.com/docker/go-units v0.5.0 // indirect
	github.com/dustin/go-humanize v1.0.1 // indirect
	github.com/ebitengine/purego v0.9.0 // indirect
	github.com/elastic/go-grok v0.3.1 // indirect
	github.com/elastic/lunes v0.1.0 // indirect
	github.com/expr-lang/expr v1.17.6 // indirect
	github.com/felixge/httpsnoop v1.0.4 // indirect
	github.com/foxboron/go-tpm-keyfiles v0.0.0-20250903184740-5d135037bd4d // indirect
	github.com/fxamacker/cbor/v2 v2.9.0 // indirect
	github.com/gabriel-vasile/mimetype v1.4.8 // indirect
	github.com/gin-contrib/sse v1.1.0 // indirect
	github.com/go-logr/logr v1.4.3 // indirect
	github.com/go-logr/stdr v1.2.2 // indirect
	github.com/go-ole/go-ole v1.3.0 // indirect
	github.com/go-playground/locales v0.14.1 // indirect
	github.com/go-playground/universal-translator v0.18.1 // indirect
	github.com/go-playground/validator/v10 v10.27.0 // indirect
	github.com/go-viper/mapstructure/v2 v2.4.0 // indirect
	github.com/gobwas/glob v0.2.3 // indirect
	github.com/goccy/go-json v0.10.5 // indirect
	github.com/gogo/googleapis v1.4.1 // indirect
	github.com/gogo/protobuf v1.3.2 // indirect
	github.com/golang-jwt/jwt/v5 v5.3.0 // indirect
	github.com/golang/groupcache v0.0.0-20210331224755-41bb18bfe9da // indirect
	github.com/golang/snappy v1.0.0 // indirect
	github.com/google/cel-go v0.26.1 // indirect
	github.com/google/flatbuffers v25.2.10+incompatible // indirect
	github.com/google/go-tpm v0.9.6 // indirect
	github.com/google/s2a-go v0.1.9 // indirect
	github.com/googleapis/enterprise-certificate-proxy v0.3.6 // indirect
	github.com/googleapis/gax-go/v2 v2.15.0 // indirect
	github.com/gorilla/mux v1.8.1 // indirect
	github.com/grafana/clusterurl v0.2.1 // indirect
	github.com/grafana/regexp v0.0.0-20250905093917-f7b3be9d1853 // indirect
	github.com/grpc-ecosystem/grpc-gateway/v2 v2.27.2 // indirect
	github.com/hashicorp/go-version v1.7.0 // indirect
	github.com/hashicorp/golang-lru v1.0.2 // indirect
	github.com/hashicorp/golang-lru/v2 v2.0.7 // indirect
	github.com/iancoleman/strcase v0.3.0 // indirect
	github.com/inconshreveable/mousetrap v1.1.0 // indirect
	github.com/jaegertracing/jaeger-idl v0.6.0 // indirect
	github.com/jonboulle/clockwork v0.5.0 // indirect
	github.com/jpillora/backoff v1.0.0 // indirect
	github.com/json-iterator/go v1.1.12 // indirect
	github.com/jstemmer/go-junit-report v1.0.0 // indirect
	github.com/kamstrup/intmap v0.5.1 // indirect
	github.com/klauspost/compress v1.18.1 // indirect
	github.com/klauspost/cpuid/v2 v2.3.0 // indirect
	github.com/knadh/koanf/maps v0.1.2 // indirect
	github.com/knadh/koanf/providers/confmap v1.0.0 // indirect
	github.com/knadh/koanf/v2 v2.3.0 // indirect
	github.com/kylelemons/godebug v1.1.0 // indirect
	github.com/leodido/go-urn v1.4.0 // indirect
	github.com/leodido/ragel-machinery v0.0.0-20190525184631-5f46317e436b // indirect
	github.com/lightstep/go-expohisto v1.0.0 // indirect
	github.com/lufia/plan9stats v0.0.0-20250317134145-8bc96cf8fc35 // indirect
	github.com/magefile/mage v1.15.0 // indirect
	github.com/magiconair/properties v1.8.10 // indirect
	github.com/mitchellh/copystructure v1.2.0 // indirect
	github.com/mitchellh/reflectwalk v1.0.2 // indirect
	github.com/moby/docker-image-spec v1.3.1 // indirect
	github.com/moby/go-archive v0.1.0 // indirect
	github.com/moby/patternmatcher v0.6.0 // indirect
	github.com/moby/sys/sequential v0.6.0 // indirect
	github.com/moby/sys/user v0.4.0 // indirect
	github.com/moby/sys/userns v0.1.0 // indirect
	github.com/moby/term v0.5.0 // indirect
	github.com/modern-go/concurrent v0.0.0-20180306012644-bacd9c7ef1dd // indirect
	github.com/modern-go/reflect2 v1.0.3-0.20250322232337-35a7c28c31ee // indirect
	github.com/morikuni/aec v1.0.0 // indirect
	github.com/mostynb/go-grpc-compression v1.2.3 // indirect
	github.com/munnerz/goautoneg v0.0.0-20191010083416-a7dc8b61c822 // indirect
	github.com/mwitkow/go-conntrack v0.0.0-20190716064945-2f068394615f // indirect
	github.com/open-telemetry/opentelemetry-collector-contrib/connector/routingconnector v0.139.0 // indirect
	github.com/open-telemetry/opentelemetry-collector-contrib/connector/spanmetricsconnector v0.139.0 // indirect
	github.com/open-telemetry/opentelemetry-collector-contrib/exporter/stefexporter v0.139.0 // indirect
	github.com/open-telemetry/opentelemetry-collector-contrib/exporter/syslogexporter v0.139.0 // indirect
	github.com/open-telemetry/opentelemetry-collector-contrib/exporter/zipkinexporter v0.139.0 // indirect
	github.com/open-telemetry/opentelemetry-collector-contrib/internal/common v0.139.0 // indirect
	github.com/open-telemetry/opentelemetry-collector-contrib/internal/coreinternal v0.139.0 // indirect
	github.com/open-telemetry/opentelemetry-collector-contrib/internal/filter v0.139.0 // indirect
	github.com/open-telemetry/opentelemetry-collector-contrib/internal/gopsutilenv v0.139.0 // indirect
	github.com/open-telemetry/opentelemetry-collector-contrib/internal/grpcutil v0.139.0 // indirect
	github.com/open-telemetry/opentelemetry-collector-contrib/internal/otelarrow v0.139.0 // indirect
	github.com/open-telemetry/opentelemetry-collector-contrib/internal/pdatautil v0.139.0 // indirect
	github.com/open-telemetry/opentelemetry-collector-contrib/internal/sharedcomponent v0.139.0 // indirect
	github.com/open-telemetry/opentelemetry-collector-contrib/pkg/core/xidutils v0.139.0 // indirect
	github.com/open-telemetry/opentelemetry-collector-contrib/pkg/experimentalmetricmetadata v0.139.0 // indirect
	github.com/open-telemetry/opentelemetry-collector-contrib/pkg/ottl v0.139.0 // indirect
	github.com/open-telemetry/opentelemetry-collector-contrib/pkg/pdatautil v0.139.0 // indirect
	github.com/open-telemetry/opentelemetry-collector-contrib/pkg/resourcetotelemetry v0.139.0 // indirect
	github.com/open-telemetry/opentelemetry-collector-contrib/pkg/translator/jaeger v0.139.0 // indirect
	github.com/open-telemetry/opentelemetry-collector-contrib/pkg/translator/prometheus v0.139.0 // indirect
	github.com/open-telemetry/opentelemetry-collector-contrib/pkg/translator/zipkin v0.139.0 // indirect
	github.com/open-telemetry/opentelemetry-collector-contrib/pkg/winperfcounters v0.139.0 // indirect
	github.com/open-telemetry/opentelemetry-collector-contrib/receiver/jaegerreceiver v0.139.0 // indirect
	github.com/open-telemetry/opentelemetry-collector-contrib/receiver/otelarrowreceiver v0.139.0 // indirect
	github.com/open-telemetry/opentelemetry-collector-contrib/receiver/stefreceiver v0.139.0 // indirect
	github.com/open-telemetry/opentelemetry-collector-contrib/receiver/syslogreceiver v0.139.0 // indirect
	github.com/open-telemetry/opentelemetry-collector-contrib/receiver/zipkinreceiver v0.139.0 // indirect
	github.com/open-telemetry/otel-arrow/go v0.44.0 // indirect
	github.com/opencontainers/go-digest v1.0.0 // indirect
	github.com/opencontainers/image-spec v1.1.1 // indirect
	github.com/openzipkin/zipkin-go v0.4.3 // indirect
	github.com/outcaste-io/ristretto v0.2.3 // indirect
	github.com/pelletier/go-toml/v2 v2.2.4 // indirect
	github.com/pierrec/lz4/v4 v4.1.22 // indirect
	github.com/pkg/browser v0.0.0-20240102092130-5ac0b6a4141c // indirect
	github.com/pkg/errors v0.9.1 // indirect
	github.com/pmezard/go-difflib v1.0.1-0.20181226105442-5d4384ee4fb2 // indirect
	github.com/power-devops/perfstat v0.0.0-20240221224432-82ca36839d55 // indirect
	github.com/prometheus/otlptranslator v1.0.0 // indirect
	github.com/prometheus/procfs v0.19.1 // indirect
	github.com/prometheus/prometheus v0.307.1 // indirect
	github.com/prometheus/sigv4 v0.2.1 // indirect
	github.com/rs/cors v1.11.1 // indirect
	github.com/sagikazarmark/locafero v0.11.0 // indirect
	github.com/sirupsen/logrus v1.9.3 // indirect
	github.com/sourcegraph/conc v0.3.1-0.20240121214520-5f936abd7ae8 // indirect
	github.com/spf13/afero v1.15.0 // indirect
	github.com/spf13/cast v1.10.0 // indirect
	github.com/splunk/stef/go/grpc v0.0.8 // indirect
	github.com/splunk/stef/go/otel v0.0.8 // indirect
	github.com/splunk/stef/go/pdata v0.0.8 // indirect
	github.com/splunk/stef/go/pkg v0.0.8 // indirect
	github.com/stoewer/go-strcase v1.3.1 // indirect
	github.com/stretchr/objx v0.5.2 // indirect
	github.com/subosito/gotenv v1.6.0 // indirect
	github.com/tilinna/clock v1.1.0 // indirect
	github.com/tklauser/go-sysconf v0.3.15 // indirect
	github.com/tklauser/numcpus v0.10.0 // indirect
	github.com/trivago/tgo v1.0.7 // indirect
	github.com/twitchyliquid64/golang-asm v0.15.1 // indirect
	github.com/twmb/murmur3 v1.1.8 // indirect
	github.com/ua-parser/uap-go v0.0.0-20240611065828-3a4781585db6 // indirect
	github.com/ugorji/go/codec v1.3.0 // indirect
	github.com/valyala/fastjson v1.6.4 // indirect
	github.com/x448/float16 v0.8.4 // indirect
	github.com/yusufpapurcu/wmi v1.2.4 // indirect
	github.com/zeebo/xxh3 v1.0.2 // indirect
	go.opentelemetry.io/auto/sdk v1.2.1 // indirect
	go.opentelemetry.io/collector v0.139.0 // indirect
	go.opentelemetry.io/collector/client v1.45.0 // indirect
	go.opentelemetry.io/collector/component/componentstatus v0.139.0 // indirect
	go.opentelemetry.io/collector/config/configauth v1.45.0 // indirect
	go.opentelemetry.io/collector/config/configcompression v1.45.0 // indirect
	go.opentelemetry.io/collector/config/configgrpc v0.139.0 // indirect
	go.opentelemetry.io/collector/config/configmiddleware v1.45.0 // indirect
	go.opentelemetry.io/collector/config/confignet v1.45.0 // indirect
	go.opentelemetry.io/collector/config/configopaque v1.45.0 // indirect
	go.opentelemetry.io/collector/config/configoptional v1.45.0 // indirect
	go.opentelemetry.io/collector/config/configretry v1.45.0 // indirect
	go.opentelemetry.io/collector/config/configtelemetry v0.139.0 // indirect
	go.opentelemetry.io/collector/config/configtls v1.45.0 // indirect
	go.opentelemetry.io/collector/confmap/xconfmap v0.139.0 // indirect
	go.opentelemetry.io/collector/connector/connectortest v0.139.0 // indirect
	go.opentelemetry.io/collector/connector/xconnector v0.139.0 // indirect
	go.opentelemetry.io/collector/consumer/consumererror v0.139.0 // indirect
	go.opentelemetry.io/collector/consumer/consumererror/xconsumererror v0.139.0 // indirect
	go.opentelemetry.io/collector/consumer/xconsumer v0.139.0 // indirect
	go.opentelemetry.io/collector/exporter/exporterhelper v0.139.0 // indirect
	go.opentelemetry.io/collector/exporter/exporterhelper/xexporterhelper v0.139.0 // indirect
	go.opentelemetry.io/collector/exporter/exportertest v0.139.0 // indirect
	go.opentelemetry.io/collector/exporter/xexporter v0.139.0 // indirect
	go.opentelemetry.io/collector/extension/extensioncapabilities v0.139.0 // indirect
	go.opentelemetry.io/collector/extension/extensionmiddleware v0.139.0 // indirect
	go.opentelemetry.io/collector/extension/extensiontest v0.139.0 // indirect
	go.opentelemetry.io/collector/extension/zpagesextension v0.139.0 // indirect
	go.opentelemetry.io/collector/featuregate v1.45.0 // indirect
	go.opentelemetry.io/collector/internal/fanoutconsumer v0.139.0 // indirect
	go.opentelemetry.io/collector/internal/memorylimiter v0.139.0 // indirect
	go.opentelemetry.io/collector/internal/sharedcomponent v0.139.0 // indirect
	go.opentelemetry.io/collector/internal/telemetry v0.139.0 // indirect
	go.opentelemetry.io/collector/pdata/pprofile v0.139.0 // indirect
	go.opentelemetry.io/collector/pdata/testdata v0.139.0 // indirect
	go.opentelemetry.io/collector/pdata/xpdata v0.139.0 // indirect
	go.opentelemetry.io/collector/pipeline v1.45.0 // indirect
	go.opentelemetry.io/collector/pipeline/xpipeline v0.139.0 // indirect
	go.opentelemetry.io/collector/processor/processorhelper v0.139.0 // indirect
	go.opentelemetry.io/collector/processor/processorhelper/xprocessorhelper v0.139.0 // indirect
	go.opentelemetry.io/collector/processor/xprocessor v0.139.0 // indirect
	go.opentelemetry.io/collector/receiver/receiverhelper v0.139.0 // indirect
	go.opentelemetry.io/collector/receiver/xreceiver v0.139.0 // indirect
	go.opentelemetry.io/collector/semconv v0.128.1-0.20250610090210-188191247685 // indirect
	go.opentelemetry.io/collector/service v0.139.0 // indirect
	go.opentelemetry.io/collector/service/hostcapabilities v0.139.0 // indirect
	go.opentelemetry.io/contrib/bridges/otelzap v0.13.0 // indirect
	go.opentelemetry.io/contrib/instrumentation/google.golang.org/grpc/otelgrpc v0.63.0 // indirect
	go.opentelemetry.io/contrib/instrumentation/net/http/otelhttp v0.63.0 // indirect
	go.opentelemetry.io/contrib/otelconf v0.18.0 // indirect
	go.opentelemetry.io/contrib/propagators/b3 v1.38.0 // indirect
	go.opentelemetry.io/contrib/zpages v0.63.0 // indirect
	go.opentelemetry.io/otel/exporters/otlp/otlplog/otlploggrpc v0.14.0 // indirect
	go.opentelemetry.io/otel/exporters/otlp/otlplog/otlploghttp v0.14.0 // indirect
	go.opentelemetry.io/otel/exporters/otlp/otlpmetric/otlpmetrichttp v1.38.0 // indirect
	go.opentelemetry.io/otel/exporters/otlp/otlptrace v1.38.0 // indirect
	go.opentelemetry.io/otel/exporters/otlp/otlptrace/otlptracegrpc v1.38.0 // indirect
	go.opentelemetry.io/otel/exporters/otlp/otlptrace/otlptracehttp v1.38.0 // indirect
	go.opentelemetry.io/otel/exporters/prometheus v0.60.0 // indirect
	go.opentelemetry.io/otel/exporters/stdout/stdoutlog v0.14.0 // indirect
	go.opentelemetry.io/otel/exporters/stdout/stdoutmetric v1.38.0 // indirect
	go.opentelemetry.io/otel/exporters/stdout/stdouttrace v1.38.0 // indirect
	go.opentelemetry.io/otel/log v0.14.0 // indirect
	go.opentelemetry.io/otel/metric v1.38.0 // indirect
	go.opentelemetry.io/otel/sdk v1.38.0 // indirect
	go.opentelemetry.io/otel/sdk/log v0.14.0 // indirect
	go.opentelemetry.io/otel/trace v1.38.0 // indirect
	go.opentelemetry.io/proto/otlp v1.7.1 // indirect
	go.uber.org/atomic v1.11.0 // indirect
	go.yaml.in/yaml/v2 v2.4.3 // indirect
	go.yaml.in/yaml/v3 v3.0.4 // indirect
	golang.org/x/arch v0.20.0 // indirect
<<<<<<< HEAD
	golang.org/x/exp v0.0.0-20250808145144-a408d31f581a // indirect
	golang.org/x/oauth2 v0.30.0 // indirect
	golang.org/x/time v0.12.0 // indirect
	golang.org/x/tools v0.37.0 // indirect
=======
	golang.org/x/exp v0.0.0-20251009144603-d2f985daa21b // indirect
	golang.org/x/oauth2 v0.32.0 // indirect
	golang.org/x/sync v0.17.0 // indirect
	golang.org/x/telemetry v0.0.0-20251008203120-078029d740a8 // indirect
	golang.org/x/time v0.14.0 // indirect
	golang.org/x/tools v0.38.0 // indirect
	golang.org/x/xerrors v0.0.0-20240903120638-7835f813f4da // indirect
>>>>>>> 61f1fc81
	gonum.org/v1/gonum v0.16.0 // indirect
	google.golang.org/api v0.250.0 // indirect
	google.golang.org/genproto/googleapis/api v0.0.0-20250929231259-57b25ae835d4 // indirect
	google.golang.org/genproto/googleapis/rpc v0.0.0-20250929231259-57b25ae835d4 // indirect
	gopkg.in/tomb.v1 v1.0.0-20141024135613-dd632973f1e7 // indirect
	gopkg.in/yaml.v2 v2.4.0 // indirect
	gopkg.in/yaml.v3 v3.0.1 // indirect
	k8s.io/apimachinery v0.34.1 // indirect
	k8s.io/client-go v0.34.1 // indirect
	k8s.io/klog/v2 v2.130.1 // indirect
	k8s.io/utils v0.0.0-20250604170112-4c0f3b243397 // indirect
	modernc.org/b/v2 v2.1.0 // indirect
)

require (
	github.com/gin-gonic/gin v1.10.1
	github.com/mattn/go-isatty v0.0.20 // indirect
	github.com/nginxinc/nginx-go-crossplane v0.4.84
	github.com/prometheus/client_golang v1.23.2 // indirect
	github.com/samber/slog-gin v1.17.2
	github.com/spf13/cobra v1.10.1
	github.com/spf13/viper v1.21.0
	github.com/vardius/message-bus v1.1.5
	go.opentelemetry.io/otel/exporters/otlp/otlpmetric/otlpmetricgrpc v1.38.0 // indirect
	go.opentelemetry.io/otel/sdk/metric v1.38.0
	golang.org/x/crypto v0.43.0 // indirect
	golang.org/x/net v0.46.0 // indirect
	golang.org/x/sys v0.37.0 // indirect
	golang.org/x/text v0.30.0 // indirect
	google.golang.org/grpc v1.76.0
)<|MERGE_RESOLUTION|>--- conflicted
+++ resolved
@@ -81,12 +81,8 @@
 	go.uber.org/multierr v1.11.0
 	go.uber.org/zap v1.27.0
 	golang.org/x/mod v0.29.0
-<<<<<<< HEAD
 	golang.org/x/sync v0.17.0
-	google.golang.org/protobuf v1.36.9
-=======
 	google.golang.org/protobuf v1.36.10
->>>>>>> 61f1fc81
 )
 
 require (
@@ -355,20 +351,12 @@
 	go.yaml.in/yaml/v2 v2.4.3 // indirect
 	go.yaml.in/yaml/v3 v3.0.4 // indirect
 	golang.org/x/arch v0.20.0 // indirect
-<<<<<<< HEAD
-	golang.org/x/exp v0.0.0-20250808145144-a408d31f581a // indirect
-	golang.org/x/oauth2 v0.30.0 // indirect
-	golang.org/x/time v0.12.0 // indirect
-	golang.org/x/tools v0.37.0 // indirect
-=======
 	golang.org/x/exp v0.0.0-20251009144603-d2f985daa21b // indirect
 	golang.org/x/oauth2 v0.32.0 // indirect
-	golang.org/x/sync v0.17.0 // indirect
 	golang.org/x/telemetry v0.0.0-20251008203120-078029d740a8 // indirect
 	golang.org/x/time v0.14.0 // indirect
 	golang.org/x/tools v0.38.0 // indirect
 	golang.org/x/xerrors v0.0.0-20240903120638-7835f813f4da // indirect
->>>>>>> 61f1fc81
 	gonum.org/v1/gonum v0.16.0 // indirect
 	google.golang.org/api v0.250.0 // indirect
 	google.golang.org/genproto/googleapis/api v0.0.0-20250929231259-57b25ae835d4 // indirect
