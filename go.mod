module github.com/nginx/agent/v3

go 1.23

toolchain go1.23.2

require (
	buf.build/gen/go/bufbuild/protovalidate/protocolbuffers/go v1.33.0-20240401165935-b983156c5e99.1
	github.com/bufbuild/protovalidate-go v0.2.1
	github.com/cenkalti/backoff/v4 v4.3.0
	github.com/docker/docker v27.3.1+incompatible
	github.com/fsnotify/fsnotify v1.8.0
	github.com/go-resty/resty/v2 v2.13.1
	github.com/google/go-cmp v0.6.0
	github.com/google/uuid v1.6.0
	github.com/grpc-ecosystem/go-grpc-middleware v1.4.0
	github.com/grpc-ecosystem/go-grpc-middleware/v2 v2.1.0
	github.com/mitchellh/mapstructure v1.5.1-0.20231216201459-8508981c8b6c
	github.com/nginxinc/nginx-plus-go-client/v2 v2.0.1
	github.com/nginxinc/nginx-prometheus-exporter v1.3.0
	github.com/nxadm/tail v1.4.11
	github.com/open-telemetry/opentelemetry-collector-contrib/exporter/prometheusexporter v0.114.0
	github.com/open-telemetry/opentelemetry-collector-contrib/extension/headerssetterextension v0.114.0
	github.com/open-telemetry/opentelemetry-collector-contrib/extension/healthcheckextension v0.114.0
	github.com/open-telemetry/opentelemetry-collector-contrib/extension/pprofextension v0.114.0
	github.com/open-telemetry/opentelemetry-collector-contrib/pkg/golden v0.114.0
	github.com/open-telemetry/opentelemetry-collector-contrib/pkg/pdatatest v0.114.0
	github.com/open-telemetry/opentelemetry-collector-contrib/pkg/stanza v0.114.0
	github.com/open-telemetry/opentelemetry-collector-contrib/processor/attributesprocessor v0.114.0
	github.com/open-telemetry/opentelemetry-collector-contrib/processor/cumulativetodeltaprocessor v0.114.0
	github.com/open-telemetry/opentelemetry-collector-contrib/processor/deltatorateprocessor v0.114.0
	github.com/open-telemetry/opentelemetry-collector-contrib/processor/filterprocessor v0.114.0
	github.com/open-telemetry/opentelemetry-collector-contrib/processor/groupbyattrsprocessor v0.114.0
	github.com/open-telemetry/opentelemetry-collector-contrib/processor/groupbytraceprocessor v0.114.0
	github.com/open-telemetry/opentelemetry-collector-contrib/processor/k8sattributesprocessor v0.114.0
	github.com/open-telemetry/opentelemetry-collector-contrib/processor/metricsgenerationprocessor v0.114.0
	github.com/open-telemetry/opentelemetry-collector-contrib/processor/metricstransformprocessor v0.114.0
	github.com/open-telemetry/opentelemetry-collector-contrib/processor/probabilisticsamplerprocessor v0.114.0
	github.com/open-telemetry/opentelemetry-collector-contrib/processor/redactionprocessor v0.114.0
	github.com/open-telemetry/opentelemetry-collector-contrib/processor/remotetapprocessor v0.114.0
	github.com/open-telemetry/opentelemetry-collector-contrib/processor/resourcedetectionprocessor v0.114.0
	github.com/open-telemetry/opentelemetry-collector-contrib/processor/resourceprocessor v0.114.0
	github.com/open-telemetry/opentelemetry-collector-contrib/processor/routingprocessor v0.114.0
	github.com/open-telemetry/opentelemetry-collector-contrib/processor/spanprocessor v0.114.0
	github.com/open-telemetry/opentelemetry-collector-contrib/processor/tailsamplingprocessor v0.114.0
	github.com/open-telemetry/opentelemetry-collector-contrib/processor/transformprocessor v0.114.0
	github.com/open-telemetry/opentelemetry-collector-contrib/receiver/hostmetricsreceiver v0.114.0
	github.com/open-telemetry/opentelemetry-collector-contrib/testbed v0.114.0
	github.com/shirou/gopsutil/v4 v4.24.10
	github.com/spf13/pflag v1.0.5
	github.com/stretchr/testify v1.9.0
	github.com/testcontainers/testcontainers-go v0.34.0
	github.com/trivago/grok v1.0.0
	go.opentelemetry.io/collector/component v0.114.0
	go.opentelemetry.io/collector/component/componenttest v0.114.0
	go.opentelemetry.io/collector/config/confighttp v0.114.0
	go.opentelemetry.io/collector/config/configtelemetry v0.114.0
	go.opentelemetry.io/collector/config/configtls v1.20.0
	go.opentelemetry.io/collector/confmap v1.20.0
	go.opentelemetry.io/collector/confmap/provider/envprovider v1.20.0
	go.opentelemetry.io/collector/confmap/provider/fileprovider v1.20.0
	go.opentelemetry.io/collector/confmap/provider/httpprovider v1.20.0
	go.opentelemetry.io/collector/confmap/provider/httpsprovider v1.17.0
	go.opentelemetry.io/collector/confmap/provider/yamlprovider v1.20.0
	go.opentelemetry.io/collector/connector v0.114.0
	go.opentelemetry.io/collector/consumer v0.114.0
	go.opentelemetry.io/collector/consumer/consumertest v0.114.0
	go.opentelemetry.io/collector/exporter v0.114.0
	go.opentelemetry.io/collector/exporter/debugexporter v0.114.0
	go.opentelemetry.io/collector/exporter/otlpexporter v0.114.0
	go.opentelemetry.io/collector/exporter/otlphttpexporter v0.114.0
	go.opentelemetry.io/collector/extension v0.114.0
	go.opentelemetry.io/collector/extension/auth v0.114.0
	go.opentelemetry.io/collector/extension/experimental/storage v0.114.0
	go.opentelemetry.io/collector/filter v0.114.0
	go.opentelemetry.io/collector/otelcol v0.114.0
	go.opentelemetry.io/collector/pdata v1.20.0
	go.opentelemetry.io/collector/processor v0.114.0
	go.opentelemetry.io/collector/processor/batchprocessor v0.114.0
	go.opentelemetry.io/collector/processor/memorylimiterprocessor v0.114.0
	go.opentelemetry.io/collector/receiver v0.114.0
	go.opentelemetry.io/collector/receiver/otlpreceiver v0.114.0
	go.opentelemetry.io/collector/receiver/receivertest v0.114.0
	go.opentelemetry.io/otel v1.32.0
	go.uber.org/goleak v1.3.0
	go.uber.org/zap v1.27.0
	golang.org/x/exp v0.0.0-20240904232852-e7e105dedf7e
	golang.org/x/mod v0.21.0
	golang.org/x/sync v0.9.0
	google.golang.org/protobuf v1.35.1
)

require (
	cloud.google.com/go/compute/metadata v0.5.2 // indirect
	dario.cat/mergo v1.0.0 // indirect
	github.com/Azure/go-ansiterm v0.0.0-20230124172434-306776ec8161 // indirect
	github.com/GoogleCloudPlatform/opentelemetry-operations-go/detectors/gcp v1.25.0 // indirect
	github.com/Microsoft/go-winio v0.6.2 // indirect
	github.com/Showmax/go-fqdn v1.0.0 // indirect
	github.com/alecthomas/participle/v2 v2.1.1 // indirect
	github.com/antchfx/xmlquery v1.4.2 // indirect
	github.com/antchfx/xpath v1.3.2 // indirect
	github.com/antlr/antlr4/runtime/Go/antlr/v4 v4.0.0-20230512164433-5d1fd1a340c9 // indirect
	github.com/apache/thrift v0.21.0 // indirect
	github.com/armon/go-metrics v0.4.1 // indirect
	github.com/aws/aws-sdk-go v1.55.5 // indirect
	github.com/beorn7/perks v1.0.1 // indirect
	github.com/bmatcuk/doublestar/v4 v4.7.1 // indirect
	github.com/bytedance/sonic v1.9.1 // indirect
	github.com/census-instrumentation/opencensus-proto v0.4.1 // indirect
	github.com/cespare/xxhash/v2 v2.3.0 // indirect
	github.com/chenzhuoyu/base64x v0.0.0-20221115062448-fe3a3abad311 // indirect
	github.com/containerd/log v0.1.0 // indirect
	github.com/containerd/platforms v0.2.1 // indirect
	github.com/cpuguy83/dockercfg v0.3.2 // indirect
	github.com/davecgh/go-spew v1.1.2-0.20180830191138-d8f796af33cc // indirect
	github.com/distribution/reference v0.6.0 // indirect
	github.com/docker/go-connections v0.5.0 // indirect
	github.com/docker/go-units v0.5.0 // indirect
	github.com/ebitengine/purego v0.8.1 // indirect
	github.com/elastic/go-grok v0.3.1 // indirect
	github.com/elastic/lunes v0.1.0 // indirect
	github.com/emicklei/go-restful/v3 v3.11.0 // indirect
	github.com/expr-lang/expr v1.16.9 // indirect
	github.com/fatih/color v1.17.0 // indirect
	github.com/felixge/httpsnoop v1.0.4 // indirect
	github.com/fxamacker/cbor/v2 v2.7.0 // indirect
	github.com/gabriel-vasile/mimetype v1.4.3 // indirect
	github.com/gin-contrib/sse v0.1.0 // indirect
	github.com/go-kit/log v0.2.1 // indirect
	github.com/go-logfmt/logfmt v0.6.0 // indirect
	github.com/go-logr/logr v1.4.2 // indirect
	github.com/go-logr/stdr v1.2.2 // indirect
	github.com/go-ole/go-ole v1.3.0 // indirect
	github.com/go-openapi/jsonpointer v0.20.2 // indirect
	github.com/go-openapi/jsonreference v0.20.4 // indirect
	github.com/go-openapi/swag v0.22.9 // indirect
	github.com/go-playground/locales v0.14.1 // indirect
	github.com/go-playground/universal-translator v0.18.1 // indirect
	github.com/go-playground/validator/v10 v10.19.0 // indirect
	github.com/go-viper/mapstructure/v2 v2.2.1 // indirect
	github.com/gobwas/glob v0.2.3 // indirect
	github.com/goccy/go-json v0.10.3 // indirect
	github.com/gogo/googleapis v1.4.1 // indirect
	github.com/gogo/protobuf v1.3.2 // indirect
	github.com/golang/groupcache v0.0.0-20210331224755-41bb18bfe9da // indirect
	github.com/golang/protobuf v1.5.4 // indirect
	github.com/golang/snappy v0.0.4 // indirect
	github.com/google/cel-go v0.17.1 // indirect
	github.com/google/gnostic-models v0.6.8 // indirect
	github.com/google/gofuzz v1.2.0 // indirect
	github.com/gorilla/mux v1.8.1 // indirect
	github.com/grpc-ecosystem/grpc-gateway/v2 v2.23.0 // indirect
	github.com/hashicorp/consul/api v1.30.0 // indirect
	github.com/hashicorp/errwrap v1.1.0 // indirect
	github.com/hashicorp/go-cleanhttp v0.5.2 // indirect
	github.com/hashicorp/go-hclog v1.6.3 // indirect
	github.com/hashicorp/go-immutable-radix v1.3.1 // indirect
	github.com/hashicorp/go-multierror v1.1.1 // indirect
	github.com/hashicorp/go-rootcerts v1.0.2 // indirect
	github.com/hashicorp/go-version v1.7.0 // indirect
	github.com/hashicorp/golang-lru v1.0.2 // indirect
	github.com/hashicorp/golang-lru/v2 v2.0.7 // indirect
	github.com/hashicorp/hcl v1.0.0 // indirect
	github.com/hashicorp/serf v0.10.1 // indirect
	github.com/iancoleman/strcase v0.3.0 // indirect
	github.com/imdario/mergo v0.3.16 // indirect
	github.com/inconshreveable/mousetrap v1.1.0 // indirect
	github.com/jaegertracing/jaeger v1.62.0 // indirect
	github.com/jmespath/go-jmespath v0.4.0 // indirect
	github.com/jonboulle/clockwork v0.4.0 // indirect
	github.com/josharian/intern v1.0.0 // indirect
	github.com/jpillora/backoff v1.0.0 // indirect
	github.com/json-iterator/go v1.1.12 // indirect
	github.com/jstemmer/go-junit-report v1.0.0 // indirect
	github.com/klauspost/compress v1.17.11 // indirect
	github.com/klauspost/cpuid/v2 v2.2.7 // indirect
	github.com/knadh/koanf/maps v0.1.1 // indirect
	github.com/knadh/koanf/providers/confmap v0.1.0 // indirect
	github.com/knadh/koanf/v2 v2.1.2 // indirect
	github.com/leodido/go-syslog/v4 v4.2.0 // indirect
	github.com/leodido/go-urn v1.4.0 // indirect
	github.com/leodido/ragel-machinery v0.0.0-20190525184631-5f46317e436b // indirect
	github.com/lightstep/go-expohisto v1.0.0 // indirect
	github.com/lufia/plan9stats v0.0.0-20240513124658-fba389f38bae // indirect
	github.com/magefile/mage v1.15.0 // indirect
	github.com/magiconair/properties v1.8.7 // indirect
	github.com/mailru/easyjson v0.7.7 // indirect
	github.com/mattn/go-colorable v0.1.13 // indirect
	github.com/maxbrunsfeld/counterfeiter/v6 v6.8.1 // indirect
	github.com/mitchellh/copystructure v1.2.0 // indirect
	github.com/mitchellh/go-homedir v1.1.0 // indirect
	github.com/mitchellh/reflectwalk v1.0.2 // indirect
	github.com/moby/docker-image-spec v1.3.1 // indirect
	github.com/moby/patternmatcher v0.6.0 // indirect
	github.com/moby/sys/sequential v0.5.0 // indirect
	github.com/moby/sys/user v0.1.0 // indirect
	github.com/moby/sys/userns v0.1.0 // indirect
	github.com/moby/term v0.5.0 // indirect
	github.com/modern-go/concurrent v0.0.0-20180306012644-bacd9c7ef1dd // indirect
	github.com/modern-go/reflect2 v1.0.2 // indirect
	github.com/morikuni/aec v1.0.0 // indirect
	github.com/mostynb/go-grpc-compression v1.2.3 // indirect
	github.com/munnerz/goautoneg v0.0.0-20191010083416-a7dc8b61c822 // indirect
	github.com/open-telemetry/opentelemetry-collector-contrib/connector/routingconnector v0.114.0 // indirect
	github.com/open-telemetry/opentelemetry-collector-contrib/connector/spanmetricsconnector v0.114.0 // indirect
	github.com/open-telemetry/opentelemetry-collector-contrib/exporter/opencensusexporter v0.114.0 // indirect
	github.com/open-telemetry/opentelemetry-collector-contrib/exporter/syslogexporter v0.114.0 // indirect
	github.com/open-telemetry/opentelemetry-collector-contrib/exporter/zipkinexporter v0.114.0 // indirect
	github.com/open-telemetry/opentelemetry-collector-contrib/internal/aws/ecsutil v0.114.0 // indirect
	github.com/open-telemetry/opentelemetry-collector-contrib/internal/common v0.114.0 // indirect
	github.com/open-telemetry/opentelemetry-collector-contrib/internal/coreinternal v0.114.0 // indirect
	github.com/open-telemetry/opentelemetry-collector-contrib/internal/filter v0.114.0 // indirect
	github.com/open-telemetry/opentelemetry-collector-contrib/internal/k8sconfig v0.114.0 // indirect
	github.com/open-telemetry/opentelemetry-collector-contrib/internal/metadataproviders v0.114.0 // indirect
	github.com/open-telemetry/opentelemetry-collector-contrib/internal/pdatautil v0.114.0 // indirect
	github.com/open-telemetry/opentelemetry-collector-contrib/internal/sharedcomponent v0.114.0 // indirect
	github.com/open-telemetry/opentelemetry-collector-contrib/pkg/batchpersignal v0.114.0 // indirect
	github.com/open-telemetry/opentelemetry-collector-contrib/pkg/experimentalmetricmetadata v0.114.0 // indirect
	github.com/open-telemetry/opentelemetry-collector-contrib/pkg/ottl v0.114.0 // indirect
	github.com/open-telemetry/opentelemetry-collector-contrib/pkg/pdatautil v0.114.0 // indirect
	github.com/open-telemetry/opentelemetry-collector-contrib/pkg/resourcetotelemetry v0.114.0 // indirect
	github.com/open-telemetry/opentelemetry-collector-contrib/pkg/sampling v0.114.0 // indirect
	github.com/open-telemetry/opentelemetry-collector-contrib/pkg/translator/jaeger v0.114.0 // indirect
	github.com/open-telemetry/opentelemetry-collector-contrib/pkg/translator/opencensus v0.114.0 // indirect
	github.com/open-telemetry/opentelemetry-collector-contrib/pkg/translator/prometheus v0.114.0 // indirect
	github.com/open-telemetry/opentelemetry-collector-contrib/pkg/translator/zipkin v0.114.0 // indirect
	github.com/open-telemetry/opentelemetry-collector-contrib/receiver/jaegerreceiver v0.114.0 // indirect
	github.com/open-telemetry/opentelemetry-collector-contrib/receiver/opencensusreceiver v0.114.0 // indirect
	github.com/open-telemetry/opentelemetry-collector-contrib/receiver/syslogreceiver v0.114.0 // indirect
	github.com/open-telemetry/opentelemetry-collector-contrib/receiver/zipkinreceiver v0.114.0 // indirect
	github.com/opencontainers/go-digest v1.0.0 // indirect
	github.com/opencontainers/image-spec v1.1.0 // indirect
	github.com/openshift/api v3.9.0+incompatible // indirect
	github.com/openshift/client-go v0.0.0-20210521082421-73d9475a9142 // indirect
	github.com/openzipkin/zipkin-go v0.4.3 // indirect
	github.com/pelletier/go-toml/v2 v2.2.3 // indirect
	github.com/pierrec/lz4/v4 v4.1.21 // indirect
	github.com/pkg/errors v0.9.1 // indirect
	github.com/pmezard/go-difflib v1.0.1-0.20181226105442-5d4384ee4fb2 // indirect
	github.com/power-devops/perfstat v0.0.0-20240221224432-82ca36839d55 // indirect
	github.com/prometheus-community/windows_exporter v0.27.2 // indirect
	github.com/prometheus/client_model v0.6.1 // indirect
	github.com/prometheus/common v0.60.1 // indirect
	github.com/prometheus/procfs v0.15.1 // indirect
	github.com/rs/cors v1.11.1 // indirect
	github.com/sagikazarmark/locafero v0.4.0 // indirect
	github.com/sagikazarmark/slog-shim v0.1.0 // indirect
	github.com/shoenig/go-m1cpu v0.1.6 // indirect
	github.com/shoenig/test v1.7.1 // indirect
	github.com/sirupsen/logrus v1.9.3 // indirect
	github.com/soheilhy/cmux v0.1.5 // indirect
	github.com/sourcegraph/conc v0.3.0 // indirect
	github.com/spf13/afero v1.11.0 // indirect
	github.com/spf13/cast v1.6.0 // indirect
	github.com/stoewer/go-strcase v1.3.0 // indirect
	github.com/stretchr/objx v0.5.2 // indirect
	github.com/subosito/gotenv v1.6.0 // indirect
	github.com/tklauser/go-sysconf v0.3.14 // indirect
	github.com/tklauser/numcpus v0.8.0 // indirect
	github.com/trivago/tgo v1.0.7 // indirect
	github.com/twitchyliquid64/golang-asm v0.15.1 // indirect
	github.com/ua-parser/uap-go v0.0.0-20240611065828-3a4781585db6 // indirect
	github.com/ugorji/go/codec v1.2.12 // indirect
	github.com/valyala/fastjson v1.6.4 // indirect
	github.com/x448/float16 v0.8.4 // indirect
	github.com/yusufpapurcu/wmi v1.2.4 // indirect
	go.opencensus.io v0.24.0 // indirect
	go.opentelemetry.io/collector v0.114.0 // indirect
	go.opentelemetry.io/collector/client v1.20.0 // indirect
	go.opentelemetry.io/collector/component/componentstatus v0.114.0 // indirect
	go.opentelemetry.io/collector/config/configauth v0.114.0 // indirect
	go.opentelemetry.io/collector/config/configcompression v1.20.0 // indirect
	go.opentelemetry.io/collector/config/configgrpc v0.114.0 // indirect
	go.opentelemetry.io/collector/config/confignet v1.20.0 // indirect
	go.opentelemetry.io/collector/config/configopaque v1.20.0 // indirect
	go.opentelemetry.io/collector/config/configretry v1.20.0 // indirect
	go.opentelemetry.io/collector/config/internal v0.114.0 // indirect
	go.opentelemetry.io/collector/connector/connectorprofiles v0.114.0 // indirect
	go.opentelemetry.io/collector/connector/connectortest v0.114.0 // indirect
	go.opentelemetry.io/collector/consumer/consumererror v0.114.0 // indirect
	go.opentelemetry.io/collector/consumer/consumererror/consumererrorprofiles v0.114.0 // indirect
	go.opentelemetry.io/collector/consumer/consumerprofiles v0.114.0 // indirect
	go.opentelemetry.io/collector/exporter/exporterhelper/exporterhelperprofiles v0.114.0 // indirect
	go.opentelemetry.io/collector/exporter/exporterprofiles v0.114.0 // indirect
	go.opentelemetry.io/collector/exporter/exportertest v0.114.0 // indirect
	go.opentelemetry.io/collector/extension/extensioncapabilities v0.114.0 // indirect
	go.opentelemetry.io/collector/extension/extensiontest v0.114.0 // indirect
	go.opentelemetry.io/collector/extension/zpagesextension v0.114.0 // indirect
	go.opentelemetry.io/collector/featuregate v1.20.0 // indirect
	go.opentelemetry.io/collector/internal/fanoutconsumer v0.114.0 // indirect
	go.opentelemetry.io/collector/internal/memorylimiter v0.114.0 // indirect
	go.opentelemetry.io/collector/internal/sharedcomponent v0.114.0 // indirect
	go.opentelemetry.io/collector/pdata/pprofile v0.114.0 // indirect
	go.opentelemetry.io/collector/pdata/testdata v0.114.0 // indirect
	go.opentelemetry.io/collector/pipeline v0.114.0 // indirect
	go.opentelemetry.io/collector/pipeline/pipelineprofiles v0.114.0 // indirect
	go.opentelemetry.io/collector/processor/processorhelper/processorhelperprofiles v0.114.0 // indirect
	go.opentelemetry.io/collector/processor/processorprofiles v0.114.0 // indirect
	go.opentelemetry.io/collector/processor/processortest v0.114.0 // indirect
	go.opentelemetry.io/collector/receiver/receiverprofiles v0.114.0 // indirect
	go.opentelemetry.io/collector/semconv v0.114.0 // indirect
	go.opentelemetry.io/collector/service v0.114.0 // indirect
	go.opentelemetry.io/contrib/bridges/otelzap v0.6.0 // indirect
	go.opentelemetry.io/contrib/config v0.10.0 // indirect
	go.opentelemetry.io/contrib/instrumentation/google.golang.org/grpc/otelgrpc v0.56.0 // indirect
	go.opentelemetry.io/contrib/instrumentation/net/http/otelhttp v0.56.0 // indirect
	go.opentelemetry.io/contrib/propagators/b3 v1.31.0 // indirect
	go.opentelemetry.io/contrib/zpages v0.56.0 // indirect
	go.opentelemetry.io/otel/exporters/otlp/otlplog/otlploghttp v0.7.0 // indirect
	go.opentelemetry.io/otel/exporters/otlp/otlpmetric/otlpmetrichttp v1.32.0 // indirect
	go.opentelemetry.io/otel/exporters/otlp/otlptrace v1.31.0 // indirect
	go.opentelemetry.io/otel/exporters/otlp/otlptrace/otlptracegrpc v1.31.0 // indirect
	go.opentelemetry.io/otel/exporters/otlp/otlptrace/otlptracehttp v1.31.0 // indirect
	go.opentelemetry.io/otel/exporters/prometheus v0.54.0 // indirect
	go.opentelemetry.io/otel/exporters/stdout/stdoutlog v0.7.0 // indirect
	go.opentelemetry.io/otel/exporters/stdout/stdoutmetric v1.32.0 // indirect
	go.opentelemetry.io/otel/exporters/stdout/stdouttrace v1.31.0 // indirect
	go.opentelemetry.io/otel/log v0.8.0 // indirect
	go.opentelemetry.io/otel/metric v1.32.0 // indirect
	go.opentelemetry.io/otel/sdk v1.32.0 // indirect
	go.opentelemetry.io/otel/sdk/log v0.7.0 // indirect
	go.opentelemetry.io/otel/trace v1.32.0 // indirect
	go.opentelemetry.io/proto/otlp v1.3.1 // indirect
	go.uber.org/multierr v1.11.0 // indirect
	golang.org/x/arch v0.7.0 // indirect
<<<<<<< HEAD
	golang.org/x/exp v0.0.0-20240904232852-e7e105dedf7e // indirect
	golang.org/x/oauth2 v0.23.0 // indirect
	golang.org/x/term v0.26.0 // indirect
	golang.org/x/time v0.7.0 // indirect
	golang.org/x/tools v0.25.0 // indirect
=======
	golang.org/x/oauth2 v0.22.0 // indirect
	golang.org/x/term v0.23.0 // indirect
	golang.org/x/time v0.6.0 // indirect
	golang.org/x/tools v0.24.0 // indirect
>>>>>>> ca1c4689
	gonum.org/v1/gonum v0.15.1 // indirect
	google.golang.org/genproto/googleapis/api v0.0.0-20241104194629-dd2ea8efbc28 // indirect
	google.golang.org/genproto/googleapis/rpc v0.0.0-20241104194629-dd2ea8efbc28 // indirect
	gopkg.in/inf.v0 v0.9.1 // indirect
	gopkg.in/ini.v1 v1.67.0 // indirect
	gopkg.in/tomb.v1 v1.0.0-20141024135613-dd632973f1e7 // indirect
	gopkg.in/yaml.v2 v2.4.0 // indirect
	gopkg.in/yaml.v3 v3.0.1 // indirect
	k8s.io/api v0.31.2 // indirect
	k8s.io/apimachinery v0.31.2 // indirect
	k8s.io/client-go v0.31.2 // indirect
	k8s.io/klog/v2 v2.130.1 // indirect
	k8s.io/kube-openapi v0.0.0-20240228011516-70dd3763d340 // indirect
	k8s.io/utils v0.0.0-20240711033017-18e509b52bc8 // indirect
	sigs.k8s.io/json v0.0.0-20221116044647-bc3834ca7abd // indirect
	sigs.k8s.io/structured-merge-diff/v4 v4.4.1 // indirect
	sigs.k8s.io/yaml v1.4.0 // indirect
)

require (
	github.com/gin-gonic/gin v1.9.1
	github.com/mattn/go-isatty v0.0.20 // indirect
	github.com/nginxinc/nginx-go-crossplane v0.4.46
	github.com/prometheus/client_golang v1.20.5 // indirect
	github.com/samber/slog-gin v1.11.0
	github.com/shirou/gopsutil/v3 v3.24.5 // indirect
	github.com/spf13/cobra v1.8.1
	github.com/spf13/viper v1.19.0
	github.com/vardius/message-bus v1.1.5
	go.opentelemetry.io/otel/exporters/otlp/otlpmetric/otlpmetricgrpc v1.32.0 // indirect
	go.opentelemetry.io/otel/sdk/metric v1.32.0
	golang.org/x/crypto v0.29.0 // indirect
	golang.org/x/net v0.31.0 // indirect
	golang.org/x/sys v0.27.0 // indirect
	golang.org/x/text v0.20.0 // indirect
	google.golang.org/grpc v1.67.1
)<|MERGE_RESOLUTION|>--- conflicted
+++ resolved
@@ -324,18 +324,10 @@
 	go.opentelemetry.io/proto/otlp v1.3.1 // indirect
 	go.uber.org/multierr v1.11.0 // indirect
 	golang.org/x/arch v0.7.0 // indirect
-<<<<<<< HEAD
-	golang.org/x/exp v0.0.0-20240904232852-e7e105dedf7e // indirect
 	golang.org/x/oauth2 v0.23.0 // indirect
 	golang.org/x/term v0.26.0 // indirect
 	golang.org/x/time v0.7.0 // indirect
 	golang.org/x/tools v0.25.0 // indirect
-=======
-	golang.org/x/oauth2 v0.22.0 // indirect
-	golang.org/x/term v0.23.0 // indirect
-	golang.org/x/time v0.6.0 // indirect
-	golang.org/x/tools v0.24.0 // indirect
->>>>>>> ca1c4689
 	gonum.org/v1/gonum v0.15.1 // indirect
 	google.golang.org/genproto/googleapis/api v0.0.0-20241104194629-dd2ea8efbc28 // indirect
 	google.golang.org/genproto/googleapis/rpc v0.0.0-20241104194629-dd2ea8efbc28 // indirect
