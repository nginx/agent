module github.com/nginx/agent/v3

go 1.24.0

toolchain go1.24.6

require (
	buf.build/gen/go/bufbuild/protovalidate/protocolbuffers/go v1.36.4-20250130201111-63bb56e20495.1
	github.com/bufbuild/protovalidate-go v0.9.1
	github.com/cenkalti/backoff/v4 v4.3.0
	github.com/docker/docker v28.3.3+incompatible
	github.com/fsnotify/fsnotify v1.9.0
	github.com/go-resty/resty/v2 v2.16.5
	github.com/goccy/go-yaml v1.18.0
	github.com/google/go-cmp v0.7.0
	github.com/google/uuid v1.6.0
	github.com/grpc-ecosystem/go-grpc-middleware v1.4.0
	github.com/grpc-ecosystem/go-grpc-middleware/v2 v2.3.1
	github.com/mitchellh/mapstructure v1.5.1-0.20231216201459-8508981c8b6c
	github.com/nginxinc/nginx-plus-go-client/v2 v2.0.1
	github.com/nginxinc/nginx-prometheus-exporter v1.3.0
	github.com/nxadm/tail v1.4.11
	github.com/open-telemetry/opentelemetry-collector-contrib/exporter/prometheusexporter v0.135.0
	github.com/open-telemetry/opentelemetry-collector-contrib/extension/headerssetterextension v0.135.0
	github.com/open-telemetry/opentelemetry-collector-contrib/extension/healthcheckextension v0.135.0
	github.com/open-telemetry/opentelemetry-collector-contrib/extension/pprofextension v0.135.0
	github.com/open-telemetry/opentelemetry-collector-contrib/pkg/golden v0.135.0
	github.com/open-telemetry/opentelemetry-collector-contrib/pkg/pdatatest v0.135.0
	github.com/open-telemetry/opentelemetry-collector-contrib/pkg/stanza v0.135.0
	github.com/open-telemetry/opentelemetry-collector-contrib/processor/attributesprocessor v0.135.0
	github.com/open-telemetry/opentelemetry-collector-contrib/processor/deltatorateprocessor v0.135.0
	github.com/open-telemetry/opentelemetry-collector-contrib/processor/filterprocessor v0.135.0
	github.com/open-telemetry/opentelemetry-collector-contrib/processor/redactionprocessor v0.135.0
	github.com/open-telemetry/opentelemetry-collector-contrib/processor/resourceprocessor v0.135.0
	github.com/open-telemetry/opentelemetry-collector-contrib/processor/transformprocessor v0.135.0
	github.com/open-telemetry/opentelemetry-collector-contrib/receiver/hostmetricsreceiver v0.135.0
	github.com/open-telemetry/opentelemetry-collector-contrib/receiver/tcplogreceiver v0.135.0
	github.com/open-telemetry/opentelemetry-collector-contrib/testbed v0.135.0
	github.com/shirou/gopsutil/v4 v4.25.8
	github.com/spf13/pflag v1.0.9
	github.com/stretchr/testify v1.11.1
	github.com/testcontainers/testcontainers-go v0.38.0
	github.com/trivago/grok v1.0.0
	go.opentelemetry.io/collector/component v1.41.0
	go.opentelemetry.io/collector/component/componenttest v0.135.0
	go.opentelemetry.io/collector/config/confighttp v0.135.0
	go.opentelemetry.io/collector/confmap v1.41.0
	go.opentelemetry.io/collector/confmap/provider/envprovider v1.30.0
	go.opentelemetry.io/collector/confmap/provider/fileprovider v1.41.0
	go.opentelemetry.io/collector/confmap/provider/httpprovider v1.30.0
	go.opentelemetry.io/collector/confmap/provider/httpsprovider v1.30.0
	go.opentelemetry.io/collector/confmap/provider/yamlprovider v1.41.0
	go.opentelemetry.io/collector/connector v0.135.0
	go.opentelemetry.io/collector/consumer v1.41.0
	go.opentelemetry.io/collector/consumer/consumertest v0.135.0
	go.opentelemetry.io/collector/exporter v0.135.0
	go.opentelemetry.io/collector/exporter/debugexporter v0.135.0
	go.opentelemetry.io/collector/exporter/otlpexporter v0.135.0
	go.opentelemetry.io/collector/exporter/otlphttpexporter v0.135.0
	go.opentelemetry.io/collector/extension v1.41.0
	go.opentelemetry.io/collector/extension/extensionauth v1.41.0
	go.opentelemetry.io/collector/extension/xextension v0.135.0
	go.opentelemetry.io/collector/filter v0.135.0
	go.opentelemetry.io/collector/otelcol v0.135.0
	go.opentelemetry.io/collector/pdata v1.41.0
	go.opentelemetry.io/collector/processor v1.41.0
	go.opentelemetry.io/collector/processor/batchprocessor v0.135.0
	go.opentelemetry.io/collector/processor/memorylimiterprocessor v0.135.0
	go.opentelemetry.io/collector/processor/processortest v0.135.0
	go.opentelemetry.io/collector/receiver v1.41.0
	go.opentelemetry.io/collector/receiver/otlpreceiver v0.135.0
	go.opentelemetry.io/collector/receiver/receivertest v0.135.0
	go.opentelemetry.io/collector/scraper v0.135.0
	go.opentelemetry.io/collector/scraper/scraperhelper v0.135.0
	go.opentelemetry.io/collector/scraper/scrapertest v0.135.0
	go.opentelemetry.io/otel v1.38.0
	go.uber.org/goleak v1.3.0
	go.uber.org/multierr v1.11.0
	go.uber.org/zap v1.27.0
<<<<<<< HEAD
	golang.org/x/mod v0.27.0
	google.golang.org/protobuf v1.36.8
=======
	golang.org/x/mod v0.28.0
	google.golang.org/protobuf v1.36.6
>>>>>>> 2769a8d7
)

require (
	cel.dev/expr v0.24.0 // indirect
	cloud.google.com/go/auth v0.16.2 // indirect
	cloud.google.com/go/auth/oauth2adapt v0.2.8 // indirect
	cloud.google.com/go/compute/metadata v0.7.0 // indirect
	dario.cat/mergo v1.0.1 // indirect
	github.com/Azure/azure-sdk-for-go/sdk/azcore v1.18.0 // indirect
	github.com/Azure/azure-sdk-for-go/sdk/azidentity v1.10.1 // indirect
	github.com/Azure/azure-sdk-for-go/sdk/internal v1.11.1 // indirect
	github.com/Azure/go-ansiterm v0.0.0-20230124172434-306776ec8161 // indirect
	github.com/AzureAD/microsoft-authentication-library-for-go v1.4.2 // indirect
	github.com/DataDog/datadog-agent/pkg/obfuscate v0.71.0-devel.0.20250902202452-61c2536752eb // indirect
	github.com/DataDog/datadog-go/v5 v5.6.0 // indirect
	github.com/DataDog/go-sqllexer v0.1.6 // indirect
	github.com/Microsoft/go-winio v0.6.2 // indirect
	github.com/alecthomas/participle/v2 v2.1.4 // indirect
	github.com/alecthomas/units v0.0.0-20240927000941-0f3dac36c52b // indirect
	github.com/antchfx/xmlquery v1.4.4 // indirect
	github.com/antchfx/xpath v1.3.5 // indirect
	github.com/antlr4-go/antlr/v4 v4.13.0 // indirect
	github.com/apache/thrift v0.22.0 // indirect
	github.com/aws/aws-sdk-go-v2 v1.37.0 // indirect
	github.com/aws/aws-sdk-go-v2/config v1.30.1 // indirect
	github.com/aws/aws-sdk-go-v2/credentials v1.18.1 // indirect
	github.com/aws/aws-sdk-go-v2/feature/ec2/imds v1.18.0 // indirect
	github.com/aws/aws-sdk-go-v2/internal/configsources v1.4.0 // indirect
	github.com/aws/aws-sdk-go-v2/internal/endpoints/v2 v2.7.0 // indirect
	github.com/aws/aws-sdk-go-v2/internal/ini v1.8.3 // indirect
	github.com/aws/aws-sdk-go-v2/service/internal/accept-encoding v1.13.0 // indirect
	github.com/aws/aws-sdk-go-v2/service/internal/presigned-url v1.13.0 // indirect
	github.com/aws/aws-sdk-go-v2/service/sso v1.26.0 // indirect
	github.com/aws/aws-sdk-go-v2/service/ssooidc v1.31.0 // indirect
	github.com/aws/aws-sdk-go-v2/service/sts v1.35.0 // indirect
	github.com/aws/smithy-go v1.22.5 // indirect
	github.com/beorn7/perks v1.0.1 // indirect
	github.com/bmatcuk/doublestar/v4 v4.9.1 // indirect
	github.com/bytedance/sonic v1.12.5 // indirect
	github.com/bytedance/sonic/loader v0.2.1 // indirect
	github.com/cenkalti/backoff/v5 v5.0.3 // indirect
	github.com/cespare/xxhash/v2 v2.3.0 // indirect
	github.com/cloudwego/base64x v0.1.4 // indirect
	github.com/cloudwego/iasm v0.2.0 // indirect
	github.com/containerd/errdefs v1.0.0 // indirect
	github.com/containerd/errdefs/pkg v0.3.0 // indirect
	github.com/containerd/log v0.1.0 // indirect
	github.com/containerd/platforms v0.2.1 // indirect
	github.com/cpuguy83/dockercfg v0.3.2 // indirect
	github.com/davecgh/go-spew v1.1.2-0.20180830191138-d8f796af33cc // indirect
	github.com/distribution/reference v0.6.0 // indirect
	github.com/docker/go-connections v0.6.0 // indirect
	github.com/docker/go-units v0.5.0 // indirect
	github.com/dustin/go-humanize v1.0.1 // indirect
	github.com/ebitengine/purego v0.8.4 // indirect
	github.com/elastic/go-grok v0.3.1 // indirect
	github.com/elastic/lunes v0.1.0 // indirect
	github.com/expr-lang/expr v1.17.6 // indirect
	github.com/felixge/httpsnoop v1.0.4 // indirect
	github.com/foxboron/go-tpm-keyfiles v0.0.0-20250323135004-b31fac66206e // indirect
	github.com/gabriel-vasile/mimetype v1.4.7 // indirect
	github.com/gin-contrib/sse v0.1.0 // indirect
	github.com/go-logr/logr v1.4.3 // indirect
	github.com/go-logr/stdr v1.2.2 // indirect
	github.com/go-ole/go-ole v1.3.0 // indirect
	github.com/go-playground/locales v0.14.1 // indirect
	github.com/go-playground/universal-translator v0.18.1 // indirect
	github.com/go-playground/validator/v10 v10.23.0 // indirect
	github.com/go-viper/mapstructure/v2 v2.4.0 // indirect
	github.com/gobwas/glob v0.2.3 // indirect
	github.com/goccy/go-json v0.10.5 // indirect
	github.com/gogo/googleapis v1.4.1 // indirect
	github.com/gogo/protobuf v1.3.2 // indirect
	github.com/golang-jwt/jwt/v5 v5.2.2 // indirect
	github.com/golang/groupcache v0.0.0-20210331224755-41bb18bfe9da // indirect
	github.com/golang/snappy v1.0.0 // indirect
	github.com/google/cel-go v0.23.0 // indirect
	github.com/google/go-tpm v0.9.5 // indirect
	github.com/google/s2a-go v0.1.9 // indirect
	github.com/googleapis/enterprise-certificate-proxy v0.3.6 // indirect
	github.com/googleapis/gax-go/v2 v2.14.2 // indirect
	github.com/gorilla/mux v1.8.1 // indirect
	github.com/grafana/regexp v0.0.0-20240518133315-a468a5bfb3bc // indirect
	github.com/grpc-ecosystem/grpc-gateway/v2 v2.27.2 // indirect
	github.com/hashicorp/go-version v1.7.0 // indirect
	github.com/hashicorp/golang-lru v1.0.2 // indirect
	github.com/hashicorp/golang-lru/v2 v2.0.7 // indirect
	github.com/hashicorp/hcl v1.0.0 // indirect
	github.com/iancoleman/strcase v0.3.0 // indirect
	github.com/inconshreveable/mousetrap v1.1.0 // indirect
	github.com/jaegertracing/jaeger-idl v0.6.0 // indirect
	github.com/jonboulle/clockwork v0.5.0 // indirect
	github.com/jpillora/backoff v1.0.0 // indirect
	github.com/json-iterator/go v1.1.12 // indirect
	github.com/jstemmer/go-junit-report v1.0.0 // indirect
	github.com/klauspost/compress v1.18.0 // indirect
	github.com/klauspost/cpuid/v2 v2.2.9 // indirect
	github.com/knadh/koanf/maps v0.1.2 // indirect
	github.com/knadh/koanf/providers/confmap v1.0.0 // indirect
	github.com/knadh/koanf/v2 v2.2.2 // indirect
	github.com/kylelemons/godebug v1.1.0 // indirect
	github.com/leodido/go-syslog/v4 v4.2.0 // indirect
	github.com/leodido/go-urn v1.4.0 // indirect
	github.com/leodido/ragel-machinery v0.0.0-20190525184631-5f46317e436b // indirect
	github.com/lightstep/go-expohisto v1.0.0 // indirect
	github.com/lufia/plan9stats v0.0.0-20250317134145-8bc96cf8fc35 // indirect
	github.com/magefile/mage v1.15.0 // indirect
	github.com/magiconair/properties v1.8.10 // indirect
	github.com/maxbrunsfeld/counterfeiter/v6 v6.8.1 // indirect
	github.com/mitchellh/copystructure v1.2.0 // indirect
	github.com/mitchellh/reflectwalk v1.0.2 // indirect
	github.com/moby/docker-image-spec v1.3.1 // indirect
	github.com/moby/go-archive v0.1.0 // indirect
	github.com/moby/patternmatcher v0.6.0 // indirect
	github.com/moby/sys/sequential v0.6.0 // indirect
	github.com/moby/sys/user v0.4.0 // indirect
	github.com/moby/sys/userns v0.1.0 // indirect
	github.com/moby/term v0.5.0 // indirect
	github.com/modern-go/concurrent v0.0.0-20180306012644-bacd9c7ef1dd // indirect
	github.com/modern-go/reflect2 v1.0.3-0.20250322232337-35a7c28c31ee // indirect
	github.com/morikuni/aec v1.0.0 // indirect
	github.com/mostynb/go-grpc-compression v1.2.3 // indirect
	github.com/munnerz/goautoneg v0.0.0-20191010083416-a7dc8b61c822 // indirect
	github.com/mwitkow/go-conntrack v0.0.0-20190716064945-2f068394615f // indirect
	github.com/open-telemetry/opentelemetry-collector-contrib/connector/routingconnector v0.135.0 // indirect
	github.com/open-telemetry/opentelemetry-collector-contrib/connector/spanmetricsconnector v0.135.0 // indirect
	github.com/open-telemetry/opentelemetry-collector-contrib/exporter/stefexporter v0.135.0 // indirect
	github.com/open-telemetry/opentelemetry-collector-contrib/exporter/syslogexporter v0.135.0 // indirect
	github.com/open-telemetry/opentelemetry-collector-contrib/exporter/zipkinexporter v0.135.0 // indirect
	github.com/open-telemetry/opentelemetry-collector-contrib/internal/common v0.135.0 // indirect
	github.com/open-telemetry/opentelemetry-collector-contrib/internal/coreinternal v0.135.0 // indirect
	github.com/open-telemetry/opentelemetry-collector-contrib/internal/filter v0.135.0 // indirect
	github.com/open-telemetry/opentelemetry-collector-contrib/internal/gopsutilenv v0.135.0 // indirect
	github.com/open-telemetry/opentelemetry-collector-contrib/internal/pdatautil v0.135.0 // indirect
	github.com/open-telemetry/opentelemetry-collector-contrib/pkg/core/xidutils v0.135.0 // indirect
	github.com/open-telemetry/opentelemetry-collector-contrib/pkg/experimentalmetricmetadata v0.135.0 // indirect
	github.com/open-telemetry/opentelemetry-collector-contrib/pkg/ottl v0.135.0 // indirect
	github.com/open-telemetry/opentelemetry-collector-contrib/pkg/pdatautil v0.135.0 // indirect
	github.com/open-telemetry/opentelemetry-collector-contrib/pkg/resourcetotelemetry v0.135.0 // indirect
	github.com/open-telemetry/opentelemetry-collector-contrib/pkg/translator/jaeger v0.135.0 // indirect
	github.com/open-telemetry/opentelemetry-collector-contrib/pkg/translator/prometheus v0.135.0 // indirect
	github.com/open-telemetry/opentelemetry-collector-contrib/pkg/translator/zipkin v0.135.0 // indirect
	github.com/open-telemetry/opentelemetry-collector-contrib/pkg/winperfcounters v0.135.0 // indirect
	github.com/open-telemetry/opentelemetry-collector-contrib/receiver/jaegerreceiver v0.135.0 // indirect
	github.com/open-telemetry/opentelemetry-collector-contrib/receiver/stefreceiver v0.135.0 // indirect
	github.com/open-telemetry/opentelemetry-collector-contrib/receiver/syslogreceiver v0.135.0 // indirect
	github.com/open-telemetry/opentelemetry-collector-contrib/receiver/zipkinreceiver v0.135.0 // indirect
	github.com/opencontainers/go-digest v1.0.0 // indirect
	github.com/opencontainers/image-spec v1.1.1 // indirect
	github.com/openzipkin/zipkin-go v0.4.3 // indirect
	github.com/outcaste-io/ristretto v0.2.3 // indirect
	github.com/pelletier/go-toml/v2 v2.2.3 // indirect
	github.com/pierrec/lz4/v4 v4.1.22 // indirect
	github.com/pkg/browser v0.0.0-20240102092130-5ac0b6a4141c // indirect
	github.com/pkg/errors v0.9.1 // indirect
	github.com/pmezard/go-difflib v1.0.1-0.20181226105442-5d4384ee4fb2 // indirect
	github.com/power-devops/perfstat v0.0.0-20240221224432-82ca36839d55 // indirect
	github.com/prometheus/client_model v0.6.2 // indirect
	github.com/prometheus/common v0.65.0 // indirect
	github.com/prometheus/otlptranslator v0.0.0-20250620074007-94f535e0c588 // indirect
	github.com/prometheus/procfs v0.17.0 // indirect
	github.com/prometheus/prometheus v0.304.3-0.20250703114031-419d436a447a // indirect
	github.com/prometheus/sigv4 v0.2.0 // indirect
	github.com/rs/cors v1.11.1 // indirect
	github.com/sagikazarmark/locafero v0.4.0 // indirect
	github.com/sagikazarmark/slog-shim v0.1.0 // indirect
	github.com/sirupsen/logrus v1.9.3 // indirect
	github.com/sourcegraph/conc v0.3.0 // indirect
	github.com/spf13/afero v1.11.0 // indirect
	github.com/spf13/cast v1.6.0 // indirect
	github.com/splunk/stef/go/grpc v0.0.7 // indirect
	github.com/splunk/stef/go/otel v0.0.7 // indirect
	github.com/splunk/stef/go/pdata v0.0.7 // indirect
	github.com/splunk/stef/go/pkg v0.0.7 // indirect
	github.com/stoewer/go-strcase v1.3.0 // indirect
	github.com/stretchr/objx v0.5.2 // indirect
	github.com/subosito/gotenv v1.6.0 // indirect
	github.com/tilinna/clock v1.1.0 // indirect
	github.com/tklauser/go-sysconf v0.3.15 // indirect
	github.com/tklauser/numcpus v0.10.0 // indirect
	github.com/trivago/tgo v1.0.7 // indirect
	github.com/twitchyliquid64/golang-asm v0.15.1 // indirect
	github.com/twmb/murmur3 v1.1.8 // indirect
	github.com/ua-parser/uap-go v0.0.0-20240611065828-3a4781585db6 // indirect
	github.com/ugorji/go/codec v1.2.12 // indirect
	github.com/valyala/fastjson v1.6.4 // indirect
	github.com/yusufpapurcu/wmi v1.2.4 // indirect
	go.opentelemetry.io/auto/sdk v1.1.0 // indirect
	go.opentelemetry.io/collector v0.135.0 // indirect
	go.opentelemetry.io/collector/client v1.41.0 // indirect
	go.opentelemetry.io/collector/component/componentstatus v0.135.0 // indirect
	go.opentelemetry.io/collector/config/configauth v0.135.0 // indirect
	go.opentelemetry.io/collector/config/configcompression v1.41.0 // indirect
	go.opentelemetry.io/collector/config/configgrpc v0.135.0 // indirect
	go.opentelemetry.io/collector/config/configmiddleware v1.41.0 // indirect
	go.opentelemetry.io/collector/config/confignet v1.41.0 // indirect
	go.opentelemetry.io/collector/config/configopaque v1.41.0 // indirect
	go.opentelemetry.io/collector/config/configoptional v0.135.0 // indirect
	go.opentelemetry.io/collector/config/configretry v1.41.0 // indirect
	go.opentelemetry.io/collector/config/configtelemetry v0.135.0 // indirect
	go.opentelemetry.io/collector/config/configtls v1.41.0 // indirect
	go.opentelemetry.io/collector/confmap/xconfmap v0.135.0 // indirect
	go.opentelemetry.io/collector/connector/connectortest v0.135.0 // indirect
	go.opentelemetry.io/collector/connector/xconnector v0.135.0 // indirect
	go.opentelemetry.io/collector/consumer/consumererror v0.135.0 // indirect
	go.opentelemetry.io/collector/consumer/consumererror/xconsumererror v0.135.0 // indirect
	go.opentelemetry.io/collector/consumer/xconsumer v0.135.0 // indirect
	go.opentelemetry.io/collector/exporter/exporterhelper v0.135.0 // indirect
	go.opentelemetry.io/collector/exporter/exporterhelper/xexporterhelper v0.135.0 // indirect
	go.opentelemetry.io/collector/exporter/exportertest v0.135.0 // indirect
	go.opentelemetry.io/collector/exporter/xexporter v0.135.0 // indirect
	go.opentelemetry.io/collector/extension/extensioncapabilities v0.135.0 // indirect
	go.opentelemetry.io/collector/extension/extensionmiddleware v0.135.0 // indirect
	go.opentelemetry.io/collector/extension/extensiontest v0.135.0 // indirect
	go.opentelemetry.io/collector/extension/zpagesextension v0.135.0 // indirect
	go.opentelemetry.io/collector/featuregate v1.41.0 // indirect
	go.opentelemetry.io/collector/internal/fanoutconsumer v0.135.0 // indirect
	go.opentelemetry.io/collector/internal/memorylimiter v0.135.0 // indirect
	go.opentelemetry.io/collector/internal/sharedcomponent v0.135.0 // indirect
	go.opentelemetry.io/collector/internal/telemetry v0.135.0 // indirect
	go.opentelemetry.io/collector/pdata/pprofile v0.135.0 // indirect
	go.opentelemetry.io/collector/pdata/testdata v0.135.0 // indirect
	go.opentelemetry.io/collector/pdata/xpdata v0.135.0 // indirect
	go.opentelemetry.io/collector/pipeline v1.41.0 // indirect
	go.opentelemetry.io/collector/pipeline/xpipeline v0.135.0 // indirect
	go.opentelemetry.io/collector/processor/processorhelper v0.135.0 // indirect
	go.opentelemetry.io/collector/processor/processorhelper/xprocessorhelper v0.135.0 // indirect
	go.opentelemetry.io/collector/processor/xprocessor v0.135.0 // indirect
	go.opentelemetry.io/collector/receiver/receiverhelper v0.135.0 // indirect
	go.opentelemetry.io/collector/receiver/xreceiver v0.135.0 // indirect
	go.opentelemetry.io/collector/semconv v0.128.1-0.20250610090210-188191247685 // indirect
	go.opentelemetry.io/collector/service v0.135.0 // indirect
	go.opentelemetry.io/collector/service/hostcapabilities v0.135.0 // indirect
	go.opentelemetry.io/contrib/bridges/otelzap v0.12.0 // indirect
	go.opentelemetry.io/contrib/instrumentation/google.golang.org/grpc/otelgrpc v0.62.0 // indirect
	go.opentelemetry.io/contrib/instrumentation/net/http/otelhttp v0.62.0 // indirect
	go.opentelemetry.io/contrib/otelconf v0.17.0 // indirect
	go.opentelemetry.io/contrib/propagators/b3 v1.37.0 // indirect
	go.opentelemetry.io/contrib/zpages v0.62.0 // indirect
	go.opentelemetry.io/otel/exporters/otlp/otlplog/otlploggrpc v0.13.0 // indirect
	go.opentelemetry.io/otel/exporters/otlp/otlplog/otlploghttp v0.13.0 // indirect
	go.opentelemetry.io/otel/exporters/otlp/otlpmetric/otlpmetrichttp v1.37.0 // indirect
	go.opentelemetry.io/otel/exporters/otlp/otlptrace v1.37.0 // indirect
	go.opentelemetry.io/otel/exporters/otlp/otlptrace/otlptracegrpc v1.37.0 // indirect
	go.opentelemetry.io/otel/exporters/otlp/otlptrace/otlptracehttp v1.37.0 // indirect
	go.opentelemetry.io/otel/exporters/prometheus v0.59.0 // indirect
	go.opentelemetry.io/otel/exporters/stdout/stdoutlog v0.13.0 // indirect
	go.opentelemetry.io/otel/exporters/stdout/stdoutmetric v1.37.0 // indirect
	go.opentelemetry.io/otel/exporters/stdout/stdouttrace v1.37.0 // indirect
	go.opentelemetry.io/otel/log v0.14.0 // indirect
	go.opentelemetry.io/otel/metric v1.38.0 // indirect
	go.opentelemetry.io/otel/sdk v1.38.0 // indirect
	go.opentelemetry.io/otel/sdk/log v0.13.0 // indirect
	go.opentelemetry.io/otel/trace v1.38.0 // indirect
	go.opentelemetry.io/proto/otlp v1.7.0 // indirect
	go.uber.org/atomic v1.11.0 // indirect
	go.yaml.in/yaml/v3 v3.0.4 // indirect
	golang.org/x/arch v0.12.0 // indirect
<<<<<<< HEAD
	golang.org/x/exp v0.0.0-20250808145144-a408d31f581a // indirect
	golang.org/x/oauth2 v0.30.0 // indirect
	golang.org/x/sync v0.16.0 // indirect
	golang.org/x/time v0.12.0 // indirect
=======
	golang.org/x/exp v0.0.0-20250210185358-939b2ce775ac // indirect
	golang.org/x/sync v0.16.0 // indirect
>>>>>>> 2769a8d7
	golang.org/x/tools v0.36.0 // indirect
	gonum.org/v1/gonum v0.16.0 // indirect
	google.golang.org/api v0.238.0 // indirect
	google.golang.org/genproto/googleapis/api v0.0.0-20250818200422-3122310a409c // indirect
	google.golang.org/genproto/googleapis/rpc v0.0.0-20250818200422-3122310a409c // indirect
	gopkg.in/ini.v1 v1.67.0 // indirect
	gopkg.in/tomb.v1 v1.0.0-20141024135613-dd632973f1e7 // indirect
	gopkg.in/yaml.v2 v2.4.0 // indirect
	gopkg.in/yaml.v3 v3.0.1 // indirect
	k8s.io/apimachinery v0.32.3 // indirect
	k8s.io/client-go v0.32.3 // indirect
	k8s.io/klog/v2 v2.130.1 // indirect
	k8s.io/utils v0.0.0-20241104100929-3ea5e8cea738 // indirect
	modernc.org/b/v2 v2.1.0 // indirect
	sigs.k8s.io/yaml v1.6.0 // indirect
)

require (
	github.com/gin-gonic/gin v1.10.0
	github.com/mattn/go-isatty v0.0.20 // indirect
	github.com/nginxinc/nginx-go-crossplane v0.4.46
	github.com/prometheus/client_golang v1.23.0 // indirect
	github.com/samber/slog-gin v1.11.0
	github.com/spf13/cobra v1.10.1
	github.com/spf13/viper v1.19.0
	github.com/vardius/message-bus v1.1.5
<<<<<<< HEAD
	go.opentelemetry.io/otel/exporters/otlp/otlpmetric/otlpmetricgrpc v1.37.0 // indirect
	go.opentelemetry.io/otel/sdk/metric v1.38.0
=======
	go.opentelemetry.io/otel/exporters/otlp/otlpmetric/otlpmetricgrpc v1.35.0 // indirect
	go.opentelemetry.io/otel/sdk/metric v1.35.0
>>>>>>> 2769a8d7
	golang.org/x/crypto v0.41.0 // indirect
	golang.org/x/net v0.43.0 // indirect
	golang.org/x/sys v0.35.0 // indirect
	golang.org/x/text v0.28.0 // indirect
<<<<<<< HEAD
	google.golang.org/grpc v1.75.0
=======
	google.golang.org/grpc v1.71.1
>>>>>>> 2769a8d7
)<|MERGE_RESOLUTION|>--- conflicted
+++ resolved
@@ -77,13 +77,8 @@
 	go.uber.org/goleak v1.3.0
 	go.uber.org/multierr v1.11.0
 	go.uber.org/zap v1.27.0
-<<<<<<< HEAD
-	golang.org/x/mod v0.27.0
+	golang.org/x/mod v0.28.0
 	google.golang.org/protobuf v1.36.8
-=======
-	golang.org/x/mod v0.28.0
-	google.golang.org/protobuf v1.36.6
->>>>>>> 2769a8d7
 )
 
 require (
@@ -342,15 +337,10 @@
 	go.uber.org/atomic v1.11.0 // indirect
 	go.yaml.in/yaml/v3 v3.0.4 // indirect
 	golang.org/x/arch v0.12.0 // indirect
-<<<<<<< HEAD
 	golang.org/x/exp v0.0.0-20250808145144-a408d31f581a // indirect
 	golang.org/x/oauth2 v0.30.0 // indirect
 	golang.org/x/sync v0.16.0 // indirect
 	golang.org/x/time v0.12.0 // indirect
-=======
-	golang.org/x/exp v0.0.0-20250210185358-939b2ce775ac // indirect
-	golang.org/x/sync v0.16.0 // indirect
->>>>>>> 2769a8d7
 	golang.org/x/tools v0.36.0 // indirect
 	gonum.org/v1/gonum v0.16.0 // indirect
 	google.golang.org/api v0.238.0 // indirect
@@ -377,20 +367,11 @@
 	github.com/spf13/cobra v1.10.1
 	github.com/spf13/viper v1.19.0
 	github.com/vardius/message-bus v1.1.5
-<<<<<<< HEAD
 	go.opentelemetry.io/otel/exporters/otlp/otlpmetric/otlpmetricgrpc v1.37.0 // indirect
 	go.opentelemetry.io/otel/sdk/metric v1.38.0
-=======
-	go.opentelemetry.io/otel/exporters/otlp/otlpmetric/otlpmetricgrpc v1.35.0 // indirect
-	go.opentelemetry.io/otel/sdk/metric v1.35.0
->>>>>>> 2769a8d7
 	golang.org/x/crypto v0.41.0 // indirect
 	golang.org/x/net v0.43.0 // indirect
 	golang.org/x/sys v0.35.0 // indirect
 	golang.org/x/text v0.28.0 // indirect
-<<<<<<< HEAD
 	google.golang.org/grpc v1.75.0
-=======
-	google.golang.org/grpc v1.71.1
->>>>>>> 2769a8d7
 )