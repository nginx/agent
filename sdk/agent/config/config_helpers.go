/**
 * Copyright (c) F5, Inc.
 *
 * This source code is licensed under the Apache License, Version 2.0 license found in the
 * LICENSE file in the root directory of this source tree.
 */

package config

import (
	"github.com/mitchellh/mapstructure"
)

const (
	DefaultPluginSize = 100
	KeyDelimiter      = "_"

<<<<<<< HEAD
	// viper keys used in config
	FeaturesKey         = "features"
	FeatureRegistration = "registration"
	// Deprecated: use nginx-config-async instead
	FeatureNginxConfig      = "nginx-config"
	FeatureNginxConfigAsync = "nginx-config-async"
	FeatureNginxSSLConfig   = "nginx-ssl-config"
	FeatureNginxCounting    = "nginx-counting"
	FeatureMetrics          = "metrics"
	FeatureMetricsThrottle  = "metrics-throttle"
	FeatureDataPlaneStatus  = "dataplane-status"
	FeatureProcessWatcher   = "process-watcher"
	FeatureFileWatcher      = "file-watcher"
	FeatureActivityEvents   = "activity-events"
	FeatureAgentAPI         = "agent-api"
=======
	// Features
	FeaturesKey             = "features"
	FeatureRegistration     = FeaturesKey + KeyDelimiter + "registration"
	FeatureNginxConfig      = FeaturesKey + KeyDelimiter + "nginx-config"
	FeatureNginxConfigAsync = FeaturesKey + KeyDelimiter + "nginx-config-async"
	FeatureNginxSSLConfig   = FeaturesKey + KeyDelimiter + "nginx-ssl-config"
	FeatureNginxCounting    = FeaturesKey + KeyDelimiter + "nginx-counting"
	FeatureMetrics          = FeaturesKey + KeyDelimiter + "metrics"
	FeatureMetricsThrottle  = FeaturesKey + KeyDelimiter + "metrics-throttle"
	FeatureDataPlaneStatus  = FeaturesKey + KeyDelimiter + "dataplane-status"
	FeatureProcessWatcher   = FeaturesKey + KeyDelimiter + "process-watcher"
	FeatureFileWatcher      = FeaturesKey + KeyDelimiter + "file-watcher"
	FeatureActivityEvents   = FeaturesKey + KeyDelimiter + "activity-events"
	FeatureAgentAPI         = FeaturesKey + KeyDelimiter + "agent-api"

	// Extensions
	ExtensionsKey                            = "extensions"
	AdvancedMetricsExtensionPlugin           = "advanced-metrics"
	NginxAppProtectExtensionPlugin           = "nginx-app-protect"
	NginxAppProtectMonitoringExtensionPlugin = "nap-monitoring"

	// Configuration Keys
	AdvancedMetricsExtensionPluginConfigKey           = "advanced_metrics"
	NginxAppProtectExtensionPluginConfigKey           = "nginx_app_protect"
	NginxAppProtectMonitoringExtensionPluginConfigKey = "nap_monitoring"
>>>>>>> ca230877
)

func GetKnownExtensions() []string {
	return []string{
		AdvancedMetricsExtensionPlugin,
		NginxAppProtectExtensionPlugin,
		NginxAppProtectMonitoringExtensionPlugin,
	}
}

func IsKnownExtension(extension string) bool {
	for _, knownExtension := range GetKnownExtensions() {
		if knownExtension == extension {
			return true
		}
	}

	return false
}

func GetDefaultFeatures() []string {
	return []string{
		FeatureRegistration,
		FeatureNginxConfigAsync,
		FeatureNginxSSLConfig,
		FeatureNginxCounting,
		FeatureMetrics,
		FeatureMetricsThrottle,
		FeatureDataPlaneStatus,
		FeatureProcessWatcher,
		FeatureFileWatcher,
		FeatureActivityEvents,
		FeatureAgentAPI,
	}
}

func DecodeConfig[T interface{}](input interface{}) (output T, err error) {
	decoder, err := mapstructure.NewDecoder(&mapstructure.DecoderConfig{
		WeaklyTypedInput: true,
		DecodeHook:       mapstructure.ComposeDecodeHookFunc(mapstructure.StringToTimeDurationHookFunc()),
		Result:           &output,
	})

	if err != nil {
		return output, err
	}

	err = decoder.Decode(input)

	if err != nil {
		return output, err
	}

	return output, nil
}<|MERGE_RESOLUTION|>--- conflicted
+++ resolved
@@ -15,7 +15,6 @@
 	DefaultPluginSize = 100
 	KeyDelimiter      = "_"
 
-<<<<<<< HEAD
 	// viper keys used in config
 	FeaturesKey         = "features"
 	FeatureRegistration = "registration"
@@ -31,21 +30,6 @@
 	FeatureFileWatcher      = "file-watcher"
 	FeatureActivityEvents   = "activity-events"
 	FeatureAgentAPI         = "agent-api"
-=======
-	// Features
-	FeaturesKey             = "features"
-	FeatureRegistration     = FeaturesKey + KeyDelimiter + "registration"
-	FeatureNginxConfig      = FeaturesKey + KeyDelimiter + "nginx-config"
-	FeatureNginxConfigAsync = FeaturesKey + KeyDelimiter + "nginx-config-async"
-	FeatureNginxSSLConfig   = FeaturesKey + KeyDelimiter + "nginx-ssl-config"
-	FeatureNginxCounting    = FeaturesKey + KeyDelimiter + "nginx-counting"
-	FeatureMetrics          = FeaturesKey + KeyDelimiter + "metrics"
-	FeatureMetricsThrottle  = FeaturesKey + KeyDelimiter + "metrics-throttle"
-	FeatureDataPlaneStatus  = FeaturesKey + KeyDelimiter + "dataplane-status"
-	FeatureProcessWatcher   = FeaturesKey + KeyDelimiter + "process-watcher"
-	FeatureFileWatcher      = FeaturesKey + KeyDelimiter + "file-watcher"
-	FeatureActivityEvents   = FeaturesKey + KeyDelimiter + "activity-events"
-	FeatureAgentAPI         = FeaturesKey + KeyDelimiter + "agent-api"
 
 	// Extensions
 	ExtensionsKey                            = "extensions"
@@ -57,7 +41,6 @@
 	AdvancedMetricsExtensionPluginConfigKey           = "advanced_metrics"
 	NginxAppProtectExtensionPluginConfigKey           = "nginx_app_protect"
 	NginxAppProtectMonitoringExtensionPluginConfigKey = "nap_monitoring"
->>>>>>> ca230877
 )
 
 func GetKnownExtensions() []string {
