--- conflicted
+++ resolved
@@ -1907,21 +1907,12 @@
 
 func Setregid(rgid, egid int) (err error) {
 	return syscall.Setregid(rgid, egid)
-<<<<<<< HEAD
 }
 
 func Setresuid(ruid, euid, suid int) (err error) {
 	return syscall.Setresuid(ruid, euid, suid)
 }
 
-=======
-}
-
-func Setresuid(ruid, euid, suid int) (err error) {
-	return syscall.Setresuid(ruid, euid, suid)
-}
-
->>>>>>> bdeec5f1
 func Setresgid(rgid, egid, sgid int) (err error) {
 	return syscall.Setresgid(rgid, egid, sgid)
 }
