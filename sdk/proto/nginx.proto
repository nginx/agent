--- conflicted
+++ resolved
@@ -7,124 +7,75 @@
 
 option go_package = "github.com/nginx/agent/sdk/v2/proto;proto";
 
-<<<<<<< HEAD
-// Represents NGINX details about a single NGINX instance.
+// @ignore swagger:model NginxDetails
+// Represents NGINX details about a single NGINX instance
 message NginxDetails {
-  // NGINX ID
+  // NGINX ID.
+  // Example: b636d4376dea15405589692d3c5d3869ff3a9b26b0e7bb4bb1aa7e658ace1437
   string nginx_id = 1 [(gogoproto.jsontag) = "nginx_id"];
-  // NGINX version
+  // NGINX version.
+  // Example: 1.23.2
   string version = 2 [(gogoproto.jsontag) = "version"];
-  // Path to NGINX configuration
+  // Path to NGINX configuration.
+  // Example: /usr/local/nginx/conf/nginx.conf
   string conf_path = 3 [(gogoproto.jsontag) = "conf_path"];
-  // Process ID of NGINX instance
+  // Process ID of NGINX instance.
+  // Example: 8
   string process_id = 4 [(gogoproto.jsontag) = "process_id"];
-  // The path to the NGINX executable
+  // The path to the NGINX executable.
+  // Example: /usr/local/nginx/sbin/nginx
   string process_path = 5 [(gogoproto.jsontag) = "process_path"];
-  // The start time of the NGINX instance
+  // The start time of the NGINX instance.
+  // Example: 1670429190000
   int64 start_time = 6 [(gogoproto.jsontag) = "start_time"];
-  // Determines if the NGINX instance was built from the source code in github or not
+  // Determines if the NGINX instance was built from the source code in github or not.
+  // Example: false
   bool built_from_source = 7 [(gogoproto.jsontag) = "built_from_source"];
-  // List of NGINX loadable modules
+  // List of NGINX loadable modules.
+  // Example: []
   repeated string loadable_modules = 8 [(gogoproto.jsontag) = "loadable_modules"];
-  // List of NGINX runtime modules
+  // List of NGINX runtime modules.
+  // Example: [ "http_stub_status_module" ]
   repeated string runtime_modules = 9 [(gogoproto.jsontag) = "runtime_modules"];
-  // NGINX Plus metadata
+  // NGINX Plus metadata.
   NginxPlusMetaData plus = 10 [(gogoproto.jsontag) = "plus"];
-  // NGINX SSL metadata
+  // NGINX SSL metadata.
   NginxSslMetaData ssl = 11 [(gogoproto.jsontag) = "ssl"];
-  // Status URL
+  // Status URL.
+  // Example: http://localhost:8080/api
   string status_url = 12 [(gogoproto.jsontag) = "status_url"];
-  // Command line arguments that were used when the NGINX instance was started
+  // Command line arguments that were used when the NGINX instance was started.
+  // Example: [ "", "with-http_stub_status_module" ]
   repeated string configure_args = 13 [(gogoproto.jsontag) = "configure_args"];
 }
 
+// @ignore swagger:model NginxPlusMetaData
 // Represents NGINX Plus metadata
 message NginxPlusMetaData {
-  // Determines if its a plus instance or not
+  // Determines if its a plus instance or not.
+  // Example: true
   bool enabled = 1 [(gogoproto.jsontag) = "enabled"];
-  // NGINX Plus version
+  // NGINX Plus version.
+  // Example: R27
   string release = 2 [(gogoproto.jsontag) = "release"];
 }
 
+// @ignore swagger:model NginxSslMetaData
 // Represents NGINX SSL metadata
 message NginxSslMetaData {
-  // SSL Type enum
-=======
-// swagger:model NginxDetails
-// Each NGINXDetails is associated with with a single NGINX instance.
-message NginxDetails {
-  // NGINX ID
-  // example: b636d4376dea15405589692d3c5d3869ff3a9b26b0e7bb4bb1aa7e658ace1437
-  string nginx_id = 1 [(gogoproto.jsontag) = "nginx_id" ];
-  // Version of NGINX
-  // example: 1.23.2
-  string version = 2 [(gogoproto.jsontag) = "version" ];
-  // Path to configuration file
-  // example: /usr/local/nginx/conf/nginx.conf
-  string conf_path = 3 [(gogoproto.jsontag) = "conf_path" ];
-  // Process ID
-  // example: 8
-  string process_id = 4 [(gogoproto.jsontag) = "process_id" ];
-  // Process Path
-  // example: /usr/local/nginx/sbin/nginx
-  string process_path = 5 [(gogoproto.jsontag) = "process_path" ];
-  // Start Time
-  // example: 1670429190000
-  int64 start_time = 6 [(gogoproto.jsontag) = "start_time" ];
-  // Was NGINX built from source
-  // example: false
-  bool built_from_source = 7 [(gogoproto.jsontag) = "built_from_source" ]; 
-  // List of loadable modules
-  // example: []
-  repeated string loadable_modules = 8 [(gogoproto.jsontag) = "loadable_modules" ];
-  // List of runtime modules
-  // example: [ "http_stub_status_module" ]
-  repeated string runtime_modules = 9 [(gogoproto.jsontag) = "runtime_modules" ];
-  // NGINX plus metadata
-  NginxPlusMetaData plus = 10 [(gogoproto.jsontag) = "plus" ];
-  // SSL metadata
-  NginxSslMetaData ssl = 11 [(gogoproto.jsontag) = "ssl" ];
-  // Status URL
-  // example: http://localhost:8080/api
-  string status_url = 12 [(gogoproto.jsontag) = "status_url" ];
-  // Configuration arguments
-  // example: [ "", "with-http_stub_status_module" ]
-  repeated string configure_args = 13 [(gogoproto.jsontag) = "configure_args" ];
-}
-
-// swagger:model NginxPlusMetaData
-message NginxPlusMetaData {
-  // Is NGINX instance a plus instance
-  // example: true
-  bool enabled = 1 [(gogoproto.jsontag) = "enabled" ];
-  // NGINX plus release
-  // example: R27
-  string release = 2 [(gogoproto.jsontag) = "release" ];
-}
-
-// swagger:model NginxSslMetaData
-message NginxSslMetaData {
   // SSL type enum
->>>>>>> 551d2a7e
   enum NginxSslType {
     // SSL complied with NGINX
     BUILT = 0;
     // SSL not complied with NGINX
     RUN = 1;
   }
-<<<<<<< HEAD
-  // SSL Type
+  // SSL Type.
+  // Example: 0
   NginxSslType ssl_type = 1 [(gogoproto.jsontag) = "ssl_type"];
-  // List of SSL information (e.g. version, type, etc)
+  // List of SSL information (e.g. version, type, etc).
+  // Example: null
   repeated string details = 2 [(gogoproto.jsontag) = "details"];
-=======
-  // SSL type
-  // example: 0
-  NginxSslType ssl_type = 1 [(gogoproto.jsontag) = "ssl_type" ];
-  // SSL details
-  // example: null
-  repeated string details = 2 [(gogoproto.jsontag) = "details" ];
->>>>>>> 551d2a7e
 }
 
 // Represents the health of a NGINX instance
