#!/usr/bin/make -f

# # # # # # # # # # # # # # # # # # # # # # # # # # # # # # # # # # # # # # # # # # # # # # # # # # # # # # # # # #
# Variable Definitions                                                                                            #
# # # # # # # # # # # # # # # # # # # # # # # # # # # # # # # # # # # # # # # # # # # # # # # # # # # # # # # # # #
PACKAGES_DIR        := ./build/packages
GITHUB_PACKAGES_DIR := ./build/github/packages
GPG_PUBLIC_KEY      := .key

DEB_DISTROS?=ubuntu-jammy-22.04 ubuntu-focal-20.04 ubuntu-bionic-18.04 debian-bullseye-11 debian-buster-10
DEB_ARCHS?=arm64 amd64
RPM_DISTROS?=centos-7-x86_64 redhatenterprise-7-x86_64 redhatenterprise-8-x86_64 redhatenterprise-9-x86_64 amazon-2-x86_64 amazon-latest-x86_64 amazon-2017.09-x86_64 suse-12-x86_64 suse-15-x86_64
ROCKY_VERSIONS?=rocky-8 rocky-9
ROCKY_ARCHS?=aarch64 x86_64
RPM_ARCH=x86_64
FREEBSD_DISTROS?="FreeBSD:12:amd64" "FreeBSD:13:amd64"
APK_VERSIONS?=3.13 3.14 3.15 3.16
APK_ARCHS?=aarch64 x86_64
ALMA_VERSIONS?=almalinux-8 almalinux-9
ALMA_ARCHS?=aarch64 x86_64

UPLOAD_URL         := "https://up-ap.nginx.com/"
AGENT_UPLOADER_KEY := "./agent-uploader.pem"

# # # # # # # # # # # # # # # # # # # # # # # # # # # # # # # # # # # # # # # # # # # # # # # # # # # # # # # # # #
# Release Packaging                                                                                               #
# # # # # # # # # # # # # # # # # # # # # # # # # # # # # # # # # # # # # # # # # # # # # # # # # # # # # # # # # #
clean-packages: 
	rm -rf $(PACKAGES_DIR)
	rm -rf $(GITHUB_PACKAGES_DIR)

$(PACKAGES_DIR):
	@mkdir -p $(PACKAGES_DIR)/deb && mkdir -p $(PACKAGES_DIR)/rpm && mkdir -p $(PACKAGES_DIR)/apk && mkdir -p $(PACKAGES_DIR)/txz

$(GITHUB_PACKAGES_DIR):
	@mkdir -p $(GITHUB_PACKAGES_DIR)

package: gpg-key $(PACKAGES_DIR) $(GITHUB_PACKAGES_DIR) ## Create final packages for all supported distros
	# Create deb packages
	
	@for arch in $(DEB_ARCHS); do \
		GOWORK=off CGO_ENABLED=0 GOARCH=$${arch} GOOS=linux go build -ldflags=${LDFLAGS} -o ./build/nginx-agent; \
		for distro in $(DEB_DISTROS); do \
			deb_codename=`echo $$distro | cut -d- -f 2`; \
			VERSION=$(shell echo ${VERSION} | tr -d 'v')~$${deb_codename} ARCH=$${arch} nfpm pkg --config .nfpm.yaml --packager deb --target ${PACKAGES_DIR}/deb/${PACKAGE_PREFIX}_$(shell echo ${VERSION} | tr -d 'v')~$${deb_codename}_$${arch}.deb; \
			cp ${PACKAGES_DIR}/deb/${PACKAGE_PREFIX}_$(shell echo ${VERSION} | tr -d 'v')~$${deb_codename}_$${arch}.deb ${GITHUB_PACKAGES_DIR}/${PACKAGE_PREFIX}-$(shell echo ${VERSION} | tr -d 'v')~$${deb_codename}_$${arch}.deb; \
		done; \
		rm -rf ./build/nginx-agent; \
	done; \
	
	# Create rpm packages

	@GOWORK=off CGO_ENABLED=0 GOARCH=amd64 GOOS=linux go build -ldflags=${LDFLAGS} -o ./build/nginx-agent
	@for distro in $(RPM_DISTROS); do \
		rpm_distro=`echo $$distro | cut -d- -f 1`; \
		rpm_major=`echo $$distro | cut -d- -f 2`; \
		rpm_codename='na'; \
		if [ "$$rpm_distro" = "centos" ] || [ "$$rpm_distro" = "redhatenterprise" ]; then rpm_codename="el$$rpm_major"; \
			elif [ "$$rpm_distro" = "amazon" ] && [ "$$rpm_major" = "2" ]; then rpm_codename="amzn$$rpm_major"; \
			elif [ "$$rpm_distro" = "suse" ]; then rpm_codename="sles$$rpm_major"; \
		fi; \
		if [ "$$rpm_codename" != "na" ]; then \
			VERSION=$(shell echo ${VERSION} | tr -d 'v') ARCH=amd64 nfpm pkg --config .nfpm.yaml --packager rpm --target $(PACKAGES_DIR)/rpm/${PACKAGE_PREFIX}-$(shell echo ${VERSION} | tr -d 'v').$${rpm_codename}.ngx.${RPM_ARCH}.rpm; \
			cp $(PACKAGES_DIR)/rpm/${PACKAGE_PREFIX}-$(shell echo ${VERSION} | tr -d 'v').$${rpm_codename}.ngx.$(RPM_ARCH).rpm ${GITHUB_PACKAGES_DIR}/${PACKAGE_PREFIX}-$(shell echo ${VERSION} | tr -d 'v').$${rpm_codename}.ngx.${RPM_ARCH}.rpm; \
		fi; \
	done; \
	rm -rf ./build/nginx-agent

<<<<<<< HEAD
	# Create almalinux rpm packages
	
	@for arch in $(ALMA_ARCHS); do \
		goarch=amd64; \
		if [ "$$arch" = "aarch64" ]; then goarch="arm64"; fi; \
		GOWORK=off CGO_ENABLED=0 GOARCH=$${goarch} GOOS=linux go build -ldflags=${LDFLAGS} -o ./build/nginx-agent; \
		for distro in $(ALMA_VERSIONS); do \
			rpm_distro=`echo $$distro | cut -d- -f 1`; \
			rpm_major=`echo $$distro | cut -d- -f 2`; \
			rpm_codename="almalinux$$rpm_major"; \
			VERSION=$(shell echo ${VERSION} | tr -d 'v') ARCH=$${arch} nfpm pkg --config .nfpm.yaml --packager rpm --target $(PACKAGES_DIR)/rpm/${PACKAGE_PREFIX}-$(shell echo ${VERSION} | tr -d 'v').$${rpm_codename}.ngx.$${arch}.rpm; \
			cp $(PACKAGES_DIR)/rpm/${PACKAGE_PREFIX}-$(shell echo ${VERSION} | tr -d 'v').$${rpm_codename}.ngx.$${arch}.rpm ${GITHUB_PACKAGES_DIR}/${PACKAGE_PREFIX}-$(shell echo ${VERSION} | tr -d 'v').$${rpm_codename}.ngx.$${arch}.rpm; \
=======
	# Create rocky rpm packages
	
	@for arch in $(ROCKY_ARCHS); do \
		goarch=amd64; \
		if [ "$$arch" = "aarch64" ]; then goarch="arm64"; fi; \
		GOWORK=off CGO_ENABLED=0 GOARCH=$${goarch} GOOS=linux go build -ldflags=${LDFLAGS} -o ./build/nginx-agent; \
		for distro in $(ROCKY_VERSIONS); do \
			rpm_distro=`echo $$distro | cut -d- -f 1`; \
			rpm_major=`echo $$distro | cut -d- -f 2`; \
			rpm_codename='na'; \
			if [ "$$rpm_distro" = "rocky" ]; then rpm_codename="rocky$$rpm_major"; fi; \
			if [ "$$rpm_codename" != "na" ]; then \
				VERSION=$(shell echo ${VERSION} | tr -d 'v') ARCH=$${arch} nfpm pkg --config .nfpm.yaml --packager rpm --target $(PACKAGES_DIR)/rpm/${PACKAGE_PREFIX}-$(shell echo ${VERSION} | tr -d 'v').$${rpm_codename}.ngx.$${arch}.rpm; \
				cp $(PACKAGES_DIR)/rpm/${PACKAGE_PREFIX}-$(shell echo ${VERSION} | tr -d 'v').$${rpm_codename}.ngx.$${arch}.rpm ${GITHUB_PACKAGES_DIR}/${PACKAGE_PREFIX}-$(shell echo ${VERSION} | tr -d 'v').$${rpm_codename}.ngx.$${arch}.rpm; \
			fi; \
>>>>>>> ae36d73c
		done; \
		rm -rf ./build/nginx-agent; \
	done; \
	
	# Create apk packages

	@for arch in $(APK_ARCHS); do \
		goarch=amd64; \
		if [ "$$arch" = "aarch64" ]; then goarch="arm64"; fi; \
		GOWORK=off CGO_ENABLED=0 GOARCH=$${goarch} GOOS=linux go build -ldflags=${LDFLAGS} -o ./build/nginx-agent; \
    	for version in $(APK_VERSIONS); do \
			if [ ! -d "$(PACKAGES_DIR)/apk/v$${version}/$${arch}" ]; then mkdir -p $(PACKAGES_DIR)/apk/v$${version}/$${arch}; fi; \
			VERSION=$(shell echo ${VERSION} | tr -d 'v') ARCH=$${arch} nfpm pkg --config .nfpm.yaml --packager apk --target $(PACKAGES_DIR)/apk/v$${version}/$${arch}/${PACKAGE_PREFIX}-$(shell echo ${VERSION} | tr -d 'v').apk; \
			cp $(PACKAGES_DIR)/apk/v$${version}/$${arch}/${PACKAGE_PREFIX}-$(shell echo ${VERSION} | tr -d 'v').apk ${GITHUB_PACKAGES_DIR}/${PACKAGE_PREFIX}-$(shell echo ${VERSION} | tr -d 'v')-v$${version}-$${arch}.apk; \
		done; \
		rm -rf ./build/nginx-agent; \
	done; \
	
	# Create txz packages
	
	rm -rf ./build/nginx-agent
	@GOWORK=off CGO_ENABLED=0 GOOS=freebsd GOARCH=amd64 go build -ldflags=${LDFLAGS} -o ./build/nginx-agent
	
	docker run -v ${PWD}:/nginx-agent/ build-signed-packager:1.0.0
	
	echo "DEB packages:"; \
	find $(PACKAGES_DIR)/deb ;\
	echo "RPM packages:"; \
	find $(PACKAGES_DIR)/rpm ;\
	echo "APK packages:"; \
	find $(PACKAGES_DIR)/apk ;\
	echo "TXZ packages:"; \
	find $(PACKAGES_DIR)/txz ;\
	echo "Github packages:"; \
	find $(GITHUB_PACKAGES_DIR) ;\
	cd $(PACKAGES_DIR) && tar -czvf "./${PACKAGE_PREFIX}.tar.gz" * && cd ../..;

gpg-key: ## Generate GPG public key
	$$(gpg --import $(NFPM_SIGNING_KEY_FILE)); \
	keyid=$$(gpg --list-keys NGINX | egrep -A1 "^pub" | egrep -v "^pub" | tr -d '[:space:]'); \
	expiry=1y; \
	$$(gpg --quick-set-expire $$keyid $$expiry '*'); \
	# we need to convert the private gpg key to rsa pem format for pkg signing \
	$$(gpg --export-secret-key $$keyid | openpgp2ssh $$keyid > .key.rsa); \
	$$(gpg --output $(GPG_PUBLIC_KEY) --armor --export)

release: ## Publish tarball to the UPLOAD_URL
	echo "Publishing nginx-agent packages to ${UPLOAD_URL}"; \
	curl -XPOST -F "file=@$(PACKAGES_DIR)/${PACKAGE_PREFIX}.tar.gz" -E ${AGENT_UPLOADER_KEY} ${UPLOAD_URL}; \
	curl -XPOST -F "file=@$(GPG_PUBLIC_KEY)" -E ${AGENT_UPLOADER_KEY} ${UPLOAD_URL}; \<|MERGE_RESOLUTION|>--- conflicted
+++ resolved
@@ -66,7 +66,6 @@
 	done; \
 	rm -rf ./build/nginx-agent
 
-<<<<<<< HEAD
 	# Create almalinux rpm packages
 	
 	@for arch in $(ALMA_ARCHS); do \
@@ -79,7 +78,10 @@
 			rpm_codename="almalinux$$rpm_major"; \
 			VERSION=$(shell echo ${VERSION} | tr -d 'v') ARCH=$${arch} nfpm pkg --config .nfpm.yaml --packager rpm --target $(PACKAGES_DIR)/rpm/${PACKAGE_PREFIX}-$(shell echo ${VERSION} | tr -d 'v').$${rpm_codename}.ngx.$${arch}.rpm; \
 			cp $(PACKAGES_DIR)/rpm/${PACKAGE_PREFIX}-$(shell echo ${VERSION} | tr -d 'v').$${rpm_codename}.ngx.$${arch}.rpm ${GITHUB_PACKAGES_DIR}/${PACKAGE_PREFIX}-$(shell echo ${VERSION} | tr -d 'v').$${rpm_codename}.ngx.$${arch}.rpm; \
-=======
+		done; \
+		rm -rf ./build/nginx-agent; \
+	done; \
+	
 	# Create rocky rpm packages
 	
 	@for arch in $(ROCKY_ARCHS); do \
@@ -95,7 +97,6 @@
 				VERSION=$(shell echo ${VERSION} | tr -d 'v') ARCH=$${arch} nfpm pkg --config .nfpm.yaml --packager rpm --target $(PACKAGES_DIR)/rpm/${PACKAGE_PREFIX}-$(shell echo ${VERSION} | tr -d 'v').$${rpm_codename}.ngx.$${arch}.rpm; \
 				cp $(PACKAGES_DIR)/rpm/${PACKAGE_PREFIX}-$(shell echo ${VERSION} | tr -d 'v').$${rpm_codename}.ngx.$${arch}.rpm ${GITHUB_PACKAGES_DIR}/${PACKAGE_PREFIX}-$(shell echo ${VERSION} | tr -d 'v').$${rpm_codename}.ngx.$${arch}.rpm; \
 			fi; \
->>>>>>> ae36d73c
 		done; \
 		rm -rf ./build/nginx-agent; \
 	done; \
