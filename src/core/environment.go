/**
 * Copyright (c) F5, Inc.
 *
 * This source code is licensed under the Apache License, Version 2.0 license found in the
 * LICENSE file in the root directory of this source tree.
 */

package core

import (
	"bufio"
	"bytes"
	"errors"
	"fmt"
	"io"
	"io/ioutil"
	"os"
	"os/exec"
	"path/filepath"
	"regexp"
	"runtime"
	"strings"
	"syscall"
	"unsafe"

	"github.com/google/uuid"
	"github.com/klauspost/cpuid/v2"
	"github.com/shirou/gopsutil/v3/cpu"
	"github.com/shirou/gopsutil/v3/disk"
	"github.com/shirou/gopsutil/v3/host"
	"github.com/shirou/gopsutil/v3/process"
	log "github.com/sirupsen/logrus"
	"golang.org/x/sys/unix"

	"github.com/nginx/agent/sdk/v2/files"
	"github.com/nginx/agent/sdk/v2/proto"
	"github.com/nginx/agent/v2/src/core/network"
)

const (
	CTLKern          = 1  // "high kernel": proc, limits
	KernProc         = 14 // struct: process entries
	KernProcPathname = 12 // path to executable
	SYS_SYSCTL       = 202
)

//go:generate go run github.com/maxbrunsfeld/counterfeiter/v6 -generate
//counterfeiter:generate -o fake_environment_test.go . Environment
//go:generate sh -c "grep -v agent/product/nginx-agent/v2/core fake_environment_test.go | sed -e s\\/core\\\\.\\/\\/g > fake_environment_fixed.go"
//go:generate mv fake_environment_fixed.go fake_environment_test.go
type Environment interface {
	NewHostInfo(agentVersion string, tags *[]string, configDirs string, clearCache bool) *proto.HostInfo
	GetHostname() (hostname string)
	GetSystemUUID() (hostId string)
	ReadDirectory(dir string, ext string) ([]string, error)
	WriteFiles(backup ConfigApplyMarker, files []*proto.File, prefix string, allowedDirs map[string]struct{}) error
	Processes() (result []Process)
	FileStat(path string) (os.FileInfo, error)
	DiskDevices() ([]string, error)
	GetContainerID() (string, error)
	GetNetOverflow() (float64, error)
	IsContainer() bool
}

type ConfigApplyMarker interface {
	MarkAndSave(string) error
	RemoveFromNotExists(string)
}

type EnvironmentType struct {
	host *proto.HostInfo
}

type Process struct {
	Pid        int32
	Name       string
	CreateTime int64
	Status     string
	IsRunning  bool
	IsMaster   bool
	Path       string
	User       string
	ParentPid  int32
	Command    string
}

const lengthOfContainerId = 64
const versionId = "VERSION_ID"
const version = "VERSION"
const codeName = "VERSION_CODENAME"
const id = "ID"
const name = "NAME"

var (
	virtualizationFunc             = host.Virtualization
	_                  Environment = &EnvironmentType{}
)

func (env *EnvironmentType) NewHostInfo(agentVersion string, tags *[]string, configDirs string, clearCache bool) *proto.HostInfo {
	// temp cache measure
	if env.host == nil || clearCache {
		hostInformation, err := host.Info()
		if err != nil {
			log.Warnf("Unable to collect dataplane host information: %v, defaulting value", err)
			return &proto.HostInfo{}
		}

		hostInfoFacacde := &proto.HostInfo{
			Agent:               agentVersion,
			Boot:                hostInformation.BootTime,
			Hostname:            hostInformation.Hostname,
			DisplayName:         hostInformation.Hostname,
			OsType:              hostInformation.OS,
			Uuid:                env.GetSystemUUID(),
			Uname:               getUnixName(),
			Partitons:           diskPartitions(),
			Network:             env.networks(),
<<<<<<< HEAD
			Processor:           processors(),
			Release:             releaseInfo("/etc/os-release"),
=======
			Processor:           processors(hostInformation.KernelArch),
			Release:             releaseInfo(),
>>>>>>> 34f8052e
			Tags:                *tags,
			AgentAccessibleDirs: configDirs,
		}

		log.Tracef("HostInfo created: %v", hostInfoFacacde)
		env.host = hostInfoFacacde
	}
	return env.host
}

// getUnixName returns details about this operating system formatted as "sysname
// nodename release version machine". Returns "" if unix name cannot be
// determined.
//
//   - sysname: Name of the operating system implementation.
//   - nodename: Network name of this machine.
//   - release: Release level of the operating system.
//   - version: Version level of the operating system.
//   - machine: Machine hardware platform.
//
// Different platforms have different [Utsname] struct definitions.
//
// TODO :- Make this function platform agnostic to pull uname (uname -a).
//
// [Utsname]: https://cs.opensource.google/search?q=utsname&ss=go%2Fx%2Fsys&start=1
func getUnixName() string {
	var utsname unix.Utsname
	err := unix.Uname(&utsname)
	if err != nil {
		log.Warnf("Unable to read Uname. Error: %v", err)
		return ""
	}

	toStr := func(buf []byte) string {
		idx := bytes.IndexByte(buf, 0)
		if idx == -1 {
			return "unknown"
		}
		return string(buf[:idx])
	}

	sysName := toStr(utsname.Sysname[:])
	nodeName := toStr(utsname.Nodename[:])
	release := toStr(utsname.Release[:])
	version := toStr(utsname.Version[:])
	machine := toStr(utsname.Machine[:])

	return strings.Join([]string{sysName, nodeName, release, version, machine}, " ")
}

func (env *EnvironmentType) GetHostname() string {
	hostInformation, err := host.Info()
	if err != nil {
		log.Warnf("Unable to read hostname from dataplane, defaulting value. Error: %v", err)
		return ""
	}
	return hostInformation.Hostname
}

func (env *EnvironmentType) GetSystemUUID() string {
	if env.IsContainer() {
		containerID, err := env.GetContainerID()
		if err != nil {
			log.Errorf("Unable to read docker container ID: %v", err)
			return ""
		}
		return uuid.NewMD5(uuid.NameSpaceDNS, []byte(containerID)).String()
	}

	hostInfo, err := host.Info()
	if err != nil {
		log.Infof("Unable to read host id from dataplane, defaulting value. Error: %v", err)
		return ""
	}
	return uuid.NewMD5(uuid.Nil, []byte(hostInfo.HostID)).String()
}

func (env *EnvironmentType) ReadDirectory(dir string, ext string) ([]string, error) {
	var files []string
	fileInfo, err := ioutil.ReadDir(dir)
	if err != nil {
		log.Warnf("Unable to reading directory %s: %v ", dir, err)
		return files, err
	}

	for _, file := range fileInfo {
		files = append(files, strings.Replace(file.Name(), ext, "", -1))
	}

	return files, nil
}

func (env *EnvironmentType) WriteFiles(backup ConfigApplyMarker, files []*proto.File, confPath string, allowedDirs map[string]struct{}) error {
	err := allowedFiles(files, allowedDirs)
	if err != nil {
		return err
	}

	for _, file := range files {
		if err = writeFile(backup, file, confPath); err != nil {
			return err
		}
	}
	return nil
}

func (env *EnvironmentType) IsContainer() bool {
	const (
		dockerEnv      = "/.dockerenv"
		containerEnv   = "/run/.containerenv"
		selfCgroup     = "/proc/self/cgroup"
		k8sServiceAcct = "/var/run/secrets/kubernetes.io/serviceaccount"
	)

	for _, filename := range []string{dockerEnv, containerEnv, k8sServiceAcct} {
		if _, err := os.Stat(filename); err == nil {
			log.Debugf("is a container because (%s) exists", filename)
			return true
		}
	}
	// v1 check
	if result, err := cGroupV1Check(selfCgroup); err == nil && result {
		return result
	}

	return false
}

// cGroupV1Check returns if running cgroup v1
func cGroupV1Check(cgroupFile string) (bool, error) {
	const (
		k8sKind    = "kubepods"
		docker     = "docker"
		conatinerd = "containerd"
	)

	data, err := ioutil.ReadFile(cgroupFile)
	if err != nil {
		return false, err
	}
	scanner := bufio.NewScanner(strings.NewReader(string(data)))
	for scanner.Scan() {
		line := strings.TrimSpace(scanner.Text())
		if strings.Contains(line, k8sKind) || strings.Contains(line, docker) || strings.Contains(line, conatinerd) {
			return true, nil
		}
	}
	return false, errors.New("cGroup v1 information not found")
}

// GetContainerID returns the ID of the current environment if running in a container
func (env *EnvironmentType) GetContainerID() (string, error) {
	const mountInfo = "/proc/self/mountinfo"

	if !env.IsContainer() {
		return "", errors.New("not in docker")
	}

	containerID, err := getContainerID(mountInfo)
	if err != nil {
		return "", fmt.Errorf("could not get container ID: %v", err)
	}

	log.Debugf("Container ID: %s", containerID)

	return containerID, err
}

// getContainerID returns the container ID of the current running environment.
// Supports cgroup v1 and v2. Reading "/proc/1/cpuset" would only work for cgroups v1
// mountInfo is the path: "/proc/self/mountinfo"
func getContainerID(mountInfo string) (string, error) {
	mInfoFile, err := os.Open(mountInfo)
	if err != nil {
		return "", fmt.Errorf("could not read %s: %v", mountInfo, err)
	}

	fileScanner := bufio.NewScanner(mInfoFile)
	fileScanner.Split(bufio.ScanLines)

	var lines []string
	for fileScanner.Scan() {
		lines = append(lines, fileScanner.Text())
	}
	mInfoFile.Close()

	basePattern := regexp.MustCompile("/([a-f0-9]{64})$")
	colonPattern := regexp.MustCompile(":([a-f0-9]{64})$")
	scopePattern := regexp.MustCompile(`/.+-(.+?).scope$`)
	containersPattern := regexp.MustCompile("containers/([a-f0-9]{64})")
	containerdPattern := regexp.MustCompile("sandboxes/([a-f0-9]{64})")

	for _, line := range lines {
		splitLine := strings.Split(line, " ")
		for _, word := range splitLine {
			slices := scopePattern.FindStringSubmatch(word)
			if len(slices) >= 2 && len(slices[1]) == lengthOfContainerId {
				return slices[1], nil
			}

			slices = basePattern.FindStringSubmatch(word)
			if len(slices) >= 2 && len(slices[1]) == lengthOfContainerId {
				return slices[1], nil
			}

			slices = colonPattern.FindStringSubmatch(word)
			if len(slices) >= 2 && len(slices[1]) == lengthOfContainerId {
				return slices[1], nil
			}

			slices = containersPattern.FindStringSubmatch(word)
			if len(slices) >= 2 && len(slices[1]) == lengthOfContainerId {
				return slices[1], nil
			}

			slices = containerdPattern.FindStringSubmatch(word)
			if len(slices) >= 2 && len(slices[1]) == lengthOfContainerId {
				return slices[1], nil
			}
		}
	}

	return "", errors.New("no container ID found")
}

// DiskDevices returns a list of Disk Devices known by the system.
// Loop and other virtual devices are filtered out
func (env *EnvironmentType) DiskDevices() ([]string, error) {
	switch runtime.GOOS {
	case "freebsd":
		return env.getFreeBSDDiskDevices()
	case "darwin":
		return []string{}, errors.New("darwin architecture is not supported")
	default:
		return getLinuxDiskDevices()
	}
}

func (env *EnvironmentType) GetNetOverflow() (float64, error) {
	return network.GetNetOverflow()
}

func getLinuxDiskDevices() ([]string, error) {
	const (
		SysBlockDir       = "/sys/block"
		LoopDeviceMark    = "/loop"
		VirtualDeviceMark = "/virtual"
	)
	dd := []string{}
	log.Debugf("Reading directory for linux disk information: %s", SysBlockDir)

	dir, err := ioutil.ReadDir(SysBlockDir)
	if err != nil {
		return dd, err
	}

	for _, f := range dir {
		rl, e := os.Readlink(filepath.Join(SysBlockDir, f.Name()))
		if e != nil {
			continue
		}
		if strings.Contains(rl, LoopDeviceMark) || strings.Contains(rl, VirtualDeviceMark) {
			continue
		}
		dd = append(dd, f.Name())
	}

	return dd, nil
}

func (env *EnvironmentType) getFreeBSDDiskDevices() ([]string, error) {
	devices := []string{}

	geomBin, secErr := env.checkUtil("geom")
	if secErr != nil {
		return devices, secErr
	}

	outbuf, err := runCmd(geomBin, "disk", "list")
	if err != nil {
		return devices, errors.New("unable to obtain disk list")
	}

	for _, line := range strings.Split(outbuf.String(), "\n") {
		if !strings.HasPrefix(line, "Geom name:") {
			continue
		}
		geomFields := strings.Fields(line)
		devices = append(devices, geomFields[len(geomFields)-1])
	}

	return devices, nil
}

func allowedFiles(files []*proto.File, allowedDirs map[string]struct{}) error {
	for _, file := range files {
		path := file.GetName()
		if !allowedFile(path, allowedDirs) {
			return fmt.Errorf("write prohibited for: %s", path)
		}
	}
	return nil
}

func allowedFile(path string, allowedDirs map[string]struct{}) bool {
	if !filepath.IsAbs(path) {
		// if not absolute path, we'll put it at the relative to config dir for the binary
		return true
	}
	for dir := range allowedDirs {
		if strings.HasPrefix(path, dir) {
			return true
		}
	}
	return false
}

// writeFile writes the provided file content to disk. If the file.GetName() returns an absolute path, it'll be written
// to the path. Otherwise, it'll be written to the path relative to the provided confPath.
func writeFile(backup ConfigApplyMarker, file *proto.File, confPath string) error {
	fileFullPath := file.GetName()
	if !filepath.IsAbs(fileFullPath) {
		fileFullPath = filepath.Join(confPath, fileFullPath)
	}

	if err := backup.MarkAndSave(fileFullPath); err != nil {
		return err
	}
	permissions := files.GetFileMode(file.GetPermissions())

	directory := filepath.Dir(fileFullPath)
	_, err := os.Stat(directory)
	if os.IsNotExist(err) {
		log.Debugf("Creating directory %s with permissions 755", directory)
		err = os.MkdirAll(directory, 0755)
		if err != nil {
			return err
		}
	}

	if err := ioutil.WriteFile(fileFullPath, file.GetContents(), permissions); err != nil {
		// If the file didn't exist originally and failed to be created
		// Then remove that file from the backup so that the rollback doesn't try to delete the file
		if _, err := os.Stat(fileFullPath); !errors.Is(err, os.ErrNotExist) {
			backup.RemoveFromNotExists(fileFullPath)
		}
		return err
	}

	log.Debugf("Wrote file %s", fileFullPath)
	return nil
}

func (env *EnvironmentType) FileStat(path string) (os.FileInfo, error) {
	// TODO: check if allowed list
	return os.Stat(path)
}

// Processes returns a slice of nginx master and nginx worker processes currently running
func (env *EnvironmentType) Processes() (result []Process) {
	var processList []Process

	pids, err := process.Pids()
	if err != nil {
		log.Errorf("failed to read pids for dataplane host: %v", err)
		return processList
	}

	nginxProcesses := make(map[int32]*process.Process)
	for _, pid := range pids {
		p, _ := process.NewProcess(pid)

		name, _ := p.Name()

		if name == "nginx" {
			nginxProcesses[pid] = p
		}
	}

	for pid, nginxProcess := range nginxProcesses {
		name, _ := nginxProcess.Name()
		createTime, _ := nginxProcess.CreateTime()
		status, _ := nginxProcess.Status()
		running, _ := nginxProcess.IsRunning()
		user, _ := nginxProcess.Username()
		ppid, _ := nginxProcess.Ppid()
		cmd, _ := nginxProcess.Cmdline()
		isMaster := false

		_, ok := nginxProcesses[ppid]
		if !ok {
			isMaster = true
		}

		var exe string
		if isMaster {
			exe = getNginxProcessExe(nginxProcess)
		} else {
			for potentialParentPid, potentialParentNginxProcess := range nginxProcesses {
				if potentialParentPid == ppid {
					exe = getNginxProcessExe(potentialParentNginxProcess)
				}
			}
		}

		newProcess := Process{
			Pid:        pid,
			Name:       name,
			CreateTime: createTime, // Running time is probably different
			Status:     strings.Join(status, " "),
			IsRunning:  running,
			Path:       exe,
			User:       user,
			ParentPid:  ppid,
			Command:    cmd,
			IsMaster:   isMaster,
		}

		processList = append(processList, newProcess)
	}

	return processList
}

func getNginxProcessExe(nginxProcess *process.Process) string {
	exe, exeErr := nginxProcess.Exe()
	if exeErr != nil {
		out, commandErr := exec.Command("sh", "-c", "command -v nginx").CombinedOutput()
		if commandErr != nil {
			// process.Exe() is not implemented yet for FreeBSD.
			// This is a temporary workaround  until the gopsutil library supports it.
			var err error
			exe, err = getExe(nginxProcess.Pid)
			if err != nil {
				log.Tracef("Failed to find exe information for process: %d. Failed for the following errors: %v, %v, %v", nginxProcess.Pid, exeErr, commandErr, err)
				log.Errorf("Unable to find NGINX executable for process %d", nginxProcess.Pid)
			}
		} else {
			exe = strings.TrimSuffix(string(out), "\n")
		}
	}

	return exe
}

func getExe(pid int32) (string, error) {
	mib := []int32{CTLKern, KernProc, KernProcPathname, pid}
	buf, _, err := callSyscall(mib)
	if err != nil {
		return "", err
	}

	return strings.Trim(string(buf), "\x00"), nil
}

func callSyscall(mib []int32) ([]byte, uint64, error) {
	mibptr := unsafe.Pointer(&mib[0])
	miblen := uint64(len(mib))

	// get required buffer size
	length := uint64(0)
	_, _, err := unix.Syscall6(
		SYS_SYSCTL,
		uintptr(mibptr),
		uintptr(miblen),
		0,
		uintptr(unsafe.Pointer(&length)),
		0,
		0)
	if err != 0 {
		var b []byte
		return b, length, err
	}
	if length == 0 {
		var b []byte
		return b, length, err
	}
	// get proc info itself
	buf := make([]byte, length)
	_, _, err = unix.Syscall6(
		SYS_SYSCTL,
		uintptr(mibptr),
		uintptr(miblen),
		uintptr(unsafe.Pointer(&buf[0])),
		uintptr(unsafe.Pointer(&length)),
		0,
		0)
	if err != 0 {
		return buf, length, err
	}

	return buf, length, nil
}

func processors(architecture string) (res []*proto.CpuInfo) {
	log.Debug("Reading CPU information for dataplane host")
	cpus, err := cpu.Info()
	if err != nil {
		log.Warnf("%v", err)
		return []*proto.CpuInfo{}
	}

	hypervisor, virtual := virtualization()

	for _, item := range cpus {
		processor := proto.CpuInfo{
			// TODO: Model is a number
			// wait to see if unmarshalling error on control plane side is fixed with switch in models
			// https://stackoverflow.com/questions/21151765/cannot-unmarshal-string-into-go-value-of-type-int64
			Model: item.Model,
			Cores: item.Cores,
			// cpu_info does not provide architecture info.
			// Fix was to add KernelArch field in InfoStat struct that returns 'uname -m'
			// https://github.com/shirou/gopsutil/issues/737
			Architecture: architecture,
			Cpus:         int32(len(cpus)),
			Mhz:          item.Mhz,
			// TODO - check if this is correct
			Hypervisor:     hypervisor,
			Virtualization: virtual,
			Cache:          processorCache(item),
		}

		res = append(res, &processor)
	}

	return res
}

func processorCache(item cpu.InfoStat) map[string]string {
	cache := getProcessorCacheInfo(cpuid.CPU)
	if cpuid.CPU.Supports(cpuid.SSE, cpuid.SSE2) {
		cache["SIMD 2:"] = "Streaming SIMD 2 Extensions"
	}
	return cache
}

func getProcessorCacheInfo(cpuInfo cpuid.CPUInfo) map[string]string {
	cache := getDefaultProcessorCacheInfo(cpuInfo)

	out, err := exec.Command("lscpu").Output()
	if err != nil {
		log.Warnf("Install lscpu on host to get processor info: %v", err)
		return cache
	}

	return parseLscpu(string(out), cache)
}

func parseLscpu(lscpuInfo string, cache map[string]string) map[string]string {
	lscpuInfos := strings.TrimSpace(lscpuInfo)
	lines := strings.Split(lscpuInfos, "\n")
	lscpuInfoMap := map[string]string{}
	for _, line := range lines {
		fields := strings.Split(line, ":")
		if len(fields) < 2 {
			continue
		}
		key := strings.TrimSpace(fields[0])
		value := strings.TrimSpace(fields[1])
		lscpuInfoMap[key] = strings.Trim(value, "\"")
	}

	if l1dCache, ok := lscpuInfoMap["L1d cache"]; ok {
		cache["L1d"] = l1dCache
	}
	if l1iCache, ok := lscpuInfoMap["L1i cache"]; ok {
		cache["L1i"] = l1iCache
	}
	if l2Cache, ok := lscpuInfoMap["L2 cache"]; ok {
		cache["L2"] = l2Cache
	}
	if l3Cache, ok := lscpuInfoMap["L3 cache"]; ok {
		cache["L3"] = l3Cache
	}

	return cache
}

func getDefaultProcessorCacheInfo(cpuInfo cpuid.CPUInfo) map[string]string {
	// Find a library that supports multiple CPUs
	return map[string]string{
		"L1d":       formatBytes(cpuInfo.Cache.L1D),
		"L1i":       formatBytes(cpuInfo.Cache.L1D),
		"L2":        formatBytes(cpuInfo.Cache.L2),
		"L3":        formatBytes(cpuInfo.Cache.L3),
		"Features:": strings.Join(cpuInfo.FeatureSet(), ","),
		// "Flags:": strings.Join(item.Flags, ","),
		"Cacheline bytes:": fmt.Sprintf("%v", cpuInfo.CacheLine),
	}
}

func formatBytes(bytes int) string {
	if bytes <= -1 {
		return "-1"
	}
	mib := 1024 * 1024
	kib := 1024

	if bytes >= mib {
		return fmt.Sprint(bytes/mib) + " MiB"
	} else if bytes >= kib {
		return fmt.Sprint(bytes/kib) + " KiB"
	} else {
		return fmt.Sprint(bytes) + " B"
	}
}

func virtualization() (string, string) {
	// doesn't check k8s
	virtualizationSystem, virtualizationRole, err := virtualizationFunc()
	if err != nil {
		log.Warnf("Error reading virtualization: %v", err)
		return "", "host"
	}

	if virtualizationSystem == "docker" {
		return "container", virtualizationRole
	}
	return virtualizationSystem, virtualizationRole
}

func diskPartitions() (partitions []*proto.DiskPartition) {
	parts, err := disk.Partitions(false)
	if err != nil {
		// return an array of 0
		log.Errorf("Could not read disk partitions for host: %v", err)
		return []*proto.DiskPartition{}
	}
	for _, part := range parts {
		pm := proto.DiskPartition{
			MountPoint: part.Mountpoint,
			Device:     part.Device,
			FsType:     part.Fstype,
		}
		partitions = append(partitions, &pm)
	}
	return partitions
}

func releaseInfo(osReleaseFile string) (release *proto.ReleaseInfo) {
	hostReleaseInfo := getHostReleaseInfo()
	osRelease, err := getOsRelease(osReleaseFile)
	if err != nil {
		log.Warnf("Could not read from %s file: %v", osReleaseFile, err)
		return hostReleaseInfo
	}
	return mergeHostAndOsReleaseInfo(hostReleaseInfo, osRelease)
}

func mergeHostAndOsReleaseInfo(hostReleaseInfo *proto.ReleaseInfo,
	osReleaseInfo map[string]string) (release *proto.ReleaseInfo) {

	// override os-release info with host info,
	// if os-release info is empty.
	if len(osReleaseInfo[versionId]) == 0 {
		osReleaseInfo[versionId] = hostReleaseInfo.VersionId
	}
	if len(osReleaseInfo[version]) == 0 {
		osReleaseInfo[version] = hostReleaseInfo.Version
	}
	if len(osReleaseInfo[codeName]) == 0 {
		osReleaseInfo[codeName] = hostReleaseInfo.Codename
	}
	if len(osReleaseInfo[name]) == 0 {
		osReleaseInfo[name] = hostReleaseInfo.Name
	}
	if len(osReleaseInfo[id]) == 0 {
		osReleaseInfo[id] = hostReleaseInfo.Id
	}

	return &proto.ReleaseInfo{
		VersionId: osReleaseInfo[versionId],
		Version:   osReleaseInfo[version],
		Codename:  osReleaseInfo[codeName],
		Name:      osReleaseInfo[name],
		Id:        osReleaseInfo[id],
	}
}

func getHostReleaseInfo() (release *proto.ReleaseInfo) {
	hostInfo, err := host.Info()
	if err != nil {
		log.Errorf("Could not read release information for host: %v", err)
		return &proto.ReleaseInfo{}
	}
	return &proto.ReleaseInfo{
		VersionId: hostInfo.PlatformVersion,
		Version:   hostInfo.KernelVersion,
		Codename:  hostInfo.OS,
		Name:      hostInfo.PlatformFamily,
		Id:        hostInfo.Platform,
	}
}

// getOsRelease reads the path and returns release information for host.
func getOsRelease(path string) (map[string]string, error) {
	f, err := os.Open(path)
	if err != nil {
		return nil, fmt.Errorf("release file %s unreadable: %w", path, err)
	}
	defer f.Close()
	info, err := parseOsReleaseFile(f)
	if err != nil {
		return nil, fmt.Errorf("release file %s unparsable: %w", path, err)
	}
	return info, nil
}

func parseOsReleaseFile(reader io.Reader) (map[string]string, error) {
	osReleaseInfoMap := map[string]string{"NAME": "unix"}
	scanner := bufio.NewScanner(reader)
	for scanner.Scan() {
		line := strings.TrimSpace(scanner.Text())
		field := strings.Split(line, "=")
		if len(field) < 2 {
			continue
		}
		osReleaseInfoMap[field[0]] = strings.Trim(field[1], "\"")
	}

	if err := scanner.Err(); err != nil {
		return nil, fmt.Errorf("could not parse os-release file %w", err)
	}

	return osReleaseInfoMap, nil
}

func (env *EnvironmentType) networks() (res *proto.Network) {
	return network.GetDataplaneNetworks()
}

func (env *EnvironmentType) checkUtil(util string) (string, error) {
	log.Infof("Trying to exec the following utility: %s", util)
	path, err := exec.LookPath(util)
	if err != nil {
		return "", err
	}

	info, err := env.FileStat(path)
	if err != nil {
		return "", err
	}

	stat, ok := info.Sys().(*syscall.Stat_t)
	if !ok {
		return "", fmt.Errorf("unable to determine binary ownership: %s", path)
	} else if stat.Uid != 0 {
		return "", fmt.Errorf("binary is not root owned: %s", path)
	}

	if info.Mode()&(os.ModeSetgid|os.ModeSetuid) != 0 {
		return "", fmt.Errorf("SetUID or SetGID bits set: %s", path)
	}

	return path, nil
}

func runCmd(cmd string, args ...string) (*bytes.Buffer, error) {
	log.Infof("Attempting to run command: %s with args %v", cmd, strings.Join(args, " "))

	command := exec.Command(cmd, args...)

	output, err := command.CombinedOutput()
	if err != nil {
		log.Warnf("%v %v failed:\n%s", cmd, strings.Join(args, " "), output)
		return bytes.NewBuffer(output), err
	}

	return bytes.NewBuffer(output), nil
}<|MERGE_RESOLUTION|>--- conflicted
+++ resolved
@@ -115,13 +115,8 @@
 			Uname:               getUnixName(),
 			Partitons:           diskPartitions(),
 			Network:             env.networks(),
-<<<<<<< HEAD
-			Processor:           processors(),
+			Processor:           processors(hostInformation.KernelArch),
 			Release:             releaseInfo("/etc/os-release"),
-=======
-			Processor:           processors(hostInformation.KernelArch),
-			Release:             releaseInfo(),
->>>>>>> 34f8052e
 			Tags:                *tags,
 			AgentAccessibleDirs: configDirs,
 		}
