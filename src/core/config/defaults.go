package config

import (
	"os"
	"time"

	"github.com/google/uuid"
<<<<<<< HEAD
=======

	agent_config "github.com/nginx/agent/sdk/v2/agent/config"
	advanced_metrics "github.com/nginx/agent/v2/src/extensions/advanced-metrics/pkg/advanced-metrics"
>>>>>>> 52618454
	log "github.com/sirupsen/logrus"
)

func ConfigFilePaths() []string {
	paths := []string{
		"/etc/nginx-manager/",
		"/etc/nginx-agent/",
		// Support for BSD style file hierarchy: https://www.freebsd.org/cgi/man.cgi?hier(7)
		// To keep them separate from the base system, user-installed applications are installed and configured under /usr/local/
		"/usr/local/etc/nginx-agent/",
	}

	path, err := os.Getwd()
	if err == nil {
		paths = append(paths, path)
	} else {
		log.Warn("unable to determine process's current directory")
	}

	return paths
}

var (
	Defaults = &Config{
		CloudAccountID: uuid.New().String(),
		Log: LogConfig{
			Level: "info",
			Path:  "/var/log/nginx-agent",
		},
		Server: Server{
			Host:     "127.0.0.1",
			GrpcPort: 443,
			Command:  "",
			Metrics:  "",
			// token needs to be validated on the server side - can be overridden by the config value or the cli / environment variable
			// so setting to random uuid at the moment, tls connection won't work without the auth header
			Token: uuid.New().String(),
		},
		Nginx: Nginx{
			Debug:               false,
			NginxCountingSocket: "unix:/var/run/nginx-agent/nginx.sock",
			NginxClientVersion:  6,
		},
		ConfigDirs:            "/etc/nginx:/usr/local/etc/nginx:/usr/share/nginx/modules:/etc/nms",
		AllowedDirectoriesMap: map[string]struct{}{},
		TLS: TLSConfig{
			Enable:     false,
			SkipVerify: false,
		},
		Dataplane: Dataplane{
			Status: Status{
				PollInterval:   30 * time.Second,
				ReportInterval: 24 * time.Hour,
			},
		},
		AgentMetrics: AgentMetrics{
			BulkSize:           20,
			ReportInterval:     1 * time.Minute,
			CollectionInterval: 15 * time.Second,
			Mode:               "aggregation",
		},
<<<<<<< HEAD
=======
		AdvancedMetrics: AdvancedMetrics{
			SocketPath:        "/var/run/nginx-agent/advanced-metrics.sock",
			AggregationPeriod: time.Second * 10,
			PublishingPeriod:  time.Second * 30,
			TableSizesLimits: advanced_metrics.TableSizesLimits{
				StagingTableThreshold:  1000,
				StagingTableMaxSize:    1000,
				PriorityTableThreshold: 1000,
				PriorityTableMaxSize:   1000,
			},
		},
		Features: agent_config.GetDefaultFeatures(),
>>>>>>> 52618454
		NAPMonitoring: NAPMonitoring{
			ProcessorBufferSize: 50000,
			CollectorBufferSize: 50000,
			SyslogIP:            "0.0.0.0",
			SyslogPort:          514,
			ReportInterval:      time.Minute,
			ReportCount:         400,
		},
	}
	AllowedDirectoriesMap map[string]struct{}
)

const (
	DynamicConfigFileName    = "agent-dynamic.conf"
	DynamicConfigFileAbsPath = "/etc/nginx-agent/agent-dynamic.conf"
	ConfigFileName           = "nginx-agent.conf"
	ConfigFileType           = "yaml"
	EnvPrefix                = "nms"
	ConfigPathKey            = "path"
	DynamicConfigPathKey     = "dynamic-config-path"

	CloudAccountIdKey = "cloudaccountid"
	LocationKey       = "location"
	DisplayNameKey    = "display_name"
	InstanceGroupKey  = "instance_group"
	ConfigDirsKey     = "config_dirs"
	TagsKey           = "tags"

	// viper keys used in config
	LogKey = "log"

	LogLevel = LogKey + agent_config.KeyDelimiter + "level"
	LogPath  = LogKey + agent_config.KeyDelimiter + "path"

	// viper keys used in config
	ServerKey = "server"

	ServerHost     = ServerKey + agent_config.KeyDelimiter + "host"
	ServerGrpcport = ServerKey + agent_config.KeyDelimiter + "grpcport"
	ServerToken    = ServerKey + agent_config.KeyDelimiter + "token"
	ServerMetrics  = ServerKey + agent_config.KeyDelimiter + "metrics"
	ServerCommand  = ServerKey + agent_config.KeyDelimiter + "command"

	// viper keys used in config
	TlsKey = "tls"

	TlsEnable     = TlsKey + agent_config.KeyDelimiter + "enable"
	TlsCert       = TlsKey + agent_config.KeyDelimiter + "cert"
	TlsPrivateKey = TlsKey + agent_config.KeyDelimiter + "key"
	TlsCa         = TlsKey + agent_config.KeyDelimiter + "ca"
	TlsSkipVerify = TlsKey + agent_config.KeyDelimiter + "skip_verify"

	// viper keys used in config
	NginxKey = "nginx"

	NginxExcludeLogs    = NginxKey + agent_config.KeyDelimiter + "exclude_logs"
	NginxDebug          = NginxKey + agent_config.KeyDelimiter + "debug"
	NginxCountingSocket = NginxKey + agent_config.KeyDelimiter + "socket"
	NginxClientVersion  = NginxKey + agent_config.KeyDelimiter + "client_version"

	// viper keys used in config
	DataplaneKey = "dataplane"

	DataplaneEventsEnable         = DataplaneKey + agent_config.KeyDelimiter + "events_enable"
	DataplaneSyncEnable           = DataplaneKey + agent_config.KeyDelimiter + "sync_enable"
	DataplaneStatusPoll           = DataplaneKey + agent_config.KeyDelimiter + "status_poll_interval"
	DataplaneStatusReportInterval = DataplaneKey + agent_config.KeyDelimiter + "report_interval"

	// viper keys used in config
	MetricsKey = "metrics"

	MetricsBulkSize           = MetricsKey + agent_config.KeyDelimiter + "bulk_size"
	MetricsReportInterval     = MetricsKey + agent_config.KeyDelimiter + "report_interval"
	MetricsCollectionInterval = MetricsKey + agent_config.KeyDelimiter + "collection_interval"
	MetricsMode               = MetricsKey + agent_config.KeyDelimiter + "mode"

	// viper keys used in config
	AdvancedMetricsKey = "advanced_metrics"

	AdvancedMetricsSocketPath           = AdvancedMetricsKey + agent_config.KeyDelimiter + "socket_path"
	AdvancedMetricsAggregationPeriod    = AdvancedMetricsKey + agent_config.KeyDelimiter + "aggregation_period"
	AdvancedMetricsPublishPeriod        = AdvancedMetricsKey + agent_config.KeyDelimiter + "publishing_period"
	AdvancedMetricsTableSizesLimits     = AdvancedMetricsKey + agent_config.KeyDelimiter + "table_sizes_limits"
	AdvancedMetricsTableSizesLimitsSTMS = AdvancedMetricsTableSizesLimits + agent_config.KeyDelimiter + "staging_table_max_size"
	AdvancedMetricsTableSizesLimitsSTT  = AdvancedMetricsTableSizesLimits + agent_config.KeyDelimiter + "staging_table_threshold"
	AdvancedMetricsTableSizesLimitsPTMS = AdvancedMetricsTableSizesLimits + agent_config.KeyDelimiter + "priority_table_max_size"
	AdvancedMetricsTableSizesLimitsPTT  = AdvancedMetricsTableSizesLimits + agent_config.KeyDelimiter + "priority_table_threshold"

	// viper keys used in config
	NginxAppProtectKey = "nginx_app_protect"

	NginxAppProtectReportInterval = NginxAppProtectKey + agent_config.KeyDelimiter + "report_interval"

	// viper keys used in config
	NAPMonitoringKey = "nap_monitoring"

	NAPMonitoringCollectorBufferSize = NAPMonitoringKey + agent_config.KeyDelimiter + "collector_buffer_size"
	NAPMonitoringProcessorBufferSize = NAPMonitoringKey + agent_config.KeyDelimiter + "processor_buffer_size"
	NAPMonitoringSyslogIP            = NAPMonitoringKey + agent_config.KeyDelimiter + "syslog_ip"
	NAPMonitoringSyslogPort          = NAPMonitoringKey + agent_config.KeyDelimiter + "syslog_port"
	NAPMonitoringReportInterval      = NAPMonitoringKey + agent_config.KeyDelimiter + "report_interval"
	NAPMonitoringReportCount         = NAPMonitoringKey + agent_config.KeyDelimiter + "report_count"

	// DEPRECATED KEYS
	NginxBinPathKey       = "nginx_bin_path"
	NginxPIDPathKey       = "nginx_pid_path"
	NginxStubStatusURLKey = "nginx_stub_status"
	NginxPlusAPIURLKey    = "nginx_plus_api"
	NginxMetricsPollKey   = "nginx_metrics_poll_interval"

	MetricsEnableTLSKey   = "metrics_tls_enable"
	MetricsTLSCertPathKey = "metrics_tls_cert"
	MetricsTLSKeyPathKey  = "metrics_tls_key"
	MetricsTLSCAPathKey   = "metrics_tls_ca"
)

var (
	agentFlags = []Registrable{
		&StringFlag{
			Name:         LogLevel,
			Usage:        "The desired verbosity level for logging messages from nginx-agent. Available options, in order of severity from highest to lowest, are: panic, fatal, error, info, debug, and trace.",
			DefaultValue: Defaults.Log.Level,
		},
		&StringFlag{
			Name:         LogPath,
			Usage:        "The path to output log messages to. If the default path doesn't exist, log messages are output to stdout/stderr.",
			DefaultValue: Defaults.Log.Path,
		},
		&StringFlag{
			Name:         ServerHost,
			Usage:        "The IP address of the server host. IPv4 addresses and hostnames are supported.",
			DefaultValue: Defaults.Server.Host,
		},
		&IntFlag{
			Name:         ServerGrpcport,
			Usage:        "The desired GRPC port to use for nginx-agent traffic.",
			DefaultValue: Defaults.Server.GrpcPort,
		},
		&StringFlag{
			Name:         ServerToken,
			Usage:        "An authentication token that grants nginx-agent access to the commander and metrics services. Auto-generated by default.",
			DefaultValue: Defaults.Server.Token,
		},
		&StringFlag{
			Name:         ServerMetrics,
			Usage:        "The name of the metrics server sent in the tls configuration.",
			DefaultValue: Defaults.Server.Metrics,
		},
		&StringFlag{
			Name:         ServerCommand,
			Usage:        "The name of the command server sent in the tls configuration.",
			DefaultValue: Defaults.Server.Command,
		},
		&StringFlag{
			Name:         ConfigDirsKey,
			Usage:        "Defines the paths that you want to grant nginx-agent read/write access to. This key is formatted as a string and follows Unix PATH format.",
			DefaultValue: Defaults.ConfigDirs,
		},
		&StringSliceFlag{
			Name:  TagsKey,
			Usage: "A comma-separated list of tags to add to the current instance or machine, to be used for inventory purposes.",
		},
		&StringSliceFlag{
			Name:         agent_config.FeaturesKey,
			Usage:        "A comma-separated list of features enabled for the agent.",
			DefaultValue: agent_config.GetDefaultFeatures(),
		},
		// NGINX Config
		&StringFlag{
			Name:  NginxExcludeLogs,
			Usage: "One or more NGINX access log paths that you want to exclude from metrics collection. This key is formatted as a string and multiple values should be provided as a comma-separated list.",
		},
		&StringFlag{
			Name:         NginxCountingSocket,
			Usage:        "The NGINX Plus counting unix socket location.",
			DefaultValue: Defaults.Nginx.NginxCountingSocket,
		},
		// Metrics
		&DurationFlag{
			Name:         MetricsCollectionInterval,
			Usage:        "Sets the interval, in seconds, at which metrics are collected.",
			DefaultValue: Defaults.AgentMetrics.CollectionInterval,
		},
		&StringFlag{
			Name:         MetricsMode,
			Usage:        "Sets the desired metrics collection mode: streaming or aggregation.",
			DefaultValue: Defaults.AgentMetrics.Mode,
		},
		&IntFlag{
			Name:         MetricsBulkSize,
			Usage:        "The amount of metrics reports collected before sending the data back to the server.",
			DefaultValue: Defaults.AgentMetrics.BulkSize,
		},
		&DurationFlag{
			Name:         MetricsReportInterval,
			Usage:        "The polling period specified for a single set of metrics being collected.",
			DefaultValue: Defaults.AgentMetrics.ReportInterval,
		},
		// Advanced Metrics
		&StringFlag{
			Name:  AdvancedMetricsSocketPath,
			Usage: "The advanced metrics socket location.",
		},
		// change to advanced metrics collection interval
		&DurationFlag{
			Name:  AdvancedMetricsAggregationPeriod,
			Usage: "Sets the interval, in seconds, at which advanced metrics are collected.",
		},
		// change to advanced metrics report interval
		&DurationFlag{
			Name:  AdvancedMetricsPublishPeriod,
			Usage: "The polling period specified for a single set of advanced metrics being collected.",
		},
		&IntFlag{
			Name:  AdvancedMetricsTableSizesLimitsPTMS,
			Usage: "Default Maximum Size of the Priority Table.",
		},
		&IntFlag{
			Name:  AdvancedMetricsTableSizesLimitsPTT,
			Usage: "Default Threshold of the Priority Table - normally a value which is a percentage of the corresponding Default Maximum Size of the Priority Table (<100%, but its value is not an actual percentage, i.e 88%, rather 88%*AdvancedMetricsTableSizesLimitsPTMS).",
		},
		&IntFlag{
			Name:  AdvancedMetricsTableSizesLimitsSTMS,
			Usage: "Default Maximum Size of the Staging Table.",
		},
		&IntFlag{
			Name:  AdvancedMetricsTableSizesLimitsSTT,
			Usage: "AdvancedMetricsTableSizesLimitsSTT - Default Threshold of the Staging Table - normally a value which is a percentage of the corresponding Default Maximum Size of the Staging Table (<100%, but its value is not an actual percentage, i.e 88%, rather 88%*AdvancedMetricsTableSizesLimitsSTMS).",
		},
		// TLS Config
		&BoolFlag{
			Name:         TlsEnable,
			Usage:        "Enables TLS for secure communications.",
			DefaultValue: Defaults.TLS.Enable,
		},
		&StringFlag{
			Name:  TlsCert,
			Usage: "The path to the certificate file to use for TLS.",
		},
		&StringFlag{
			Name:  TlsPrivateKey,
			Usage: "The path to the certificate key file to use for TLS.",
		},
		&StringFlag{
			Name:  TlsCa,
			Usage: "The path to the CA certificate file to use for TLS.",
		},
		&BoolFlag{
			Name:         TlsSkipVerify,
			Usage:        "Only intended for demonstration, sets InsecureSkipVerify for gRPC TLS credentials",
			DefaultValue: Defaults.TLS.SkipVerify,
		},
		// Dataplane
		&DurationFlag{
			Name:         DataplaneStatusPoll,
			Usage:        "The frequency the agent will check the dataplane for changes. Used as a \"heartbeat\" to keep the gRPC connections alive.",
			DefaultValue: Defaults.Dataplane.Status.PollInterval,
		},
		&DurationFlag{
			Name:         DataplaneStatusReportInterval,
			Usage:        "The amount of time the agent will report on the dataplane. After this period of time it will send a snapshot of the dataplane information.",
			DefaultValue: Defaults.Dataplane.Status.ReportInterval,
		},
		// Nginx App Protect
		&DurationFlag{
			Name:  NginxAppProtectReportInterval,
			Usage: "The period of time the agent will check for App Protect software changes on the dataplane",
		},
		// NAP Monitoring
		&IntFlag{
			Name:  NAPMonitoringCollectorBufferSize,
			Usage: "The buffer size used for the collection of events in the NGINX App Protect Monitoring extension.",
		},
		&IntFlag{
			Name:  NAPMonitoringProcessorBufferSize,
			Usage: "The buffer size used by the processing of events in the NGINX App Protect Monitoring extension.",
		},
		&StringFlag{
			Name:  NAPMonitoringSyslogIP,
			Usage: "The Syslog IP address the NGINX Agent would run on. This IP address would be used in the NGINX App Protect config to send logging events.",
		},
		&IntFlag{
			Name:  NAPMonitoringSyslogPort,
			Usage: "The Syslog port the NGINX Agent would run on. This port would be used in the NGINX App Protect config to send logging events.",
		},
		// Other Config
		&StringFlag{
			Name:  DisplayNameKey,
			Usage: "The instance's 'name' value.",
		},
		&StringFlag{
			Name:  InstanceGroupKey,
			Usage: "The instance's 'group' value.",
		},
	}
	deprecatedFlags = []Registrable{
		&StringFlag{
			Name:  "metadata",
			Usage: "DEPRECATED; use --server-host instead.",
		},
		&StringFlag{
			Name:  ServerKey,
			Usage: "DEPRECATED; use --server-grpcport instead.",
		},
		&StringFlag{
			Name:  "metrics_server",
			Usage: "DEPRECATED; no replacement due to change in functionality.",
		},
		&StringFlag{
			Name:  "api_token",
			Usage: "DEPRECATED; no replacement due to change in functionality.",
		},
		&StringFlag{
			Name:  DataplaneSyncEnable,
			Usage: "DEPRECATED; no replacement due to change in functionality.",
		},
		&StringFlag{
			Name:  DataplaneEventsEnable,
			Usage: "DEPRECATED; no replacement due to change in functionality.",
		},
		&StringFlag{
			Name:  LocationKey,
			Usage: "DEPRECATED; no replacement due to change in functionality.",
		},
		// NGINX Config
		&StringFlag{
			Name:  NginxBinPathKey,
			Usage: "DEPRECATED; no replacement due to change in functionality.",
		},
		&StringFlag{
			Name:  NginxPIDPathKey,
			Usage: "DEPRECATED; no replacement due to change in functionality.",
		},
		&StringFlag{
			Name:  NginxStubStatusURLKey,
			Usage: "DEPRECATED; no replacement due to change in functionality.",
		},
		&StringFlag{
			Name:  NginxPlusAPIURLKey,
			Usage: "DEPRECATED; no replacement due to change in functionality.",
		},
		&DurationFlag{
			Name:  NginxMetricsPollKey,
			Usage: "DEPRECATED; use --metrics-collection-interval instead.",
		},
		// Metrics TLS Config
		&BoolFlag{
			Name:  MetricsEnableTLSKey,
			Usage: "DEPRECATED; use --tls-enable instead.",
		},
		&StringFlag{
			Name:  MetricsTLSCertPathKey,
			Usage: "DEPRECATED; use --tls-cert instead.",
		},
		&StringFlag{
			Name:  MetricsTLSKeyPathKey,
			Usage: "DEPRECATED; use --tls-key instead.",
		},
		&StringFlag{
			Name:  MetricsTLSCAPathKey,
			Usage: "DEPRECATED; use --tls-ca instead.",
		},
	}
)<|MERGE_RESOLUTION|>--- conflicted
+++ resolved
@@ -5,12 +5,8 @@
 	"time"
 
 	"github.com/google/uuid"
-<<<<<<< HEAD
-=======
 
 	agent_config "github.com/nginx/agent/sdk/v2/agent/config"
-	advanced_metrics "github.com/nginx/agent/v2/src/extensions/advanced-metrics/pkg/advanced-metrics"
->>>>>>> 52618454
 	log "github.com/sirupsen/logrus"
 )
 
@@ -72,21 +68,7 @@
 			CollectionInterval: 15 * time.Second,
 			Mode:               "aggregation",
 		},
-<<<<<<< HEAD
-=======
-		AdvancedMetrics: AdvancedMetrics{
-			SocketPath:        "/var/run/nginx-agent/advanced-metrics.sock",
-			AggregationPeriod: time.Second * 10,
-			PublishingPeriod:  time.Second * 30,
-			TableSizesLimits: advanced_metrics.TableSizesLimits{
-				StagingTableThreshold:  1000,
-				StagingTableMaxSize:    1000,
-				PriorityTableThreshold: 1000,
-				PriorityTableMaxSize:   1000,
-			},
-		},
 		Features: agent_config.GetDefaultFeatures(),
->>>>>>> 52618454
 		NAPMonitoring: NAPMonitoring{
 			ProcessorBufferSize: 50000,
 			CollectorBufferSize: 50000,
