--- conflicted
+++ resolved
@@ -12,11 +12,8 @@
 	"bytes"
 	"errors"
 	"fmt"
-<<<<<<< HEAD
-=======
 	"io"
 	"io/fs"
->>>>>>> 59746154
 	"os"
 	"path/filepath"
 	"reflect"
