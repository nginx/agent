--- conflicted
+++ resolved
@@ -25,12 +25,7 @@
 	"github.com/nginx/agent/sdk/v2/checksum"
 	"github.com/nginx/agent/sdk/v2/grpc"
 	"github.com/nginx/agent/sdk/v2/proto"
-<<<<<<< HEAD
-=======
 	sdk_zip "github.com/nginx/agent/sdk/v2/zip"
-
-	agent_config "github.com/nginx/agent/sdk/v2/agent/config"
->>>>>>> d7df7a57
 	"github.com/nginx/agent/v2/src/core"
 	loadedConfig "github.com/nginx/agent/v2/src/core/config"
 	tutils "github.com/nginx/agent/v2/test/utils"
@@ -483,12 +478,8 @@
 
 		t.Run(fmt.Sprintf("%d", idx), func(tt *testing.T) {
 			dir := t.TempDir()
-<<<<<<< HEAD
+			var auxPath string
 			tempConf, err := os.CreateTemp(dir, "nginx.conf")
-=======
-			var auxPath string
-			tempConf, err := ioutil.TempFile(dir, "nginx.conf")
->>>>>>> d7df7a57
 			assert.NoError(t, err)
 
 			err = os.WriteFile(tempConf.Name(), fourth, 0644)
@@ -497,7 +488,7 @@
 			if (test.config.GetZaux() != &proto.ZippedFile{} && len(test.config.GetZaux().GetContents()) > 0) {
 				auxDir := t.TempDir()
 				auxMainFile := fmt.Sprintf("%s/app_protect_metadata.json", auxDir)
-				err := ioutil.WriteFile(auxMainFile, wafMetaData1, 0644)
+				err := os.WriteFile(auxMainFile, wafMetaData1, 0644)
 				assert.NoError(t, err)
 				auxPath = auxMainFile
 
@@ -539,16 +530,12 @@
 			commandClient := tutils.GetMockCommandClient(test.config)
 			conf := &loadedConfig.Config{Server: loadedConfig.Server{Host: "127.0.0.1", GrpcPort: 9092}, Features: []string{agent_config.FeatureNginxConfig}}
 
-<<<<<<< HEAD
 			pluginUnderTest := NewNginx(commandClient, binary, env, conf)
-=======
-			pluginUnderTest := NewNginx(commandClient, binary, env, &loadedConfig.Config{Features: []string{agent_config.FeatureNginxConfig}})
 			if (test.config.GetZaux() != &proto.ZippedFile{} && len(test.config.GetZaux().GetContents()) > 0) {
 				pluginUnderTest.wafLocation = auxPath
 				pluginUnderTest.wafVersion = test.wafVersion
 			}
 
->>>>>>> d7df7a57
 			messagePipe := core.SetupMockMessagePipe(t, ctx, pluginUnderTest)
 
 			messagePipe.Process(core.NewMessage(core.CommNginxConfig, cmd))
