/**
 * Copyright (c) F5, Inc.
 *
 * This source code is licensed under the Apache License, Version 2.0 license found in the
 * LICENSE file in the root directory of this source tree.
 */

package plugins

import (
	"context"
	"encoding/json"
	"errors"
	"fmt"
	"path/filepath"
	re "regexp"
	"sync"
	"time"

	"github.com/gogo/protobuf/types"
	"github.com/google/uuid"
	log "github.com/sirupsen/logrus"

	"github.com/nginx/agent/sdk/v2"
	"github.com/nginx/agent/sdk/v2/client"
	"github.com/nginx/agent/sdk/v2/grpc"
	"github.com/nginx/agent/sdk/v2/zip"

	agent_config "github.com/nginx/agent/sdk/v2/agent/config"
	"github.com/nginx/agent/sdk/v2/proto"
	"github.com/nginx/agent/v2/src/core"
	"github.com/nginx/agent/v2/src/core/config"
	"github.com/nginx/agent/v2/src/core/payloads"
	"github.com/nginx/agent/v2/src/core/tailer"
	"github.com/nginx/agent/v2/src/extensions/nginx-app-protect/nap"
)

const (
	configAppliedProcessedResponse  = "config apply request successfully processed"
	configAppliedResponse           = "config applied successfully"
	nginxConfigAsyncFeatureDisabled = "nginx-config-async feature is disabled"
)

var (
	validationTimeout = 60 * time.Second
	reloadErrorList   = []*re.Regexp{
		re.MustCompile(`.*bind\(\) to .* failed \(98: Address already in use\).*`),
		re.MustCompile(`.*bind\(\) to .* failed \(98: Unknown error\).*`),
	}
)

// Nginx is the metadata of our nginx binary
type Nginx struct {
	messagePipeline                core.MessagePipeInterface
	nginxBinary                    core.NginxBinary
	processes                      []core.Process
	processesMutex                 sync.RWMutex
	monitorMutex                   sync.Mutex
	env                            core.Environment
	cmdr                           client.Commander
	config                         *config.Config
	isNginxAppProtectEnabled       bool
	isFeatureNginxConfigEnabled    bool
	configApplyStatusChannel       chan *proto.Command_NginxConfigResponse
	nginxAppProtectSoftwareDetails *proto.AppProtectWAFDetails
}

type ConfigRollbackResponse struct {
	succeeded     bool
	correlationId string
	timestamp     *types.Timestamp
	nginxDetails  *proto.NginxDetails
}

type NginxReloadResponse struct {
	succeeded     bool
	correlationId string
	timestamp     *types.Timestamp
	nginxDetails  *proto.NginxDetails
}

type NginxConfigValidationResponse struct {
	err           error
	correlationId string
	nginxDetails  *proto.NginxDetails
	config        *proto.NginxConfig
	configApply   *sdk.ConfigApply
	elapsedTime   time.Duration
}

func NewNginx(cmdr client.Commander, nginxBinary core.NginxBinary, env core.Environment, loadedConfig *config.Config) *Nginx {
	isFeatureNginxConfigEnabled := loadedConfig.IsFeatureEnabled(agent_config.FeatureNginxConfig) || loadedConfig.IsFeatureEnabled(agent_config.FeatureNginxConfigAsync)

	isNginxAppProtectEnabled := loadedConfig.IsExtensionEnabled(agent_config.NginxAppProtectExtensionPlugin)

	return &Nginx{
		nginxBinary:                    nginxBinary,
		processes:                      env.Processes(),
		env:                            env,
		cmdr:                           cmdr,
		config:                         loadedConfig,
		isNginxAppProtectEnabled:       isNginxAppProtectEnabled,
		isFeatureNginxConfigEnabled:    isFeatureNginxConfigEnabled,
		configApplyStatusChannel:       make(chan *proto.Command_NginxConfigResponse, 1),
		nginxAppProtectSoftwareDetails: &proto.AppProtectWAFDetails{},
	}
}

// Init initializes the plugin
func (n *Nginx) Init(pipeline core.MessagePipeInterface) {
	log.Info("NginxBinary initializing")
	n.messagePipeline = pipeline
	n.nginxBinary.UpdateNginxDetailsFromProcesses(n.getNginxProccessInfo())
	nginxDetails := n.nginxBinary.GetNginxDetailsMapFromProcesses(n.getNginxProccessInfo())

	pipeline.Process(
		core.NewMessage(core.NginxPluginConfigured, n),
		core.NewMessage(core.NginxInstancesFound, nginxDetails),
	)
}

// Process processes the messages from the messaging pipe
func (n *Nginx) Process(message *core.Message) {
	switch message.Topic() {
	case core.CommNginxConfig:
		switch cmd := message.Data().(type) {
		case *proto.Command:
			n.processCmd(cmd)
		case *AgentAPIConfigApplyRequest:
			if n.isFeatureNginxConfigEnabled {
				status := n.writeConfigAndReloadNginx(cmd.correlationId, cmd.config, proto.NginxConfigAction_APPLY)
				if status.NginxConfigResponse.GetStatus().GetMessage() != configAppliedProcessedResponse {
					n.messagePipeline.Process(core.NewMessage(core.AgentAPIConfigApplyResponse, status))
				}
			} else {
				log.Warnf("unable to process NGINX config apply request as the nginx-config-async feature is disabled")
				// TODO: Return a status code to Agent API
				status := &proto.Command_NginxConfigResponse{
					NginxConfigResponse: &proto.NginxConfigResponse{
						Status:     newErrStatus(nginxConfigAsyncFeatureDisabled).CmdStatus,
						Action:     proto.NginxConfigAction_APPLY,
						ConfigData: cmd.config.ConfigData,
					},
				}
				n.messagePipeline.Process(core.NewMessage(core.AgentAPIConfigApplyResponse, status))
			}
		}

	case core.NginxConfigUpload:
		switch cfg := message.Data().(type) {
		case *proto.ConfigDescriptor:
			err := n.uploadConfig(cfg, uuid.New().String())
			if err != nil {
				log.Warnf("Error uploading config: %v", err)
			}
		}
	case core.NginxDetailProcUpdate:
		procs := message.Data().([]core.Process)
		n.syncProcessInfo(procs)
		n.nginxBinary.UpdateNginxDetailsFromProcesses(procs)
	case core.DataplaneChanged:
		n.uploadConfigs()
	case core.DataplaneSoftwareDetailsUpdated:
		switch details := message.Data().(type) {
		case *payloads.DataplaneSoftwareDetailsUpdate:
			n.processDataplaneSoftwareDetailsUpdate(details)
		}
	case core.AgentConfigChanged:
		// If the agent config on disk changed update this with relevant config info
		n.syncAgentConfigChange()
	case core.NginxConfigValidationSucceeded:
		switch response := message.Data().(type) {
		case *NginxConfigValidationResponse:
			status := n.completeConfigApply(response)
			if response.elapsedTime < validationTimeout {
				n.configApplyStatusChannel <- status
			}
		}
	case core.NginxConfigValidationFailed:
		switch response := message.Data().(type) {
		case *NginxConfigValidationResponse:
			n.rollbackConfigApply(response.correlationId, response.config.GetConfigData().GetNginxId(), response.nginxDetails, response.configApply, response.err)
			status := &proto.Command_NginxConfigResponse{
				NginxConfigResponse: &proto.NginxConfigResponse{
					Status:     newErrStatus(fmt.Sprintf("Config apply failed (write): " + response.err.Error())).CmdStatus,
					Action:     proto.NginxConfigAction_APPLY,
					ConfigData: response.config.ConfigData,
				},
			}
			if response.elapsedTime < validationTimeout {
				n.configApplyStatusChannel <- status
			}
		}
	}
}

func (n *Nginx) Subscriptions() []string {
	return []string{
		core.CommNginxConfig,
		core.NginxConfigUpload,
		core.NginxDetailProcUpdate,
		core.DataplaneChanged,
		core.DataplaneSoftwareDetailsUpdated,
		core.AgentConfigChanged,
		core.EnableExtension,
		core.NginxConfigValidationPending,
		core.NginxConfigValidationSucceeded,
		core.NginxConfigValidationFailed,
	}
}

func (n *Nginx) getNginxProccessInfo() []core.Process {
	n.processesMutex.RLock()
	defer n.processesMutex.RUnlock()
	return n.processes
}

func (n *Nginx) syncProcessInfo(processInfo []core.Process) {
	n.processesMutex.Lock()
	defer n.processesMutex.Unlock()
	n.processes = processInfo
}

func (n *Nginx) uploadConfig(config *proto.ConfigDescriptor, messageId string) error {
	log.Debugf("Uploading config for %v", config)

	if !n.isFeatureNginxConfigEnabled {
		log.Info("unable to upload config as nginx-config feature is disabled")
		return nil
	}

	if config.GetNginxId() == "" {
		return nil
	}
	nginx := n.nginxBinary.GetNginxDetailsByID(config.GetNginxId())
	if nginx == nil {
		message := fmt.Sprintf("Unable to find nginx instance %s. Instance could be offline or uninstalled.", config.GetNginxId())
		log.Warn(message)
		return errors.New(message)
	}

	log.Tracef("Reading config in directory %v for nginx instance %v", nginx.GetConfPath(), config.GetNginxId())
	cfg, err := n.nginxBinary.ReadConfig(nginx.GetConfPath(), config.GetNginxId(), config.GetSystemId())
	if err != nil {
		log.Errorf("Unable to read nginx config %s: %v", nginx.GetConfPath(), err)
		return err
	}

<<<<<<< HEAD
	if !n.config.IsFeatureEnabled(agent_config.FeatureNginxSSLConfig) {
		cfg.Ssl = &proto.SslCertificates{SslCerts: make([]*proto.SslCertificate, 0)}
	}

	if n.isNAPEnabled {
		err = nap.UpdateMetadata(
			cfg,
			n.isNAPPrecompiledPublicationEnabled,
			n.wafLocation,
			n.wafVersion,
			n.wafAttackSignaturesVersion,
			n.wafThreatCampaignsVersion,
		)
=======
	if n.isNginxAppProtectEnabled {
		err = nap.UpdateMetadata(cfg, n.nginxAppProtectSoftwareDetails)
>>>>>>> ca230877
		if err != nil {
			log.Errorf("Unable to update NAP metadata: %v", err)
		}
		cfg, err = sdk.AddAuxfileToNginxConfig(nginx.GetConfPath(), cfg, n.nginxAppProtectSoftwareDetails.GetWafLocation(), n.config.AllowedDirectoriesMap, true)
		if err != nil {
			log.Errorf("Unable to add aux file %s to nginx config: %v", n.nginxAppProtectSoftwareDetails.GetWafLocation(), err)
			return err
		}
	}

	if err := n.cmdr.Upload(context.Background(), cfg, messageId); err != nil {
		log.Errorf("Unable to upload nginx config : %v", err)
		return err
	}

	return nil
}

func (n *Nginx) processDataplaneSoftwareDetailsUpdate(update *payloads.DataplaneSoftwareDetailsUpdate) {
	log.Tracef("software details updated software %+v", update)

	if update.GetPluginName() == agent_config.NginxAppProtectExtensionPlugin {
		n.nginxAppProtectSoftwareDetails = update.GetDataplaneSoftwareDetails().GetAppProtectWafDetails()
	}
}

func (n *Nginx) processCmd(cmd *proto.Command) {
	switch commandData := cmd.Data.(type) {
	case *proto.Command_NginxConfig:
		log.Infof("nginx config %s command %+v", commandData.NginxConfig.Action, commandData)
		status := &proto.Command_NginxConfigResponse{
			NginxConfigResponse: &proto.NginxConfigResponse{
				Status:     nil,
				Action:     proto.NginxConfigAction_UNKNOWN,
				ConfigData: nil,
			},
		}

		switch commandData.NginxConfig.Action {
		case proto.NginxConfigAction_APPLY, proto.NginxConfigAction_FORCE:
			if n.isFeatureNginxConfigEnabled {
				status = n.applyConfig(cmd, commandData)
			} else {
				log.Warnf("unable to upload config as nginx-config feature is disabled")
			}
		case proto.NginxConfigAction_TEST:
			// TODO: Test agent config?
			status.NginxConfigResponse.Status = newErrStatus("Config test not implemented").CmdStatus
			status.NginxConfigResponse.Action = proto.NginxConfigAction_TEST
		case proto.NginxConfigAction_ROLLBACK:
			// TODO: Rollback config?
			status.NginxConfigResponse.Status = newErrStatus("Config rollback not implemented").CmdStatus
			status.NginxConfigResponse.Action = proto.NginxConfigAction_ROLLBACK
		case proto.NginxConfigAction_RETURN:
			// TODO: Upload config
			status.NginxConfigResponse.Status = newErrStatus("Config return not implemented").CmdStatus
			status.NginxConfigResponse.Action = proto.NginxConfigAction_RETURN
		default:
			log.Infof("unknown nginx config action")
			status.NginxConfigResponse.Status = newErrStatus("unknown Config action not implemented").CmdStatus
		}

		resp := newStatusCommand(cmd)
		resp.Data = status
		if resp.GetNginxConfigResponse().GetStatus().GetError() != "" {
			log.Errorf("config action failed: %s", resp.GetNginxConfigResponse().GetStatus().GetError())
		}

		n.messagePipeline.Process(core.NewMessage(core.CommResponse, resp))
	}
}

func (n *Nginx) applyConfig(cmd *proto.Command, cfg *proto.Command_NginxConfig) (status *proto.Command_NginxConfigResponse) {
	log.Debugf("Applying config for message id, %s", cmd.GetMeta().MessageId)
	status = &proto.Command_NginxConfigResponse{
		NginxConfigResponse: &proto.NginxConfigResponse{
			Status:     newOKStatus(configAppliedProcessedResponse).CmdStatus,
			Action:     proto.NginxConfigAction_APPLY,
			ConfigData: cfg.NginxConfig.ConfigData,
		},
	}

	config, err := n.cmdr.Download(context.Background(), cmd.GetMeta())
	if err != nil {
		status.NginxConfigResponse.Status = newErrStatus("Config apply failed (download): " + err.Error()).CmdStatus
		return status
	}

	if err != nil {
		status.NginxConfigResponse.Status = newErrStatus("Config apply failed: " + err.Error()).CmdStatus
		return status
	}

	status = n.writeConfigAndReloadNginx(cmd.Meta.MessageId, config, cmd.GetNginxConfig().GetAction())

	log.Debug("Config Apply Complete")
	return status
}

func (n *Nginx) writeConfigAndReloadNginx(correlationId string, config *proto.NginxConfig, action proto.NginxConfigAction) *proto.Command_NginxConfigResponse {
	status := &proto.Command_NginxConfigResponse{
		NginxConfigResponse: &proto.NginxConfigResponse{
			Status:     newOKStatus(configAppliedProcessedResponse).CmdStatus,
			Action:     proto.NginxConfigAction_APPLY,
			ConfigData: config.ConfigData,
		},
	}

	n.messagePipeline.Process(core.NewMessage(core.NginxConfigValidationPending, &proto.AgentActivityStatus{
		Status: &proto.AgentActivityStatus_NginxConfigStatus{
			NginxConfigStatus: &proto.NginxConfigStatus{
				CorrelationId: correlationId,
				Status:        proto.NginxConfigStatus_PENDING,
				Message:       "config apply pending",
				NginxId:       config.GetConfigData().GetNginxId(),
			},
		},
	}))

	if config.GetConfigData().GetNginxId() == "" {
		status.NginxConfigResponse.Status = newErrStatus(fmt.Sprintf("Config apply failed (preflight): no Nginx Id in ConfigDescriptor %v", config.GetConfigData())).CmdStatus
		return status
	}

	if action == proto.NginxConfigAction_APPLY {
		configValid, err := n.ValidateNginxAppProtectVersion(config)
		if !configValid {
			status.NginxConfigResponse.Status = newErrStatus(err.Error()).CmdStatus
			return status
		}
	}

	log.Debugf("Disabling file watcher")
	n.messagePipeline.Process(core.NewMessage(core.FileWatcherEnabled, false))

	nginx := n.nginxBinary.GetNginxDetailsByID(config.GetConfigData().GetNginxId())
	if nginx == nil || nginx == (&proto.NginxDetails{}) {
		message := fmt.Sprintf("Config apply failed (preflight): no Nginx instance found for %v", config.GetConfigData().GetNginxId())
		return n.handleErrorStatus(status, message)
	}

	configApply, err := n.nginxBinary.WriteConfig(config)
	if err != nil {
		if configApply != nil {
			succeeded := true

			if rollbackErr := configApply.Rollback(err); rollbackErr != nil {
				log.Errorf("Config rollback failed: %v", rollbackErr)
				succeeded = false
			}

			configRollbackResponse := ConfigRollbackResponse{
				succeeded:     succeeded,
				correlationId: correlationId,
				timestamp:     types.TimestampNow(),
				nginxDetails:  nginx,
			}
			n.messagePipeline.Process(core.NewMessage(core.ConfigRollbackResponse, configRollbackResponse))
		}

		message := fmt.Sprintf("Config apply failed (write): " + err.Error())
		return n.handleErrorStatus(status, message)
	}

	go n.validateConfig(nginx, correlationId, config, configApply)

	// If the NGINX config can be validated with the validationTimeout the result will be returned straight away.
	// This is timeout is temporary to ensure we support backwards compatibility. In a future release this timeout
	// will be removed.
	select {
	case result := <-n.configApplyStatusChannel:
		return result
	case <-time.After(validationTimeout):
		log.Warnf("Validation of the NGINX config in taking longer than the validationTimeout %s", validationTimeout)
		return status
	}
}

// This function will run a nginx config validation in a separate go routine. If the validation takes less than 15 seconds then the result is returned straight away,
// otherwise nil is returned and the validation continues on in the background until it is complete. The result is always added to the message pipeline for other plugins
// to use.
func (n *Nginx) validateConfig(nginx *proto.NginxDetails, correlationId string, config *proto.NginxConfig, configApply *sdk.ConfigApply) {
	start := time.Now()

	err := n.nginxBinary.ValidateConfig(nginx.NginxId, nginx.ProcessPath, nginx.ConfPath, config, configApply)
	if err == nil {
		_, err = n.nginxBinary.ReadConfig(nginx.GetConfPath(), config.GetConfigData().GetNginxId(), n.env.GetSystemUUID())
	}

	elapsedTime := time.Since(start)
	log.Tracef("nginx config validation took %s to complete", elapsedTime)

	if err != nil {
		response := &NginxConfigValidationResponse{
			err:           fmt.Errorf("error running nginx -t -c %s:\n %v", nginx.ConfPath, err),
			correlationId: correlationId,
			nginxDetails:  nginx,
			config:        config,
			configApply:   configApply,
			elapsedTime:   elapsedTime,
		}
		n.messagePipeline.Process(core.NewMessage(core.NginxConfigValidationFailed, response))
	} else {
		response := &NginxConfigValidationResponse{
			err:           nil,
			correlationId: correlationId,
			nginxDetails:  nginx,
			config:        config,
			configApply:   configApply,
			elapsedTime:   elapsedTime,
		}
		n.messagePipeline.Process(core.NewMessage(core.NginxConfigValidationSucceeded, response))
	}
}

func (n *Nginx) completeConfigApply(response *NginxConfigValidationResponse) (status *proto.Command_NginxConfigResponse) {
	nginxConfigStatusMessage := configAppliedResponse
	rollback := false

	var rollbackError error
	// get the process info before reload
	// so we can compare against after reload
	processInfo := n.getNginxProccessInfo()

	reloadErr := n.nginxBinary.Reload(response.nginxDetails.ProcessId, response.nginxDetails.ProcessPath)
	if reloadErr != nil {
		nginxConfigStatusMessage = fmt.Sprintf("Config apply failed (write): %v", reloadErr)
		log.Errorf(nginxConfigStatusMessage)
		rollbackError = reloadErr
		rollback = true
	} else {
		rollbackError = n.monitor(processInfo)
		if rollbackError != nil {
			nginxConfigStatusMessage = fmt.Sprintf("Config apply failed. Errors found during monitoring period after applying a new configuration: %v", rollbackError)
			rollback = true
		} else {
			log.Info("No errors found in NGINX errors logs after NGINX reload")
		}
	}

	nginxReloadEventMeta := NginxReloadResponse{
		succeeded:     reloadErr == nil,
		correlationId: response.correlationId,
		timestamp:     types.TimestampNow(),
		nginxDetails:  response.nginxDetails,
	}

	n.messagePipeline.Process(core.NewMessage(core.NginxReloadComplete, nginxReloadEventMeta))

	if rollback {
		go n.rollbackConfigApply(response.correlationId, response.config.GetConfigData().GetNginxId(), response.nginxDetails, response.configApply, rollbackError)

		status = &proto.Command_NginxConfigResponse{
			NginxConfigResponse: &proto.NginxConfigResponse{
				Status:     newErrStatus(nginxConfigStatusMessage).CmdStatus,
				Action:     proto.NginxConfigAction_APPLY,
				ConfigData: response.config.ConfigData,
			},
		}
	} else {
		if response.configApply != nil {
			if err := response.configApply.Complete(); err != nil {
				nginxConfigStatusMessage = fmt.Sprintf("Config complete failed: %v", err)
				log.Errorf(nginxConfigStatusMessage)
			}
		}

		// Upload NGINX config only if GPRC server is configured
		if n.config.IsGrpcServerConfigured() {
			uploadResponse := &proto.Command_NginxConfigResponse{
				NginxConfigResponse: &proto.NginxConfigResponse{
					Action:     proto.NginxConfigAction_UNKNOWN,
					Status:     newOKStatus("config uploaded status").CmdStatus,
					ConfigData: nil,
				},
			}

			err := n.uploadConfig(
				&proto.ConfigDescriptor{
					SystemId: n.env.GetSystemUUID(),
					NginxId:  response.config.GetConfigData().GetNginxId(),
				},
				response.correlationId,
			)
			if err != nil {
				uploadResponse.NginxConfigResponse.Status = newErrStatus("Config uploaded error: " + err.Error()).CmdStatus
				nginxConfigStatusMessage = fmt.Sprintf("Config uploaded error: %v", err)
				log.Errorf(nginxConfigStatusMessage)
			}

			uploadResponseCommand := &proto.Command{Meta: grpc.NewMessageMeta(response.correlationId)}
			uploadResponseCommand.Data = uploadResponse

			n.messagePipeline.Process(core.NewMessage(core.CommResponse, uploadResponseCommand))
		}

		log.Debug("Enabling file watcher")
		n.messagePipeline.Process(core.NewMessage(core.FileWatcherEnabled, true))

		agentActivityStatus := &proto.AgentActivityStatus{
			Status: &proto.AgentActivityStatus_NginxConfigStatus{
				NginxConfigStatus: &proto.NginxConfigStatus{
					CorrelationId: response.correlationId,
					Status:        proto.NginxConfigStatus_OK,
					Message:       nginxConfigStatusMessage,
					NginxId:       response.config.GetConfigData().GetNginxId(),
				},
			},
		}

		n.messagePipeline.Process(core.NewMessage(core.NginxConfigApplySucceeded, agentActivityStatus))

		status = &proto.Command_NginxConfigResponse{
			NginxConfigResponse: &proto.NginxConfigResponse{
				Status:     newOKStatus(nginxConfigStatusMessage).CmdStatus,
				Action:     proto.NginxConfigAction_APPLY,
				ConfigData: response.config.ConfigData,
			},
		}
	}

	log.Debug("Config Apply Complete")

	return status
}

func (n *Nginx) monitor(processInfo []core.Process) error {
	log.Info("Monitoring post reload for changes")
	n.monitorMutex.Lock()
	defer n.monitorMutex.Unlock()
	var errorsFound []string
	errorLogs := n.nginxBinary.GetErrorLogs()

	logErrorChannel := make(chan string, len(errorLogs))
	defer close(logErrorChannel)

	go n.monitorLogs(errorLogs, logErrorChannel)

	// Expect to receive one message from a message for each NGINX error log file in the logErrorChannel
	numberOfExpectedMessages := len(errorLogs)

	for i := 0; i < numberOfExpectedMessages; i++ {
		err := <-logErrorChannel
		log.Tracef("message received in logErrorChannel: %s", err)
		if err != "" {
			errorsFound = append(errorsFound, err)
		}
	}

	log.Info("Finished monitoring post reload")

	if len(errorsFound) > 0 {
		return errors.New(errorsFound[0])
	}

	return nil
}

func (n *Nginx) monitorLogs(errorLogs map[string]string, errorChannel chan string) {
	if len(errorLogs) == 0 {
		log.Trace("No logs so returning monitoring of logs")
		return
	}

	for logFile := range errorLogs {
		go n.tailLog(logFile, errorChannel)
	}
}

func (n *Nginx) tailLog(logFile string, errorChannel chan string) {
	t, err := tailer.NewTailer(logFile)
	if err != nil {
		log.Errorf("Unable to tail error log %q after NGINX reload: %v", logFile, err)
		// this is not an error in the logs, ignoring tailing
		errorChannel <- ""
		return
	}

	ctx, cncl := context.WithTimeout(context.Background(), n.config.Nginx.ConfigReloadMonitoringPeriod)
	defer cncl()

	data := make(chan string, 1024)
	go t.Tail(ctx, data)

	tick := time.NewTicker(n.config.Nginx.ConfigReloadMonitoringPeriod)
	defer tick.Stop()

	for {
		select {
		case d := <-data:
			for _, errorRegex := range reloadErrorList {
				if errorRegex.MatchString(d) {
					errorChannel <- d
					return
				}
			}
		case <-tick.C:
			errorChannel <- ""
			return
		}
	}
}

func (n *Nginx) rollbackConfigApply(correlationId string, nginxId string, nginxDetails *proto.NginxDetails, configApply *sdk.ConfigApply, err error) {
	nginxConfigStatusMessage := fmt.Sprintf("Config apply failed (write): %v", err.Error())
	log.Error(nginxConfigStatusMessage)

	if configApply != nil {
		succeeded := true

		if rollbackErr := configApply.Rollback(err); rollbackErr != nil {
			nginxConfigStatusMessage := fmt.Sprintf("Config rollback failed: %v", rollbackErr)
			log.Error(nginxConfigStatusMessage)
			succeeded = false
		}

		configRollbackResponse := ConfigRollbackResponse{
			succeeded:     succeeded,
			correlationId: correlationId,
			timestamp:     types.TimestampNow(),
			nginxDetails:  nginxDetails,
		}

		n.messagePipeline.Process(core.NewMessage(core.ConfigRollbackResponse, configRollbackResponse))

		agentActivityStatus := &proto.AgentActivityStatus{
			Status: &proto.AgentActivityStatus_NginxConfigStatus{
				NginxConfigStatus: &proto.NginxConfigStatus{
					CorrelationId: correlationId,
					Status:        proto.NginxConfigStatus_ERROR,
					Message:       nginxConfigStatusMessage,
					NginxId:       nginxId,
				},
			},
		}

		n.messagePipeline.Process(core.NewMessage(core.NginxConfigApplyFailed, agentActivityStatus))
	}

	log.Debug("Enabling file watcher")
	n.messagePipeline.Process(core.NewMessage(core.FileWatcherEnabled, true))
}

func (n *Nginx) handleErrorStatus(status *proto.Command_NginxConfigResponse, message string) *proto.Command_NginxConfigResponse {
	status.NginxConfigResponse.Status = newErrStatus(message).CmdStatus

	log.Debug("Enabling file watcher")
	n.messagePipeline.Process(core.NewMessage(core.FileWatcherEnabled, true))

	return status
}

func (n *Nginx) uploadConfigs() {
	systemId := n.env.GetSystemUUID()
	n.syncProcessInfo(n.env.Processes())
	for nginxID := range n.nginxBinary.GetNginxDetailsMapFromProcesses(n.getNginxProccessInfo()) {
		err := n.uploadConfig(
			&proto.ConfigDescriptor{
				SystemId: systemId,
				NginxId:  nginxID,
			},
			uuid.NewString(),
		)
		if err != nil {
			log.Warnf("Unable to upload config for nginx instance %s, %v", nginxID, err)
		}
	}
}

// Info returns the version of this plugin
func (n *Nginx) Info() *core.Info {
	return core.NewInfo("NginxBinary", "v0.0.1")
}

// Close cleans up anything outstanding once the plugin ends
func (n *Nginx) Close() {
	log.Info("NginxBinary is wrapping up")
}

func (n *Nginx) syncAgentConfigChange() {
	conf, err := config.GetConfig(n.env.GetSystemUUID())
	if err != nil {
		log.Errorf("Failed to load config for updating: %v", err)
		return
	}
	log.Debugf("Nginx Plugins is updating to a new config - %v", conf)

<<<<<<< HEAD
	if conf.NginxAppProtect != (config.NginxAppProtect{}) {
		n.isNAPEnabled = true
		n.isNAPPrecompiledPublicationEnabled = conf.IsNginxAppProtectPrecompiledPublicationConfigured()
	} else {
		n.isNAPPrecompiledPublicationEnabled = false
		n.isNAPEnabled = false
	}

	n.isFeatureNginxConfigEnabled = conf.IsFeatureEnabled(agent_config.FeatureNginxConfig) || conf.IsFeatureEnabled(agent_config.FeatureNginxConfigAsync)
=======
	n.isFeatureNginxConfigEnabled = conf.IsFeatureEnabled(agent_config.FeatureNginxConfig)

>>>>>>> ca230877
	n.config = conf
}

func (n *Nginx) ValidateNginxAppProtectVersion(nginxConfig *proto.NginxConfig) (bool, error) {
	if isFileInDirectoryMap(nginxConfig.GetDirectoryMap(), n.nginxAppProtectSoftwareDetails.GetWafLocation()) {
		if aux := nginxConfig.GetZaux(); aux != nil && len(aux.Contents) > 0 {
			auxFiles, err := zip.UnPack(aux)
			if err != nil {
				return false, fmt.Errorf("config apply failed (preflight): not able to read unpack aux files %v", nginxConfig.GetZaux())
			}
			for _, file := range auxFiles {
				if filepath.Base(file.GetName()) == filepath.Base(n.nginxAppProtectSoftwareDetails.GetWafLocation()) {
					var napMetdata nap.Metadata
					err := json.Unmarshal(file.GetContents(), &napMetdata)
					if err != nil {
						return false, fmt.Errorf("config apply failed (preflight): not able to read WAF file in metadata %v", nginxConfig.GetConfigData())
					}
					if napMetdata.NapVersion != "" && n.nginxAppProtectSoftwareDetails.GetWafVersion() != napMetdata.NapVersion {
						return false, fmt.Errorf("config apply failed (preflight): config metadata mismatch %v", nginxConfig.GetConfigData())
					}
				}
			}
		}
	}

	return true, nil
}

func isFileInDirectoryMap(directoryMap *proto.DirectoryMap, path string) bool {
	if directoryMap == nil {
		return false
	}
	if (directoryMap != &proto.DirectoryMap{}) {
		for _, directory := range directoryMap.Directories {
			for _, file := range directory.GetFiles() {
				if filepath.Base(file.GetName()) == filepath.Base(path) {
					return true
				}
			}
		}
	}
	return false
}<|MERGE_RESOLUTION|>--- conflicted
+++ resolved
@@ -246,24 +246,12 @@
 		return err
 	}
 
-<<<<<<< HEAD
 	if !n.config.IsFeatureEnabled(agent_config.FeatureNginxSSLConfig) {
 		cfg.Ssl = &proto.SslCertificates{SslCerts: make([]*proto.SslCertificate, 0)}
 	}
-
-	if n.isNAPEnabled {
-		err = nap.UpdateMetadata(
-			cfg,
-			n.isNAPPrecompiledPublicationEnabled,
-			n.wafLocation,
-			n.wafVersion,
-			n.wafAttackSignaturesVersion,
-			n.wafThreatCampaignsVersion,
-		)
-=======
+	
 	if n.isNginxAppProtectEnabled {
 		err = nap.UpdateMetadata(cfg, n.nginxAppProtectSoftwareDetails)
->>>>>>> ca230877
 		if err != nil {
 			log.Errorf("Unable to update NAP metadata: %v", err)
 		}
@@ -751,20 +739,8 @@
 	}
 	log.Debugf("Nginx Plugins is updating to a new config - %v", conf)
 
-<<<<<<< HEAD
-	if conf.NginxAppProtect != (config.NginxAppProtect{}) {
-		n.isNAPEnabled = true
-		n.isNAPPrecompiledPublicationEnabled = conf.IsNginxAppProtectPrecompiledPublicationConfigured()
-	} else {
-		n.isNAPPrecompiledPublicationEnabled = false
-		n.isNAPEnabled = false
-	}
-
 	n.isFeatureNginxConfigEnabled = conf.IsFeatureEnabled(agent_config.FeatureNginxConfig) || conf.IsFeatureEnabled(agent_config.FeatureNginxConfigAsync)
-=======
-	n.isFeatureNginxConfigEnabled = conf.IsFeatureEnabled(agent_config.FeatureNginxConfig)
-
->>>>>>> ca230877
+
 	n.config = conf
 }
 
