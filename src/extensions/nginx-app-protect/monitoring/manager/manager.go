--- conflicted
+++ resolved
@@ -148,13 +148,6 @@
 func (s *Manager) Run(ctx context.Context) {
 	s.logger.Infof("Starting to run %s", componentName)
 
-<<<<<<< HEAD
-	waitGroup := &sync.WaitGroup{}
-	waitGroup.Add(2)
-
-	go s.collector.Collect(ctx, waitGroup, s.collectChan)
-	go s.processor.Process(ctx, waitGroup, s.collectChan, s.processorChan)
-=======
 	chtx, cancel := context.WithCancel(ctx)
 	defer cancel()
 
@@ -163,7 +156,6 @@
 
 	<-ctx.Done()
 	s.logger.Infof("Received Context cancellation, %s is wrapping up...", componentName)
->>>>>>> 1c7ac984
 
 	s.logger.Infof("Context cancellation, %s wrapped up...", componentName)
 }
