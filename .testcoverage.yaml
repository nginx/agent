--- conflicted
+++ resolved
@@ -41,11 +41,8 @@
     - app.go          # app.go and main.go should be tested by integration tests.
     - main.go
     - internal/datasource/config # These need to be addressed
-<<<<<<< HEAD
     - internal/service # These need to be addressed
-=======
     - internal/datasource/host # These need to be addressed
->>>>>>> d598b735
     - internal/datasource/host/exec # These need to be addressed
     - internal/service/config # These need to be addressed
     - internal/plugin # These need to be addressed
