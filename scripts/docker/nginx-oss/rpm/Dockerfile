--- conflicted
+++ resolved
@@ -2,11 +2,7 @@
 FROM ${BASE_IMAGE} as install-nginx
 LABEL maintainer="NGINX Agent Maintainers <agent@nginx.com>"
 
-<<<<<<< HEAD
-=======
 ARG PACKAGES_REPO
-ARG NGINX_CONF
->>>>>>> ec224001
 ARG ENTRY_POINT
 ARG OS_VERSION
 ARG OS_RELEASE
@@ -19,11 +15,15 @@
         then yum install -y oracle-epel-release-el7; \
     fi
 
-<<<<<<< HEAD
 RUN if [ "$OS_VERSION" = "2" ] && [ "$OS_RELEASE" = "amazonlinux" ]; \
         then amazon-linux-extras enable epel && yum clean metadata \
         && yum install -y epel-release; \
-=======
+    fi
+
+RUN if [ "$OS_RELEASE" = "amazonlinux" ]; \
+        then yum install -y shadow-utils; \
+    fi
+
 RUN if [ "$OS_RELEASE" = "centos" ] && [ "$OS_VERSION" = "7" ]; \
         then yum install -y epel-release; \
     fi
@@ -34,12 +34,8 @@
 baseurl=http://nginx.org/packages/mainline/rhel/${OS_VERSION}/\$basearch/ \n\
 gpgcheck=0 \n\
 enabled=1" > /etc/yum.repos.d/nginx.repo; \
->>>>>>> ec224001
     fi
 
-RUN if [ "$OS_RELEASE" = "amazonlinux" ]; \
-        then yum install -y shadow-utils; \
-    fi
 
 RUN set -x \
     && groupadd --system --gid 101 nginx \
@@ -53,7 +49,15 @@
                       nginx
 
 # Setup nginx agent repository
-RUN if [ "$OS_RELEASE" = "amazonlinux" ]; \
+RUN if [ "$OS_VERSION" = "2023" ] && [ "$OS_RELEASE" = "amazonlinux" ]; \
+    then printf "[nginx-agent] \n\
+name=nginx-agent repo \n\
+baseurl=http://${PACKAGES_REPO}/nginx-agent/amzn/${OS_VERSION}/\$basearch \n\
+gpgcheck=1 \n\
+enabled=1 \n\
+gpgkey=https://nginx.org/keys/nginx_signing.key \n\
+module_hotfixes=true" > /etc/yum.repos.d/nginx-agent.repo; \
+    elif [ "$OS_VERSION" = "2" ] && [ "$OS_RELEASE" = "amazonlinux" ]; \
     then printf "[nginx-agent] \n\
 name=nginx-agent repo \n\
 baseurl=http://${PACKAGES_REPO}/nginx-agent/amzn2/${OS_VERSION}/\$basearch \n\
