--- conflicted
+++ resolved
@@ -11,6 +11,7 @@
 ################################
 
 LOG_LEVEL=""
+INSTANCE_GROUP=""
 
 ################################
 ###### Default variables
@@ -49,7 +50,6 @@
 }
 
 update_config_file() {
-<<<<<<< HEAD
     echo "Checking what version of NGINX Agent is already installed"
     check_version="nginx-agent --version"
     nginx_agent_version=$($check_version 2>&1) || true
@@ -90,31 +90,6 @@
 #
 # Configuration file for NGINX Agent.
 #
-=======
-    sed_cmd="sed -i.bak "
-
-    if [ ! -f "$AGENT_CONFIG_FILE" ]; then
-        printf "NGINX Agent config file %s does not exist. Could not be updated\n" "$AGENT_CONFIG_FILE"
-        exit 0
-    fi
-
-    if [ "${PACKAGE_HOST}" ]; then
-        printf "Updating %s ...\n" "${AGENT_CONFIG_FILE}"
-
-        # Replace Host
-        ${sed_cmd} "s/host:.*$/host: ${PACKAGE_HOST}/" "${AGENT_CONFIG_FILE}"
-    fi
-    
-    # Check the log-level and set accordingly
-    if [ "${LOG_LEVEL}" ]; then
-        if [ "$(grep -cP '^(?=[\s]*+[^#])[^#]*(level:)' "${AGENT_CONFIG_FILE}")" -ge 1 ]; then
-            printf "Setting existing log level: %s\n" "${LOG_LEVEL}"
-            ${sed_cmd} "/^[[:space:]]*#/!s/\(level:.*\)/level: ${LOG_LEVEL}/g" "${AGENT_CONFIG_FILE}"
-        else
-            printf "Setting log level: %s\n" "${LOG_LEVEL}"
-            _log_level_replacement="s/^log:/log:\\
-  level: ${LOG_LEVEL}/"
->>>>>>> 3aadfebf
 
 log:
   # set log level (error, info, debug; default \"info\")
