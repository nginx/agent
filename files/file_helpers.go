// Copyright (c) F5, Inc.
//
// This source code is licensed under the Apache License, Version 2.0 license found in the
// LICENSE file in the root directory of this source tree.

// Package files implements utility routines for gathering information about files and their contents.
package files

import (
	"cmp"
	"crypto/sha256"
	"encoding/base64"
	"fmt"
	"io"
	"os"
	"slices"

	"github.com/nginx/agent/v3/api/grpc/mpi/v1"
	"github.com/nginx/agent/v3/internal/uuid"
	"google.golang.org/protobuf/types/known/timestamppb"
)

func GetFileMeta(filePath string) (*v1.FileMeta, error) {
<<<<<<< HEAD
	hash, err := GenerateFileHash(filePath)
=======
	fileInfo, err := os.Stat(filePath)
>>>>>>> 84d4597c
	if err != nil {
		return nil, err
	}

<<<<<<< HEAD
	fileInfo, err := os.Stat(filePath)
=======
	hash, err := GenerateFileHash(filePath)
>>>>>>> 84d4597c
	if err != nil {
		return nil, err
	}

	return &v1.FileMeta{
		Name:         filePath,
		Hash:         hash,
		ModifiedTime: timestamppb.New(fileInfo.ModTime()),
		Permissions:  fileInfo.Mode().Perm().String(),
		Size:         fileInfo.Size(),
	}, nil
}

// GetPermissions returns a file's permissions as a string.
func GetPermissions(fileMode os.FileMode) string {
	return fmt.Sprintf("%#o", fileMode.Perm())
}

// GenerateConfigVersion returns a unique config version for a set of files.
// The config version is calculated by joining the file hashes together and generating a unique ID.
func GenerateConfigVersion(fileSlice []*v1.File) string {
	var hashes string

	slices.SortFunc(fileSlice, func(a, b *v1.File) int {
		return cmp.Compare(a.GetFileMeta().GetName(), b.GetFileMeta().GetName())
	})

	for _, file := range fileSlice {
		hashes += file.GetFileMeta().GetHash()
	}

	return uuid.Generate("%s", hashes)
}

// GenerateFileHash returns the hash value of a file's contents.
func GenerateFileHash(filePath string) (string, error) {
	f, err := os.Open(filePath)
	if err != nil {
		return "", err
	}
	defer f.Close()

	h := sha256.New()
	if _, copyErr := io.Copy(h, f); copyErr != nil {
		return "", copyErr
	}

	return base64.StdEncoding.EncodeToString(h.Sum(nil)), nil
}<|MERGE_RESOLUTION|>--- conflicted
+++ resolved
@@ -21,20 +21,12 @@
 )
 
 func GetFileMeta(filePath string) (*v1.FileMeta, error) {
-<<<<<<< HEAD
-	hash, err := GenerateFileHash(filePath)
-=======
 	fileInfo, err := os.Stat(filePath)
->>>>>>> 84d4597c
 	if err != nil {
 		return nil, err
 	}
 
-<<<<<<< HEAD
-	fileInfo, err := os.Stat(filePath)
-=======
 	hash, err := GenerateFileHash(filePath)
->>>>>>> 84d4597c
 	if err != nil {
 		return nil, err
 	}
