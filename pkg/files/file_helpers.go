// Copyright (c) F5, Inc.
//
// This source code is licensed under the Apache License, Version 2.0 license found in the
// LICENSE file in the root directory of this source tree.

// Package files implements utility routines for gathering information about files and their contents.
package files

import (
	"bytes"
	"cmp"
	"fmt"
<<<<<<< HEAD
	"io"
	"log/slog"
=======
>>>>>>> 0e640ada
	"os"
	"slices"
	"strconv"

	"github.com/google/uuid"
<<<<<<< HEAD
	mpi "github.com/nginx/agent/v3/api/grpc/mpi/v1"
	"google.golang.org/protobuf/types/known/timestamppb"
)

const permissions = 0o644

func GetFileMeta(filePath string) (*mpi.FileMeta, error) {
=======

	"github.com/nginx/agent/v3/api/grpc/mpi/v1"
	"google.golang.org/protobuf/types/known/timestamppb"
)

// FileMeta returns a proto FileMeta struct from a given file path.
func FileMeta(filePath string) (*v1.FileMeta, error) {
>>>>>>> 0e640ada
	fileInfo, err := os.Stat(filePath)
	if err != nil {
		return nil, err
	}

<<<<<<< HEAD
	content, err := ReadFile(filePath)
	slog.Info("content", "", content)
=======
	content, err := os.ReadFile(filePath)
>>>>>>> 0e640ada
	if err != nil {
		return nil, err
	}

<<<<<<< HEAD
	fileHash := GenerateHash(content)

	return &mpi.FileMeta{
=======
	hash := GenerateHash(content)

	return &v1.FileMeta{
>>>>>>> 0e640ada
		Name:         filePath,
		Hash:         fileHash,
		ModifiedTime: timestamppb.New(fileInfo.ModTime()),
		Permissions:  GetPermissions(fileInfo.Mode()),
		Size:         fileInfo.Size(),
	}, nil
}

// Permissions returns a file's permissions as a string.
func Permissions(fileMode os.FileMode) string {
	return fmt.Sprintf("%#o", fileMode.Perm())
}

func FileMode(mode string) os.FileMode {
	result, err := strconv.ParseInt(mode, 8, 32)
	if err != nil {
		return os.FileMode(permissions)
	}

	return os.FileMode(result)
}

// GenerateConfigVersion returns a unique config version for a set of files.
// The config version is calculated by joining the file hashes together and generating a unique ID.
func GenerateConfigVersion(fileSlice []*mpi.File) string {
	var hashes string

	slices.SortFunc(fileSlice, func(a, b *mpi.File) int {
		return cmp.Compare(a.GetFileMeta().GetName(), b.GetFileMeta().GetName())
	})

	for _, file := range fileSlice {
		hashes += file.GetFileMeta().GetHash()
	}

	return GenerateHash([]byte(hashes))
}

<<<<<<< HEAD
func GenerateHash(b []byte) string {
	return uuid.NewMD5(uuid.Nil, b).String()
}

// ReadFile returns the content of a file
func ReadFile(filePath string) ([]byte, error) {
	f, openErr := os.Open(filePath)
	if openErr != nil {
		return nil, openErr
	}

	content := bytes.NewBuffer([]byte{})
	_, copyErr := io.Copy(content, f)
	if copyErr != nil {
		return nil, copyErr
	}

	return content.Bytes(), nil
}

// CompareFileHash compares files from the FileOverview to files on disk and returns a map with the files that have
// changed and a map with the contents of those files. Key to both maps is file path
// nolint: revive,cyclop
func CompareFileHash(fileOverview *mpi.FileOverview) (fileDiff map[string]*mpi.File,
	fileContents map[string][]byte, err error,
) {
	fileDiff = make(map[string]*mpi.File)
	fileContents = make(map[string][]byte)

	for _, file := range fileOverview.GetFiles() {
		fileName := file.GetFileMeta().GetName()
		switch file.GetAction() {
		case mpi.File_FILE_ACTION_DELETE:
			if _, err = os.Stat(fileName); os.IsNotExist(err) {
				// File is already deleted, skip
				continue
			}
			fileContent, readErr := ReadFile(fileName)
			if readErr != nil {
				return nil, nil, fmt.Errorf("error reading file %s, error: %w", fileName, readErr)
			}
			fileContents[fileName] = fileContent
			fileDiff[fileName] = file
		case mpi.File_FILE_ACTION_ADD:
			if _, err = os.Stat(fileName); os.IsNotExist(err) {
				// file is new, nothing to compare
				fileDiff[fileName] = file
				continue
			}
			// file already exists and needs to be updated instead
			updateAction := mpi.File_FILE_ACTION_UPDATE
			file.Action = &updateAction

			fallthrough
		case mpi.File_FILE_ACTION_UPDATE:
			fileContent, readErr := ReadFile(fileName)
			if readErr != nil {
				return nil, nil, fmt.Errorf("error generating hash for file %s, error: %w", fileName, readErr)
			}
			fileHash := GenerateHash(fileContent)

			if fileHash == file.GetFileMeta().GetHash() {
				// file is same as on disk, skip
				continue
			}

			fileContents[fileName] = fileContent
			fileDiff[fileName] = file
		case mpi.File_FILE_ACTION_UNSPECIFIED, mpi.File_FILE_ACTION_UNCHANGED:
			// FileAction is UNSPECIFIED or UNCHANGED skipping. Treat UNSPECIFIED as if it is UNCHANGED.
			fallthrough
		default:
			continue
		}
	}

	return fileDiff, fileContents, nil
=======
// GenerateHash returns the hash value of a file's contents.
func GenerateHash(b []byte) string {
	return uuid.NewMD5(uuid.Nil, b).String()
>>>>>>> 0e640ada
}<|MERGE_RESOLUTION|>--- conflicted
+++ resolved
@@ -7,64 +7,39 @@
 package files
 
 import (
-	"bytes"
 	"cmp"
 	"fmt"
-<<<<<<< HEAD
-	"io"
-	"log/slog"
-=======
->>>>>>> 0e640ada
 	"os"
 	"slices"
 	"strconv"
 
 	"github.com/google/uuid"
-<<<<<<< HEAD
+
 	mpi "github.com/nginx/agent/v3/api/grpc/mpi/v1"
 	"google.golang.org/protobuf/types/known/timestamppb"
 )
 
 const permissions = 0o644
 
-func GetFileMeta(filePath string) (*mpi.FileMeta, error) {
-=======
-
-	"github.com/nginx/agent/v3/api/grpc/mpi/v1"
-	"google.golang.org/protobuf/types/known/timestamppb"
-)
-
 // FileMeta returns a proto FileMeta struct from a given file path.
-func FileMeta(filePath string) (*v1.FileMeta, error) {
->>>>>>> 0e640ada
+func FileMeta(filePath string) (*mpi.FileMeta, error) {
 	fileInfo, err := os.Stat(filePath)
 	if err != nil {
 		return nil, err
 	}
 
-<<<<<<< HEAD
-	content, err := ReadFile(filePath)
-	slog.Info("content", "", content)
-=======
 	content, err := os.ReadFile(filePath)
->>>>>>> 0e640ada
 	if err != nil {
 		return nil, err
 	}
 
-<<<<<<< HEAD
 	fileHash := GenerateHash(content)
 
 	return &mpi.FileMeta{
-=======
-	hash := GenerateHash(content)
-
-	return &v1.FileMeta{
->>>>>>> 0e640ada
 		Name:         filePath,
 		Hash:         fileHash,
 		ModifiedTime: timestamppb.New(fileInfo.ModTime()),
-		Permissions:  GetPermissions(fileInfo.Mode()),
+		Permissions:  Permissions(fileInfo.Mode()),
 		Size:         fileInfo.Size(),
 	}, nil
 }
@@ -99,25 +74,9 @@
 	return GenerateHash([]byte(hashes))
 }
 
-<<<<<<< HEAD
+// GenerateHash returns the hash value of a file's contents.
 func GenerateHash(b []byte) string {
 	return uuid.NewMD5(uuid.Nil, b).String()
-}
-
-// ReadFile returns the content of a file
-func ReadFile(filePath string) ([]byte, error) {
-	f, openErr := os.Open(filePath)
-	if openErr != nil {
-		return nil, openErr
-	}
-
-	content := bytes.NewBuffer([]byte{})
-	_, copyErr := io.Copy(content, f)
-	if copyErr != nil {
-		return nil, copyErr
-	}
-
-	return content.Bytes(), nil
 }
 
 // CompareFileHash compares files from the FileOverview to files on disk and returns a map with the files that have
@@ -137,7 +96,7 @@
 				// File is already deleted, skip
 				continue
 			}
-			fileContent, readErr := ReadFile(fileName)
+			fileContent, readErr := os.ReadFile(fileName)
 			if readErr != nil {
 				return nil, nil, fmt.Errorf("error reading file %s, error: %w", fileName, readErr)
 			}
@@ -155,7 +114,7 @@
 
 			fallthrough
 		case mpi.File_FILE_ACTION_UPDATE:
-			fileContent, readErr := ReadFile(fileName)
+			fileContent, readErr := os.ReadFile(fileName)
 			if readErr != nil {
 				return nil, nil, fmt.Errorf("error generating hash for file %s, error: %w", fileName, readErr)
 			}
@@ -177,9 +136,4 @@
 	}
 
 	return fileDiff, fileContents, nil
-=======
-// GenerateHash returns the hash value of a file's contents.
-func GenerateHash(b []byte) string {
-	return uuid.NewMD5(uuid.Nil, b).String()
->>>>>>> 0e640ada
 }