--- conflicted
+++ resolved
@@ -24,16 +24,7 @@
 	defer helpers.RemoveFileWithErrorCheck(t, file.Name())
 	require.NoError(t, err)
 
-<<<<<<< HEAD
 	expected := protos.GetFileMeta(file.Name(), GenerateHash([]byte("")))
-=======
-	expected := &v1.FileMeta{
-		Name:        file.Name(),
-		Hash:        "4ae71336-e44b-39bf-b9d2-752e234818a5",
-		Permissions: "-rw-------",
-		Size:        0,
-	}
->>>>>>> 0e640ada
 
 	fileMeta, err := FileMeta(file.Name())
 	require.NoError(t, err)
@@ -59,7 +50,6 @@
 }
 
 func Test_GenerateConfigVersion(t *testing.T) {
-<<<<<<< HEAD
 	tests := []struct {
 		name     string
 		input    []*mpi.File
@@ -69,14 +59,6 @@
 			name:     "Test 1: empty file slice",
 			input:    []*mpi.File{},
 			expected: GenerateHash([]byte{}),
-=======
-	expectedConfigVersion := "b0fe3bfa-5140-3fb2-aee6-7f458f6dae4e"
-
-	file1 := &v1.File{
-		FileMeta: &v1.FileMeta{
-			Name: "file1",
-			Hash: "3151431543",
->>>>>>> 0e640ada
 		},
 		{
 			name: "Test 2: one file",
@@ -154,24 +136,6 @@
 	}
 }
 
-<<<<<<< HEAD
-func TestReadFile(t *testing.T) {
-=======
-func Test_GenerateHash(t *testing.T) {
->>>>>>> 0e640ada
-	testFile := helpers.CreateFileWithErrorCheck(t, os.TempDir(), "testFile")
-	defer helpers.RemoveFileWithErrorCheck(t, testFile.Name())
-	expectedFileContent := []byte("test data")
-	err := os.WriteFile(testFile.Name(), expectedFileContent, 0o600)
-	require.NoError(t, err)
-
-	resultContent, err := ReadFile(testFile.Name())
-	require.NoError(t, err)
-
-<<<<<<< HEAD
-	assert.Equal(t, expectedFileContent, resultContent)
-}
-
 func TestCompareFileHash_Delete(t *testing.T) {
 	tempDir := os.TempDir()
 
@@ -287,12 +251,4 @@
 			require.NoError(tt, compareErr)
 		})
 	}
-=======
-	content, err := os.ReadFile(testFile.Name())
-
-	hash := GenerateHash(content)
-	require.NoError(t, err)
-
-	assert.Equal(t, "ff8dcd5d-a12f-3895-a6b9-2ac8c98bfd08", hash)
->>>>>>> 0e640ada
 }