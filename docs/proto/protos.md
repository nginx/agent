--- conflicted
+++ resolved
@@ -151,8 +151,8 @@
 
 | Field | Type | Label | Description |
 | ----- | ---- | ----- | ----------- |
-| instance_id | [string](#string) |  | the instance identifier |
-| version | [string](#string) |  | the version of the configuration |
+| instance_id | [string](#string) |  | The instance identifier |
+| version | [string](#string) |  | The version of the configuration |
 
 
 
@@ -168,7 +168,7 @@
 | Field | Type | Label | Description |
 | ----- | ---- | ----- | ----------- |
 | file_meta | [FileMeta](#mpi-v1-FileMeta) |  | Meta information about the file, the name (including path) and hash |
-| action | [File.FileAction](#mpi-v1-File-FileAction) | optional | optional action |
+| action | [File.FileAction](#mpi-v1-File-FileAction) | optional | Optional action |
 
 
 
@@ -183,7 +183,7 @@
 
 | Field | Type | Label | Description |
 | ----- | ---- | ----- | ----------- |
-| contents | [bytes](#bytes) |  | byte representation of a file without encoding |
+| contents | [bytes](#bytes) |  | Byte representation of a file without encoding |
 
 
 
@@ -198,11 +198,11 @@
 
 | Field | Type | Label | Description |
 | ----- | ---- | ----- | ----------- |
-| name | [string](#string) |  | the name of the file |
-| hash | [string](#string) |  | the hash of the file contents sha256, hex encoded |
-| modified_time | [google.protobuf.Timestamp](#google-protobuf-Timestamp) |  | last modified time of the file (created time if never modified) |
-| permissions | [string](#string) |  | the permission set associated with a particular file |
-| size | [int64](#int64) |  | Size of the file in bytes |
+| name | [string](#string) |  | The full path of the file |
+| hash | [string](#string) |  | The hash of the file contents sha256, hex encoded |
+| modified_time | [google.protobuf.Timestamp](#google-protobuf-Timestamp) |  | Last modified time of the file (created time if never modified) |
+| permissions | [string](#string) |  | The permission set associated with a particular file |
+| size | [int64](#int64) |  | The size of the file in bytes |
 
 
 
@@ -218,7 +218,7 @@
 | Field | Type | Label | Description |
 | ----- | ---- | ----- | ----------- |
 | files | [File](#mpi-v1-File) | repeated | A list of files |
-| config_version | [ConfigVersion](#mpi-v1-ConfigVersion) |  | the configuration version of the current set of files |
+| config_version | [ConfigVersion](#mpi-v1-ConfigVersion) |  | The configuration version of the current set of files |
 
 
 
@@ -249,7 +249,7 @@
 
 | Field | Type | Label | Description |
 | ----- | ---- | ----- | ----------- |
-| contents | [FileContents](#mpi-v1-FileContents) |  | the contents of a file |
+| contents | [FileContents](#mpi-v1-FileContents) |  | The contents of a file |
 
 
 
@@ -296,7 +296,7 @@
 | Field | Type | Label | Description |
 | ----- | ---- | ----- | ----------- |
 | file | [File](#mpi-v1-File) |  | The file requested to be updated |
-| contents | [FileContents](#mpi-v1-FileContents) |  | the contents of a file |
+| contents | [FileContents](#mpi-v1-FileContents) |  | The contents of a file |
 
 
 
@@ -364,12 +364,6 @@
 
  
 
-<<<<<<< HEAD
-<a name="mpi-v1-NGINXPlusRuntimeInfo"></a>
-
-### NGINXPlusRuntimeInfo
-A set of runtime NGINX Plus settings
-=======
 
 <a name="mpi-v1-FileService"></a>
 
@@ -414,7 +408,6 @@
 
 ### AgentConfig
 This contains a series of NGINX Agent configurations
->>>>>>> 976c8295
 
 
 | Field | Type | Label | Description |
@@ -612,13 +605,8 @@
 
 | Field | Type | Label | Description |
 | ----- | ---- | ----- | ----------- |
-<<<<<<< HEAD
-| instance_id | [string](#string) |  | The instance identifier |
-| version | [string](#string) |  | The version of the configuration |
-=======
 | actions | [InstanceAction](#mpi-v1-InstanceAction) | repeated | provided actions associated with a particular instance. These are runtime based and provided by a particular version of the NGINX Agent |
 | agent_config | [AgentConfig](#mpi-v1-AgentConfig) |  | NGINX Agent runtime configuration settings |
->>>>>>> 976c8295
 
 
 
@@ -633,14 +621,9 @@
 
 | Field | Type | Label | Description |
 | ----- | ---- | ----- | ----------- |
-<<<<<<< HEAD
-| file_meta | [FileMeta](#mpi-v1-FileMeta) |  | Meta information about the file, the name (including path) and hash |
-| action | [File.FileAction](#mpi-v1-File-FileAction) | optional | Optional action |
-=======
 | instance_id | [string](#string) |  |  |
 | instance_health_status | [InstanceHealth.InstanceHealthStatus](#mpi-v1-InstanceHealth-InstanceHealthStatus) |  | Health status |
 | description | [string](#string) |  | Provides a human readable context around why a health status is a particular state |
->>>>>>> 976c8295
 
 
 
@@ -655,13 +638,9 @@
 
 | Field | Type | Label | Description |
 | ----- | ---- | ----- | ----------- |
-<<<<<<< HEAD
-| contents | [bytes](#bytes) |  | Byte representation of a file without encoding |
-=======
 | instance_id | [string](#string) |  | the identifier associated with the instance |
 | instance_type | [InstanceMeta.InstanceType](#mpi-v1-InstanceMeta-InstanceType) |  | the types of instances possible |
 | version | [string](#string) |  | the version of the instance |
->>>>>>> 976c8295
 
 
 
@@ -676,19 +655,11 @@
 
 | Field | Type | Label | Description |
 | ----- | ---- | ----- | ----------- |
-<<<<<<< HEAD
-| name | [string](#string) |  | The full path of the file |
-| hash | [string](#string) |  | The hash of the file contents sha256, hex encoded |
-| modified_time | [google.protobuf.Timestamp](#google-protobuf-Timestamp) |  | Last modified time of the file (created time if never modified) |
-| permissions | [string](#string) |  | The permission set associated with a particular file |
-| size | [int64](#int64) |  | The size of the file in bytes |
-=======
 | process_id | [int32](#int32) |  | the process identifier |
 | binary_path | [string](#string) |  | the binary path location |
 | config_path | [string](#string) |  | the config path location |
 | nginx_runtime_info | [NGINXRuntimeInfo](#mpi-v1-NGINXRuntimeInfo) |  | NGINX runtime configuration settings like stub_status, usually read from the NGINX config or NGINX process |
 | nginx_plus_runtime_info | [NGINXPlusRuntimeInfo](#mpi-v1-NGINXPlusRuntimeInfo) |  | NGINX Plus runtime configuration settings like api value, usually read from the NGINX config, NGINX process or NGINX Plus API |
->>>>>>> 976c8295
 
 
 
@@ -703,10 +674,6 @@
 
 | Field | Type | Label | Description |
 | ----- | ---- | ----- | ----------- |
-<<<<<<< HEAD
-| files | [File](#mpi-v1-File) | repeated | A list of files |
-| config_version | [ConfigVersion](#mpi-v1-ConfigVersion) |  | The configuration version of the current set of files |
-=======
 | message_meta | [MessageMeta](#mpi-v1-MessageMeta) |  | Meta-information associated with a message |
 | status_request | [StatusRequest](#mpi-v1-StatusRequest) |  | triggers a DataPlaneStatus rpc |
 | health_request | [HealthRequest](#mpi-v1-HealthRequest) |  | triggers a DataPlaneHealth rpc |
@@ -714,7 +681,6 @@
 | config_upload_request | [ConfigUploadRequest](#mpi-v1-ConfigUploadRequest) |  | triggers a series of rpc UpdateFile(File) for that instances |
 | action_request | [APIActionRequest](#mpi-v1-APIActionRequest) |  | triggers a DataPlaneResponse with a command_response for a particular action |
 | command_status_request | [CommandStatusRequest](#mpi-v1-CommandStatusRequest) |  | triggers a DataPlaneResponse with a command_response for a particular correlation_id |
->>>>>>> 976c8295
 
 
 
@@ -725,44 +691,6 @@
 
 ### MetricsServer
 The metrics settings associated with origins (sources) of the metrics and destinations (exporter)
-
-
-
-
-
-
-<a name="mpi-v1-NGINXConfig"></a>
-
-### NGINXConfig
-A set of runtime NGINX configuration that gets populated
-
-
-| Field | Type | Label | Description |
-| ----- | ---- | ----- | ----------- |
-| process_id | [int32](#int32) |  | master process id |
-| binary_path | [string](#string) |  | where the binary location is, if empty, this is a remote instance |
-| config_path | [string](#string) |  | where the configuration files are located |
-
-
-
-
-
-
-<a name="mpi-v1-NGINXPlusConfig"></a>
-
-### NGINXPlusConfig
-A set of runtime NGINX configuration that gets populated
-
-
-| Field | Type | Label | Description |
-| ----- | ---- | ----- | ----------- |
-<<<<<<< HEAD
-| contents | [FileContents](#mpi-v1-FileContents) |  | The contents of a file |
-=======
-| process_id | [int32](#int32) |  | master process id |
-| binary_path | [string](#string) |  | where the binary location is, if empty, this is a remote instance |
-| config_path | [string](#string) |  | where the configuration files are located |
->>>>>>> 976c8295
 
 
 
@@ -816,16 +744,11 @@
 
 | Field | Type | Label | Description |
 | ----- | ---- | ----- | ----------- |
-<<<<<<< HEAD
-| file | [File](#mpi-v1-File) |  | The file requested to be updated |
-| contents | [FileContents](#mpi-v1-FileContents) |  | The contents of a file |
-=======
 | codename | [string](#string) |  | OS type (e.g. freebsd, linux, etc) |
 | id | [string](#string) |  | OS name (e.g. ubuntu, linuxmint, etc) |
 | name | [string](#string) |  | OS family (e.g. debian, rhel) |
 | version_id | [string](#string) |  | Version of the OS kernel |
 | version | [string](#string) |  | Version of the OS |
->>>>>>> 976c8295
 
 
 
