--- conflicted
+++ resolved
@@ -612,11 +612,7 @@
 
 | Field | Type | Label | Description |
 | ----- | ---- | ----- | ----------- |
-<<<<<<< HEAD
-| process_id | [int32](#int32) |  |  |
-=======
 | process_id | [int32](#int32) |  | the process identifier |
->>>>>>> 4e2b44bd
 
 
 
@@ -686,11 +682,7 @@
 | config_path | [string](#string) |  | the config path location |
 | nginx_runtime_info | [NGINXRuntimeInfo](#mpi-v1-NGINXRuntimeInfo) |  | NGINX runtime configuration settings like stub_status, usually read from the NGINX config or NGINX process |
 | nginx_plus_runtime_info | [NGINXPlusRuntimeInfo](#mpi-v1-NGINXPlusRuntimeInfo) |  | NGINX Plus runtime configuration settings like api value, usually read from the NGINX config, NGINX process or NGINX Plus API |
-<<<<<<< HEAD
-| instance_children | [InstanceChild](#mpi-v1-InstanceChild) | repeated |  |
-=======
 | instance_children | [InstanceChild](#mpi-v1-InstanceChild) | repeated | List of worker processes |
->>>>>>> 4e2b44bd
 
 
 
